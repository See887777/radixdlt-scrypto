use crate::prelude::*;
use core::ops::AddAssign;
use radix_engine::blueprints::models::FieldPayload;
use radix_engine::blueprints::pool::v1::constants::*;
use radix_engine::define_composite_checker;
use radix_engine::object_modules::metadata::{MetadataCollection, MetadataEntryEntryPayload};
use radix_engine::system::checkers::*;
use radix_engine::system::system_db_reader::{
    ObjectCollectionKey, SystemDatabaseReader, SystemDatabaseWriter,
};
use radix_engine::system::system_substates::FieldSubstate;
use radix_engine::system::type_info::TypeInfoSubstate;
use radix_engine::transaction::*;
use radix_engine::updates::*;
use radix_engine::vm::wasm::DefaultWasmEngine;
use radix_engine::vm::{NativeVmExtension, NoExtension, ScryptoVm};
use radix_engine_interface::api::ModuleId;
use radix_engine_interface::blueprints::account::ACCOUNT_SECURIFY_IDENT;
use radix_engine_interface::blueprints::consensus_manager::*;
use radix_engine_interface::blueprints::pool::{
    OneResourcePoolInstantiateManifestInput, ONE_RESOURCE_POOL_INSTANTIATE_IDENT,
};
use radix_engine_interface::prelude::{dec, freeze_roles, rule};
use radix_substate_store_impls::memory_db::InMemorySubstateDatabase;
use radix_substate_store_impls::state_tree_support::StateTreeUpdatingDatabase;
use radix_substate_store_interface::db_key_mapper::SpreadPrefixKeyMapper;
use radix_substate_store_interface::db_key_mapper::{DatabaseKeyMapper, MappedSubstateDatabase};
use radix_substate_store_interface::interface::*;
use radix_substate_store_queries::query::{ResourceAccounter, StateTreeTraverser, VaultFinder};
use radix_substate_store_queries::typed_native_events::to_typed_native_event;
use radix_substate_store_queries::typed_substate_layout::*;
use radix_transactions::validation::*;
use std::path::{Path, PathBuf};

use super::Compile;

pub trait TestDatabase:
    SubstateDatabase + CommittableSubstateDatabase + ListableSubstateDatabase
{
}
impl<T: SubstateDatabase + CommittableSubstateDatabase + ListableSubstateDatabase> TestDatabase
    for T
{
}

pub type DefaultLedgerSimulator = LedgerSimulator<NoExtension, InMemorySubstateDatabase>;

pub struct LedgerSimulatorBuilder<E, D> {
    custom_extension: E,
    custom_database: D,
    protocol_executor: ProtocolExecutor,

    // General options
    with_kernel_trace: bool,
    with_receipt_substate_check: bool,
}

impl LedgerSimulatorBuilder<NoExtension, InMemorySubstateDatabase> {
    pub fn new() -> Self {
        LedgerSimulatorBuilder {
            custom_extension: NoExtension,
            custom_database: InMemorySubstateDatabase::standard(),
            protocol_executor: ProtocolBuilder::for_network(&NetworkDefinition::simulator())
                .from_bootstrap_to_latest(),
            with_kernel_trace: false,
            with_receipt_substate_check: true,
        }
    }
}

impl<E: NativeVmExtension, D: TestDatabase> LedgerSimulatorBuilder<E, D> {
    pub fn network_definition() -> NetworkDefinition {
        NetworkDefinition::simulator()
    }

    pub fn with_state_hashing(self) -> LedgerSimulatorBuilder<E, StateTreeUpdatingDatabase<D>> {
        LedgerSimulatorBuilder {
            custom_extension: self.custom_extension,
            custom_database: StateTreeUpdatingDatabase::new(self.custom_database),
            protocol_executor: self.protocol_executor,
            with_kernel_trace: self.with_kernel_trace,
            with_receipt_substate_check: self.with_receipt_substate_check,
        }
    }

    pub fn with_kernel_trace(mut self) -> Self {
        self.with_kernel_trace = true;
        self
    }

    pub fn without_kernel_trace(mut self) -> Self {
        self.with_kernel_trace = false;
        self
    }

    pub fn with_receipt_substate_check(mut self) -> Self {
        self.with_receipt_substate_check = true;
        self
    }

    pub fn without_receipt_substate_check(mut self) -> Self {
        self.with_receipt_substate_check = false;
        self
    }

    pub fn with_custom_extension<NE: NativeVmExtension>(
        self,
        extension: NE,
    ) -> LedgerSimulatorBuilder<NE, D> {
        LedgerSimulatorBuilder::<NE, D> {
            custom_extension: extension,
            custom_database: self.custom_database,
            protocol_executor: self.protocol_executor,
            with_kernel_trace: self.with_kernel_trace,
            with_receipt_substate_check: self.with_receipt_substate_check,
        }
    }

    pub fn with_custom_database<ND: TestDatabase>(
        self,
        database: ND,
    ) -> LedgerSimulatorBuilder<E, ND> {
        LedgerSimulatorBuilder::<E, ND> {
            custom_extension: self.custom_extension,
            custom_database: database,
            protocol_executor: self.protocol_executor,
            with_kernel_trace: self.with_kernel_trace,
            with_receipt_substate_check: self.with_receipt_substate_check,
        }
    }

    /// Note - this overwrites / is overwritten by any other protocol overrides.
    /// Use [`Self::with_custom_protocol`] for full control.
    ///
    /// If you previously just used `CustomGenesis::test_default` in order to get round
    /// change tests to pass, this is no longer necessary.
    #[deprecated = "Use with_custom_protocol(|builder| builder.with_babylon(genesis).from_bootstrap_to_latest()) instead"]
    pub fn with_custom_genesis(self, genesis: BabylonSettings) -> Self {
        self.with_custom_protocol(|builder| {
            builder
                .configure_babylon(|_| genesis)
                .from_bootstrap_to_latest()
        })
    }

    pub fn with_custom_protocol(
        mut self,
        executor: impl FnOnce(ProtocolBuilder) -> ProtocolExecutor,
    ) -> Self {
        self.protocol_executor =
            executor(ProtocolBuilder::for_network(&Self::network_definition()));
        self
    }

    /// Note - this overwrites / is overwritten by any other protocol overrides.
    /// Use [`Self::with_custom_protocol`] for full control.
    #[deprecated = "Use with_custom_protocol(|builder| builder.from_bootstrap_to(protocol_version)) instead"]
    pub fn with_protocol_version(self, protocol_version: ProtocolVersion) -> Self {
        self.with_custom_protocol(|builder| builder.from_bootstrap_to(protocol_version))
    }

    pub fn build_from_snapshot(
        self,
        snapshot: LedgerSimulatorSnapshot,
    ) -> LedgerSimulator<E, InMemorySubstateDatabase> {
        LedgerSimulator {
            vm_modules: VmModules {
                scrypto_vm: ScryptoVm::default(),
                vm_extension: self.custom_extension,
            },
            database: snapshot.database,
            next_private_key: snapshot.next_private_key,
            next_transaction_nonce: snapshot.next_transaction_nonce,
            collected_events: snapshot.collected_events,
            xrd_free_credits_used: snapshot.xrd_free_credits_used,
            with_kernel_trace: snapshot.with_kernel_trace,
            with_receipt_substate_check: snapshot.with_receipt_substate_check,
        }
    }

    /// NOTE: The epoch change isn't available if the protocol builder does not run genesis.
    pub fn build_and_get_post_genesis_epoch_change(
        self,
    ) -> (LedgerSimulator<E, D>, Option<EpochChangeEvent>) {
        //---------- Override configs for resource tracker ---------------
        let bootstrap_trace = false;

        #[cfg(not(feature = "resource_tracker"))]
        let with_kernel_trace = self.with_kernel_trace;
        #[cfg(feature = "resource_tracker")]
        let with_kernel_trace = false;
        //----------------------------------------------------------------
        struct ProtocolUpdateHooks {
            bootstrap_trace: bool,
            events: Vec<Vec<(EventTypeIdentifier, Vec<u8>)>>,
            genesis_next_epoch: Option<EpochChangeEvent>,
        }

        impl ProtocolUpdateExecutionHooks for ProtocolUpdateHooks {
            fn adapt_execution_config(&mut self, config: ExecutionConfig) -> ExecutionConfig {
                config.with_kernel_trace(self.bootstrap_trace)
            }

            fn on_transaction_executed(&mut self, event: OnProtocolTransactionExecuted) {
                let OnProtocolTransactionExecuted {
                    protocol_version,
                    receipt,
                    ..
                } = event;
                self.events
                    .push(receipt.expect_commit_success().application_events.clone());
                if protocol_version == ProtocolVersion::EARLIEST {
                    if let Some(next_epoch) = receipt.expect_commit_success().next_epoch() {
                        self.genesis_next_epoch = Some(next_epoch);
                    }
                }
            }
        }

        let mut substate_db = self.custom_database;

        let mut hooks = ProtocolUpdateHooks {
            bootstrap_trace,
            events: vec![],
            genesis_next_epoch: None,
        };
        let vm_modules = VmModules::default_with_extension(self.custom_extension);

        // Protocol Updates
        self.protocol_executor.commit_each_protocol_update_advanced(
            &mut substate_db,
            &mut hooks,
            &vm_modules,
        );

        // Note that 0 is not a valid private key
        let next_private_key = 100;

        // Starting from non-zero considering that bootstrap might have used a few.
        let next_transaction_nonce = 100;

        let runner = LedgerSimulator {
            vm_modules,
            database: substate_db,
            next_private_key,
            next_transaction_nonce,
            collected_events: hooks.events,
            xrd_free_credits_used: false,
            with_kernel_trace: with_kernel_trace,
            with_receipt_substate_check: self.with_receipt_substate_check,
        };

        (runner, hooks.genesis_next_epoch)
    }

    pub fn build(self) -> LedgerSimulator<E, D> {
        self.build_and_get_post_genesis_epoch_change().0
    }
}

pub struct LedgerSimulator<E: NativeVmExtension, D: TestDatabase> {
    vm_modules: VmModules<DefaultWasmEngine, E>,
    database: D,

    next_private_key: u64,
    next_transaction_nonce: u32,

    /// Events collected from all the committed transactions
    collected_events: Vec<Vec<(EventTypeIdentifier, Vec<u8>)>>,
    /// Track whether any of the committed transaction has used free credit
    xrd_free_credits_used: bool,

    /// Whether to enable kernel tracing
    with_kernel_trace: bool,
    /// Whether to enable receipt substate type checking
    with_receipt_substate_check: bool,
}

#[cfg(feature = "post_run_db_check")]
impl<E: NativeVmExtension, D: TestDatabase> Drop for LedgerSimulator<E, D> {
    fn drop(&mut self) {
        self.check_database()
    }
}

#[derive(Clone)]
pub struct LedgerSimulatorSnapshot {
    database: InMemorySubstateDatabase,
    next_private_key: u64,
    next_transaction_nonce: u32,
    collected_events: Vec<Vec<(EventTypeIdentifier, Vec<u8>)>>,
    xrd_free_credits_used: bool,
    with_kernel_trace: bool,
    with_receipt_substate_check: bool,
}

impl<E: NativeVmExtension> LedgerSimulator<E, InMemorySubstateDatabase> {
    pub fn create_snapshot(&self) -> LedgerSimulatorSnapshot {
        LedgerSimulatorSnapshot {
            database: self.database.clone(),
            next_private_key: self.next_private_key,
            next_transaction_nonce: self.next_transaction_nonce,
            collected_events: self.collected_events.clone(),
            xrd_free_credits_used: self.xrd_free_credits_used,
            with_kernel_trace: self.with_kernel_trace,
            with_receipt_substate_check: self.with_receipt_substate_check,
        }
    }

    pub fn restore_snapshot(&mut self, snapshot: LedgerSimulatorSnapshot) {
        self.database = snapshot.database;
        self.next_private_key = snapshot.next_private_key;
        self.next_transaction_nonce = snapshot.next_transaction_nonce;
        self.collected_events = snapshot.collected_events;
        self.xrd_free_credits_used = snapshot.xrd_free_credits_used;
        self.with_kernel_trace = snapshot.with_kernel_trace;
        self.with_receipt_substate_check = snapshot.with_receipt_substate_check;
    }
}

impl<E: NativeVmExtension, D: TestDatabase> LedgerSimulator<E, D> {
    pub fn faucet_component(&self) -> GlobalAddress {
        FAUCET.clone().into()
    }

    pub fn substate_db(&self) -> &D {
        &self.database
    }

    pub fn substate_db_mut(&mut self) -> &mut D {
        &mut self.database
    }

    pub fn collected_events(&self) -> &Vec<Vec<(EventTypeIdentifier, Vec<u8>)>> {
        self.collected_events.as_ref()
    }

    pub fn next_private_key(&mut self) -> u64 {
        self.next_private_key += 1;
        self.next_private_key - 1
    }

    pub fn next_transaction_nonce(&mut self) -> u32 {
        self.next_transaction_nonce += 1;
        self.next_transaction_nonce - 1
    }

    pub fn new_key_pair(&mut self) -> (Secp256k1PublicKey, Secp256k1PrivateKey) {
        let private_key = Secp256k1PrivateKey::from_u64(self.next_private_key()).unwrap();
        let public_key = private_key.public_key();

        (public_key, private_key)
    }

    pub fn new_ed25519_key_pair(&mut self) -> (Ed25519PublicKey, Ed25519PrivateKey) {
        let private_key = Ed25519PrivateKey::from_u64(self.next_private_key()).unwrap();
        let public_key = private_key.public_key();

        (public_key, private_key)
    }

    pub fn new_key_pair_with_auth_address(
        &mut self,
    ) -> (Secp256k1PublicKey, Secp256k1PrivateKey, NonFungibleGlobalId) {
        let key_pair = self.new_allocated_account();
        (
            key_pair.0,
            key_pair.1,
            NonFungibleGlobalId::from_public_key(&key_pair.0),
        )
    }

    pub fn set_metadata(
        &mut self,
        address: GlobalAddress,
        key: &str,
        value: &str,
        proof: NonFungibleGlobalId,
    ) {
        let manifest = ManifestBuilder::new()
            .lock_fee_from_faucet()
            .set_metadata(
                address,
                key.to_string(),
                MetadataValue::String(value.to_string()),
            )
            .build();

        let receipt = self.execute_manifest(manifest, vec![proof]);
        receipt.expect_commit_success();
    }

    pub fn get_metadata(&mut self, address: GlobalAddress, key: &str) -> Option<MetadataValue> {
        let reader = SystemDatabaseReader::new(self.substate_db());
        reader
            .read_object_collection_entry::<_, MetadataEntryEntryPayload>(
                address.as_node_id(),
                ModuleId::Metadata,
                ObjectCollectionKey::KeyValue(
                    MetadataCollection::EntryKeyValue.collection_index(),
                    &key.to_string(),
                ),
            )
            .unwrap()
            .map(|v| v.fully_update_and_into_latest_version())
    }

    pub fn inspect_component_royalty(&mut self, component_address: ComponentAddress) -> Decimal {
        let reader = SystemDatabaseReader::new(self.substate_db());
        let accumulator = reader
            .read_typed_object_field::<ComponentRoyaltyAccumulatorFieldPayload>(
                component_address.as_node_id(),
                ModuleId::Royalty,
                ComponentRoyaltyField::Accumulator.field_index(),
            )
            .unwrap()
            .fully_update_and_into_latest_version();

        let balance = reader
            .read_typed_object_field::<FungibleVaultBalanceFieldPayload>(
                accumulator.royalty_vault.0.as_node_id(),
                ModuleId::Main,
                FungibleVaultField::Balance.field_index(),
            )
            .unwrap()
            .fully_update_and_into_latest_version();

        balance.amount()
    }

    pub fn inspect_package_royalty(&mut self, package_address: PackageAddress) -> Option<Decimal> {
        let reader = SystemDatabaseReader::new(self.substate_db());
        let accumulator = reader
            .read_typed_object_field::<PackageRoyaltyAccumulatorFieldPayload>(
                package_address.as_node_id(),
                ModuleId::Main,
                PackageField::RoyaltyAccumulator.field_index(),
            )
            .ok()?
            .fully_update_and_into_latest_version();

        let balance = reader
            .read_typed_object_field::<FungibleVaultBalanceFieldPayload>(
                accumulator.royalty_vault.0.as_node_id(),
                ModuleId::Main,
                FungibleVaultField::Balance.field_index(),
            )
            .unwrap()
            .fully_update_and_into_latest_version();

        Some(balance.amount())
    }

    pub fn find_all_nodes(&self) -> IndexSet<NodeId> {
        let mut node_ids = index_set_new();
        for pk in self.database.list_partition_keys() {
            let (node_id, _) = SpreadPrefixKeyMapper::from_db_partition_key(&pk);
            node_ids.insert(node_id);
        }
        node_ids
    }

    pub fn find_all_components(&self) -> Vec<ComponentAddress> {
        let mut addresses: Vec<ComponentAddress> = self
            .find_all_nodes()
            .iter()
            .filter_map(|node_id| ComponentAddress::try_from(node_id.as_bytes()).ok())
            .collect();
        addresses.sort();
        addresses
    }

    pub fn find_all_packages(&self) -> Vec<PackageAddress> {
        let mut addresses: Vec<PackageAddress> = self
            .find_all_nodes()
            .iter()
            .filter_map(|node_id| PackageAddress::try_from(node_id.as_bytes()).ok())
            .collect();
        addresses.sort();
        addresses
    }

    pub fn find_all_resources(&self) -> Vec<ResourceAddress> {
        let mut addresses: Vec<ResourceAddress> = self
            .find_all_nodes()
            .iter()
            .filter_map(|node_id| ResourceAddress::try_from(node_id.as_bytes()).ok())
            .collect();
        addresses.sort();
        addresses
    }

    pub fn get_package_radix_blueprint_schema_inits(
        &self,
        package_address: &PackageAddress,
    ) -> IndexMap<SchemaHash, VersionedScryptoSchema> {
        let reader = SystemDatabaseReader::new(self.substate_db());
        reader
            .collection_iter(
                package_address.as_node_id(),
                ModuleId::Main,
                PackageCollection::SchemaKeyValue.collection_index(),
            )
            .unwrap()
            .map(|(key, value)| {
                let key = key.into_map();
                let hash: SchemaHash = scrypto_decode(&key).unwrap();
                let schema: PackageSchemaEntryPayload = scrypto_decode(&value).unwrap();
                (hash, schema.into_content())
            })
            .collect()
    }

    pub fn get_package_blueprint_definitions(
        &self,
        package_address: &PackageAddress,
    ) -> IndexMap<BlueprintVersionKey, BlueprintDefinition> {
        let reader = SystemDatabaseReader::new(self.substate_db());
        reader
            .collection_iter(
                package_address.as_node_id(),
                ModuleId::Main,
                PackageCollection::BlueprintVersionDefinitionKeyValue.collection_index(),
            )
            .unwrap()
            .map(|(key, value)| {
                let map_key = key.into_map();
                let key: BlueprintVersionKey = scrypto_decode(&map_key).unwrap();
                let definition: PackageBlueprintVersionDefinitionEntryPayload =
                    scrypto_decode(&value).unwrap();
                (key, definition.fully_update_and_into_latest_version())
            })
            .collect()
    }

    pub fn sum_descendant_balance_changes(
        &mut self,
        commit: &CommitResult,
        node_id: &NodeId,
    ) -> IndexMap<ResourceAddress, BalanceChange> {
        SubtreeVaults::new(&self.database)
            .sum_balance_changes(node_id, commit.vault_balance_changes())
    }

    pub fn get_component_vaults(
        &mut self,
        component_address: ComponentAddress,
        resource_address: ResourceAddress,
    ) -> Vec<NodeId> {
        SubtreeVaults::new(&self.database)
            .get_all(component_address.as_node_id())
            .swap_remove(&resource_address)
            .unwrap_or_else(|| Vec::new())
    }

    pub fn get_component_balance(
        &mut self,
        account_address: ComponentAddress,
        resource_address: ResourceAddress,
    ) -> Decimal {
        let vaults = self.get_component_vaults(account_address, resource_address);
        let mut sum = Decimal::ZERO;
        for vault in vaults {
            sum = sum
                .checked_add(self.inspect_vault_balance(vault).unwrap())
                .unwrap();
        }
        sum
    }

    pub fn inspect_vault_balance(&mut self, vault_id: NodeId) -> Option<Decimal> {
        if vault_id.is_internal_fungible_vault() {
            self.inspect_fungible_vault(vault_id)
        } else {
            self.inspect_non_fungible_vault(vault_id)
                .map(|(amount, ..)| amount)
        }
    }

    pub fn inspect_fungible_vault(&mut self, vault_id: NodeId) -> Option<Decimal> {
        let reader = SystemDatabaseReader::new(self.substate_db());
        let vault: Option<FungibleVaultBalanceFieldPayload> = reader
            .read_typed_object_field(
                &vault_id,
                ModuleId::Main,
                FungibleVaultField::Balance.into(),
            )
            .ok();

        vault.map(|v| v.fully_update_and_into_latest_version().amount())
    }

    pub fn inspect_non_fungible_vault(
        &mut self,
        vault_id: NodeId,
    ) -> Option<(Decimal, Box<dyn Iterator<Item = NonFungibleLocalId> + '_>)> {
        let reader = SystemDatabaseReader::new(self.substate_db());
        let vault_balance: NonFungibleVaultBalanceFieldPayload = reader
            .read_typed_object_field(
                &vault_id,
                ModuleId::Main,
                NonFungibleVaultField::Balance.into(),
            )
            .ok()?;
        let amount = vault_balance.fully_update_and_into_latest_version().amount;

        // TODO: Remove .collect() by using SystemDatabaseReader in ledger
        let iter: Vec<NonFungibleLocalId> = reader
            .collection_iter(
                &vault_id,
                ModuleId::Main,
                NonFungibleVaultCollection::NonFungibleIndex.collection_index(),
            )
            .unwrap()
            .map(|(key, _)| {
                let map_key = key.into_map();
                let id: NonFungibleLocalId = scrypto_decode(&map_key).unwrap();
                id
            })
            .collect();

        Some((amount, Box::new(iter.into_iter())))
    }

    pub fn get_component_resources(
        &mut self,
        component_address: ComponentAddress,
    ) -> HashMap<ResourceAddress, Decimal> {
        let node_id = component_address.as_node_id();
        let mut accounter = ResourceAccounter::new(&self.database);
        accounter.traverse(node_id.clone());
        accounter.close().balances
    }

    pub fn component_state<T: ScryptoDecode>(&self, component_address: ComponentAddress) -> T {
        let node_id: &NodeId = component_address.as_node_id();
        let component_state = self
            .substate_db()
            .get_mapped::<SpreadPrefixKeyMapper, FieldSubstate<T>>(
                node_id,
                MAIN_BASE_PARTITION,
                &ComponentField::State0.into(),
            );
        component_state.unwrap().into_payload()
    }

    pub fn get_non_fungible_data<T: NonFungibleData>(
        &self,
        resource: ResourceAddress,
        non_fungible_id: NonFungibleLocalId,
    ) -> T {
        let reader = SystemDatabaseReader::new(self.substate_db());
        let payload = reader
            .read_object_collection_entry::<_, NonFungibleResourceManagerDataEntryPayload>(
                resource.as_node_id(),
                ModuleId::Main,
                ObjectCollectionKey::KeyValue(
                    NonFungibleResourceManagerCollection::DataKeyValue.collection_index(),
                    &non_fungible_id,
                ),
            )
            .unwrap()
            .unwrap();

        scrypto_decode(&scrypto_encode(&payload).unwrap()).unwrap()
    }

    pub fn get_kv_store_entry<K: ScryptoEncode, V: ScryptoEncode + ScryptoDecode>(
        &self,
        kv_store_id: Own,
        key: &K,
    ) -> Option<V> {
        let reader = SystemDatabaseReader::new(self.substate_db());
        reader.read_typed_kv_entry(kv_store_id.as_node_id(), key)
    }

    pub fn get_fungible_resource_total_supply(&self, resource: ResourceAddress) -> Decimal {
        let total_supply = self
            .substate_db()
            .get_mapped::<SpreadPrefixKeyMapper, FungibleResourceManagerTotalSupplyFieldSubstate>(
                &resource.as_node_id(),
                MAIN_BASE_PARTITION,
                &FungibleResourceManagerField::TotalSupply.into(),
            )
            .unwrap()
            .into_payload()
            .fully_update_and_into_latest_version();
        total_supply
    }

    pub fn load_account_from_faucet(&mut self, account_address: ComponentAddress) {
        let manifest = ManifestBuilder::new()
            .lock_fee_from_faucet()
            .get_free_xrd_from_faucet()
            .take_all_from_worktop(XRD, "free_xrd")
            .try_deposit_or_abort(account_address, None, "free_xrd")
            .build();

        let receipt = self.execute_manifest(manifest, vec![]);
        receipt.expect_commit_success();
    }

    pub fn new_account_advanced(&mut self, owner_role: OwnerRole) -> ComponentAddress {
        let manifest = ManifestBuilder::new()
            .lock_fee_from_faucet()
            .new_account_advanced(owner_role, None)
            .build();
        let receipt = self.execute_manifest(manifest, vec![]);
        receipt.expect_commit_success();

        let account = receipt.expect_commit(true).new_component_addresses()[0];

        let manifest = ManifestBuilder::new()
            .lock_fee_from_faucet()
            .get_free_xrd_from_faucet()
            .try_deposit_entire_worktop_or_abort(account, None)
            .build();
        let receipt = self.execute_manifest(manifest, vec![]);
        receipt.expect_commit_success();

        account
    }

    pub fn new_preallocated_account(
        &mut self,
    ) -> (Secp256k1PublicKey, Secp256k1PrivateKey, ComponentAddress) {
        let (pub_key, priv_key) = self.new_key_pair();
        let account = ComponentAddress::preallocated_account_from_public_key(
            &PublicKey::Secp256k1(pub_key.clone()),
        );
        self.load_account_from_faucet(account);
        (pub_key, priv_key, account)
    }

    pub fn new_ed25519_preallocated_account(
        &mut self,
    ) -> (Ed25519PublicKey, Ed25519PrivateKey, ComponentAddress) {
        let (pub_key, priv_key) = self.new_ed25519_key_pair();
        let account = ComponentAddress::preallocated_account_from_public_key(&PublicKey::Ed25519(
            pub_key.clone(),
        ));
        self.load_account_from_faucet(account);
        (pub_key, priv_key, account)
    }

    pub fn get_active_validator_info_by_key(&self, key: &Secp256k1PublicKey) -> ValidatorSubstate {
        let address = self.get_active_validator_with_key(key);
        self.get_validator_info(address)
    }

    pub fn get_validator_info(&self, address: ComponentAddress) -> ValidatorSubstate {
        let reader = SystemDatabaseReader::new(&self.database);
        let substate = reader
            .read_typed_object_field::<ValidatorStateFieldPayload>(
                address.as_node_id(),
                ModuleId::Main,
                ValidatorField::State.field_index(),
            )
            .unwrap()
            .fully_update_and_into_latest_version();

        substate
    }

    pub fn get_active_validator_with_key(&self, key: &Secp256k1PublicKey) -> ComponentAddress {
        let reader = SystemDatabaseReader::new(&self.database);
        let substate = reader
            .read_typed_object_field::<ConsensusManagerCurrentValidatorSetFieldPayload>(
                CONSENSUS_MANAGER.as_node_id(),
                ModuleId::Main,
                ConsensusManagerField::CurrentValidatorSet.field_index(),
            )
            .unwrap()
            .fully_update_and_into_latest_version();
        substate
            .validator_set
            .get_by_public_key(key)
            .unwrap()
            .0
            .clone()
    }

    pub fn new_allocated_account(
        &mut self,
    ) -> (Secp256k1PublicKey, Secp256k1PrivateKey, ComponentAddress) {
        let key_pair = self.new_key_pair();
        let withdraw_auth = rule!(require(signature(&key_pair.0)));
        let account = self.new_account_advanced(OwnerRole::Fixed(withdraw_auth));
        (key_pair.0, key_pair.1, account)
    }

    pub fn new_ed25519_preallocated_account_with_access_controller(
        &mut self,
        n_out_of_4: u8,
    ) -> (
        Ed25519PublicKey,
        Ed25519PrivateKey,
        Ed25519PublicKey,
        Ed25519PrivateKey,
        Ed25519PublicKey,
        Ed25519PrivateKey,
        Ed25519PublicKey,
        Ed25519PrivateKey,
        ComponentAddress,
        ComponentAddress,
    ) {
        let (pk1, sk1, account) = self.new_ed25519_preallocated_account();
        let (pk2, sk2) = self.new_ed25519_key_pair();
        let (pk3, sk3) = self.new_ed25519_key_pair();
        let (pk4, sk4) = self.new_ed25519_key_pair();

        let access_rule = AccessRule::Protected(CompositeRequirement::BasicRequirement(
            BasicRequirement::CountOf(
                n_out_of_4,
                vec![
                    ResourceOrNonFungible::NonFungible(NonFungibleGlobalId::from_public_key(&pk1)),
                    ResourceOrNonFungible::NonFungible(NonFungibleGlobalId::from_public_key(&pk2)),
                    ResourceOrNonFungible::NonFungible(NonFungibleGlobalId::from_public_key(&pk3)),
                    ResourceOrNonFungible::NonFungible(NonFungibleGlobalId::from_public_key(&pk4)),
                ],
            ),
        ));

        let access_controller = self
            .execute_manifest(
                ManifestBuilder::new()
                    .lock_fee_from_faucet()
                    .call_method(account, ACCOUNT_SECURIFY_IDENT, manifest_args!())
                    .take_all_from_worktop(ACCOUNT_OWNER_BADGE, "owner_badge")
                    .call_function_with_name_lookup(
                        ACCESS_CONTROLLER_PACKAGE,
                        ACCESS_CONTROLLER_BLUEPRINT,
                        ACCESS_CONTROLLER_CREATE_IDENT,
                        |lookup| {
                            (
                                lookup.bucket("owner_badge"),
                                RuleSet {
                                    primary_role: access_rule.clone(),
                                    recovery_role: access_rule.clone(),
                                    confirmation_role: access_rule.clone(),
                                },
                                Some(1000u32),
                                None::<()>,
                            )
                        },
                    )
                    .build(),
                vec![NonFungibleGlobalId::from_public_key(&pk1)],
            )
            .expect_commit_success()
            .new_component_addresses()[0]
            .clone();

        (
            pk1,
            sk1,
            pk2,
            sk2,
            pk3,
            sk3,
            pk4,
            sk4,
            account,
            access_controller,
        )
    }

    pub fn new_account(
        &mut self,
        is_preallocated: bool,
    ) -> (Secp256k1PublicKey, Secp256k1PrivateKey, ComponentAddress) {
        if is_preallocated {
            self.new_preallocated_account()
        } else {
            self.new_allocated_account()
        }
    }

    pub fn new_identity<P: Into<PublicKey> + Clone + HasPublicKeyHash>(
        &mut self,
        pk: P,
        is_virtual: bool,
    ) -> ComponentAddress {
        if is_virtual {
            ComponentAddress::preallocated_identity_from_public_key(&pk)
        } else {
            let owner_id = NonFungibleGlobalId::from_public_key(&pk);
            let manifest = ManifestBuilder::new()
                .lock_fee_from_faucet()
                .create_identity_advanced(OwnerRole::Fixed(rule!(require(owner_id))))
                .build();
            let receipt = self.execute_manifest(manifest, vec![]);
            receipt.expect_commit_success();
            let component_address = receipt.expect_commit(true).new_component_addresses()[0];

            component_address
        }
    }

    pub fn new_securified_identity(&mut self, account: ComponentAddress) -> ComponentAddress {
        let manifest = ManifestBuilder::new()
            .lock_fee_from_faucet()
            .create_identity()
            .try_deposit_entire_worktop_or_abort(account, None)
            .build();
        let receipt = self.execute_manifest(manifest, vec![]);
        receipt.expect_commit_success();
        let component_address = receipt.expect_commit(true).new_component_addresses()[0];

        component_address
    }

    pub fn new_validator_with_pub_key(
        &mut self,
        pub_key: Secp256k1PublicKey,
        account: ComponentAddress,
    ) -> ComponentAddress {
        let manifest = ManifestBuilder::new()
            .lock_fee_from_faucet()
            .get_free_xrd_from_faucet()
            .take_from_worktop(XRD, *DEFAULT_VALIDATOR_XRD_COST, "xrd_creation_fee")
            .create_validator(pub_key, Decimal::ONE, "xrd_creation_fee")
            .try_deposit_entire_worktop_or_abort(account, None)
            .build();
        let receipt = self.execute_manifest(manifest, vec![]);
        let address = receipt.expect_commit(true).new_component_addresses()[0];
        address
    }

    pub fn new_staked_validator_with_pub_key(
        &mut self,
        pub_key: Secp256k1PublicKey,
        account: ComponentAddress,
    ) -> ComponentAddress {
        let manifest = ManifestBuilder::new()
            .lock_fee_from_faucet()
            .get_free_xrd_from_faucet()
            .take_from_worktop(XRD, *DEFAULT_VALIDATOR_XRD_COST, "xrd_creation_fee")
            .create_validator(pub_key, Decimal::ONE, "xrd_creation_fee")
            .try_deposit_entire_worktop_or_abort(account, None)
            .build();
        let receipt = self.execute_manifest(manifest, vec![]);
        let validator_address = receipt.expect_commit(true).new_component_addresses()[0];

        let receipt = self.execute_manifest(
            ManifestBuilder::new()
                .lock_fee_from_faucet()
                .get_free_xrd_from_faucet()
                .create_proof_from_account_of_non_fungibles(
                    account,
                    VALIDATOR_OWNER_BADGE,
                    [NonFungibleLocalId::bytes(validator_address.as_node_id().0).unwrap()],
                )
                .take_all_from_worktop(XRD, "bucket")
                .with_bucket("bucket", |builder, bucket| {
                    builder.call_method(
                        validator_address,
                        VALIDATOR_STAKE_AS_OWNER_IDENT,
                        manifest_args!(bucket),
                    )
                })
                .deposit_entire_worktop(account)
                .build(),
            vec![NonFungibleGlobalId::from_public_key(&pub_key)],
        );
        receipt.expect_commit_success();

        validator_address
    }

    pub fn publish_native_package(
        &mut self,
        native_package_code_id: u64,
        definition: PackageDefinition,
    ) -> PackageAddress {
        let receipt = self.execute_system_transaction(
            ManifestBuilder::new_system_v1()
                .call_function(
                    PACKAGE_PACKAGE,
                    PACKAGE_BLUEPRINT,
                    PACKAGE_PUBLISH_NATIVE_IDENT,
                    PackagePublishNativeManifestInput {
                        definition,
                        native_package_code_id,
                        metadata: MetadataInit::default(),
                        package_address: None,
                    },
                )
                .build(),
            btreeset!(system_execution(SystemExecution::Protocol)),
        );
        let package_address: PackageAddress = receipt.expect_commit(true).output(0);
        package_address
    }

    /// Publishes a package at a specified address.
    ///
    /// This is for testing only. On real networks, this operation is not allowed to users.
    pub fn publish_package_at_address<P: Into<PackagePublishingSource>>(
        &mut self,
        source: P,
        address: PackageAddress,
    ) {
        let (code, definition) = source.into().code_and_definition();
        let mut manifest_builder = ManifestBuilder::new_system_v1();
        let reservation =
            manifest_builder.add_address_preallocation(address, PACKAGE_PACKAGE, PACKAGE_BLUEPRINT);
        let manifest = manifest_builder
            .publish_package_advanced(
                reservation,
                code,
                definition,
                metadata_init!(),
                OwnerRole::Fixed(AccessRule::AllowAll),
            )
            .build();

        let receipt = self.execute_system_transaction(
            manifest,
            btreeset!(system_execution(SystemExecution::Protocol)),
        );

        receipt.expect_commit_success();
    }

    pub fn publish_package<P: Into<PackagePublishingSource>>(
        &mut self,
        source: P,
        metadata: BTreeMap<String, MetadataValue>,
        owner_role: OwnerRole,
    ) -> PackageAddress {
        let (code, definition) = source.into().code_and_definition();
        let manifest = ManifestBuilder::new()
            .lock_fee_from_faucet()
            .publish_package_advanced(None, code, definition, metadata, owner_role)
            .build();

        let receipt = self.execute_manifest(manifest, vec![]);
        receipt.expect_commit(true).new_package_addresses()[0]
    }

    pub fn try_publish_package<P: Into<PackagePublishingSource>>(
        &mut self,
        source: P,
    ) -> TransactionReceipt {
        let (code, definition) = source.into().code_and_definition();
        let manifest = ManifestBuilder::new()
            .lock_fee_from_faucet()
            .publish_package_advanced(None, code, definition, BTreeMap::new(), OwnerRole::None)
            .build();

        let receipt = self.execute_manifest(manifest, vec![]);
        receipt
    }

    pub fn publish_package_simple<P: Into<PackagePublishingSource>>(
        &mut self,
        source: P,
    ) -> PackageAddress {
        self.publish_package(source, Default::default(), OwnerRole::None)
    }

    pub fn publish_package_with_owner<P: Into<PackagePublishingSource>>(
        &mut self,
        source: P,
        owner_badge: NonFungibleGlobalId,
    ) -> PackageAddress {
        let (code, definition) = source.into().code_and_definition();
        let manifest = ManifestBuilder::new()
            .lock_fee_from_faucet()
            .publish_package_with_owner(code, definition, owner_badge)
            .build();

        let receipt = self.execute_manifest(manifest, vec![]);
        receipt.expect_commit(true).new_package_addresses()[0]
    }

    pub fn compile<P: AsRef<Path>>(&mut self, package_dir: P) -> (Vec<u8>, PackageDefinition) {
        self.compile_with_option(package_dir, CompileProfile::FastWithTraceLogs)
    }

    pub fn compile_with_option<P: AsRef<Path>>(
        &mut self,
        package_dir: P,
        compile_profile: CompileProfile,
    ) -> (Vec<u8>, PackageDefinition) {
        Compile::compile(package_dir, compile_profile)
    }

    // Doesn't need to be here - kept for backward compatibility
    pub fn compile_and_publish<P: AsRef<Path>>(&mut self, package_dir: P) -> PackageAddress {
        self.publish_package(package_dir.as_ref(), BTreeMap::new(), OwnerRole::None)
    }

    // Doesn't need to be here - kept for backward compatibility
    pub fn compile_and_publish_at_address<P: AsRef<Path>>(
        &mut self,
        package_dir: P,
        address: PackageAddress,
    ) {
        self.publish_package_at_address(package_dir.as_ref(), address);
    }

    pub fn publish_retain_blueprints<
        P: Into<PackagePublishingSource>,
        F: FnMut(&String, &mut BlueprintDefinitionInit) -> bool,
    >(
        &mut self,
        source: P,
        retain: F,
    ) -> PackageAddress {
        let (code, mut definition) =
            Into::<PackagePublishingSource>::into(source).code_and_definition();
        definition.blueprints.retain(retain);
        self.publish_package((code, definition), BTreeMap::new(), OwnerRole::None)
    }

    // Doesn't need to be here - kept for backward compatibility
    pub fn compile_and_publish_with_owner<P: AsRef<Path>>(
        &mut self,
        package_dir: P,
        owner_badge: NonFungibleGlobalId,
    ) -> PackageAddress {
        self.publish_package_with_owner(package_dir.as_ref(), owner_badge)
    }

    pub fn execute_manifest<T>(
        &mut self,
        manifest: TransactionManifestV1,
        initial_proofs: T,
    ) -> TransactionReceipt
    where
        T: IntoIterator<Item = NonFungibleGlobalId>,
    {
        let nonce = self.next_transaction_nonce();
        self.execute_transaction(
<<<<<<< HEAD
            TestTransaction::new_from_nonce(manifest, nonce)
                .prepare_with_latest_settings()
                .expect("expected transaction to be preparable")
                .get_executable(initial_proofs.into_iter().collect()),
=======
            TestTransaction::new_v1_from_nonce(
                manifest,
                nonce,
                initial_proofs.into_iter().collect(),
            )
            .prepare()
            .expect("expected transaction to be preparable")
            .get_executable(),
>>>>>>> 355049bc
            ExecutionConfig::for_test_transaction(),
        )
    }

    pub fn execute_manifest_with_execution_config<T>(
        &mut self,
        manifest: TransactionManifestV1,
        initial_proofs: T,
        execution_config: ExecutionConfig,
    ) -> TransactionReceipt
    where
        T: IntoIterator<Item = NonFungibleGlobalId>,
    {
        let nonce = self.next_transaction_nonce();
        self.execute_transaction(
<<<<<<< HEAD
            TestTransaction::new_from_nonce(manifest, nonce)
                .prepare_with_latest_settings()
                .expect("expected transaction to be preparable")
                .get_executable(initial_proofs.into_iter().collect()),
=======
            TestTransaction::new_v1_from_nonce(
                manifest,
                nonce,
                initial_proofs.into_iter().collect(),
            )
            .prepare()
            .expect("expected transaction to be preparable")
            .get_executable(),
>>>>>>> 355049bc
            execution_config,
        )
    }

    pub fn execute_manifest_with_costing_params<T>(
        &mut self,
        manifest: TransactionManifestV1,
        initial_proofs: T,
        costing_parameters: CostingParameters,
    ) -> TransactionReceipt
    where
        T: IntoIterator<Item = NonFungibleGlobalId>,
    {
        let nonce = self.next_transaction_nonce();
        let mut config = ExecutionConfig::for_test_transaction();
        config.system_overrides = Some(SystemOverrides {
            costing_parameters: Some(costing_parameters),
            ..Default::default()
        });
        self.execute_transaction(
<<<<<<< HEAD
            TestTransaction::new_from_nonce(manifest, nonce)
                .prepare_with_latest_settings()
                .expect("expected transaction to be preparable")
                .get_executable(initial_proofs.into_iter().collect()),
=======
            TestTransaction::new_v1_from_nonce(
                manifest,
                nonce,
                initial_proofs.into_iter().collect(),
            )
            .prepare()
            .expect("expected transaction to be preparable")
            .get_executable(),
>>>>>>> 355049bc
            config,
        )
    }

    pub fn execute_manifest_with_injected_error<'a, T>(
        &'a mut self,
        manifest: TransactionManifestV1,
        initial_proofs: T,
        error_after_count: u64,
    ) -> TransactionReceipt
    where
        T: IntoIterator<Item = NonFungibleGlobalId>,
    {
        let nonce = self.next_transaction_nonce();
<<<<<<< HEAD
        let txn = TestTransaction::new_from_nonce(manifest, nonce)
            .prepare_with_latest_settings()
            .expect("expected transaction to be preparable");
        let executable = txn.get_executable(initial_proofs.into_iter().collect());
=======
        let txn = TestTransaction::new_v1_from_nonce(
            manifest,
            nonce,
            initial_proofs.into_iter().collect(),
        )
        .prepare()
        .expect("expected transaction to be preparable");
        let executable = txn.get_executable();
>>>>>>> 355049bc

        let vm_init = self.vm_modules.create_vm_init();

        let execution_config =
            ExecutionConfig::for_test_transaction().with_kernel_trace(self.with_kernel_trace);
        let mut executor = TransactionExecutor::<_, InjectSystemCostingError<'_, E>>::new(
            &self.database,
            InjectCostingErrorInput {
                system_input: SystemInit {
                    enable_kernel_trace: execution_config.enable_kernel_trace,
                    enable_cost_breakdown: execution_config.enable_cost_breakdown,
                    enable_debug_information: execution_config.enable_debug_information,
                    execution_trace: execution_config.execution_trace,
                    callback_init: vm_init,
                    system_overrides: execution_config.system_overrides.clone(),
                },
                error_after_count,
            },
        );

        let transaction_receipt = executor.execute(executable);

        if let TransactionResult::Commit(commit) = &transaction_receipt.result {
            let database_updates = commit
                .state_updates
                .create_database_updates::<SpreadPrefixKeyMapper>();
            self.database.commit(&database_updates);
            self.collected_events
                .push(commit.application_events.clone());

            if self.with_receipt_substate_check {
                assert_receipt_substate_changes_can_be_typed(commit);
            }
        }
        transaction_receipt
    }

    pub fn execute_notarized_transaction(
        &mut self,
        raw_transaction: &RawNotarizedTransaction,
    ) -> TransactionReceipt {
        let network = NetworkDefinition::simulator();
        let validator = TransactionValidator::new(&self.database, &network);
        let validated = validator
            .validate_from_raw(raw_transaction)
            .expect("Expected raw transaction to be valid");
        self.execute_transaction(
            validated.get_executable(),
            ExecutionConfig::for_notarized_transaction(network.clone()),
        )
    }

    /// The system manifest can be created with `ManifestBuilder::new_system_v1()`.
    /// Preallocated addresses can be created with manifest_builder.preallocate_address()
    pub fn execute_system_transaction(
        &mut self,
        manifest: SystemTransactionManifestV1,
        proofs: BTreeSet<NonFungibleGlobalId>,
    ) -> TransactionReceipt {
        let nonce = self.next_transaction_nonce();
        let unique_hash = hash(format!("Test runner txn: {}", nonce));
        self.execute_transaction(
            manifest
                .into_transaction(unique_hash)
                .prepare_with_latest_settings()
                .expect("expected transaction to be preparable")
                .get_executable(proofs),
            ExecutionConfig::for_system_transaction(NetworkDefinition::simulator()),
        )
    }

    pub fn execute_transaction(
        &mut self,
        executable: ExecutableTransaction,
        mut execution_config: ExecutionConfig,
    ) -> TransactionReceipt {
        // Override the kernel trace config
        execution_config = execution_config.with_kernel_trace(self.with_kernel_trace);

        if executable
            .costing_parameters()
            .free_credit_in_xrd
            .is_positive()
        {
            self.xrd_free_credits_used = true;
        }

        let transaction_receipt = execute_transaction(
            &mut self.database,
            &self.vm_modules,
            &execution_config,
            executable,
        );
        if let TransactionResult::Commit(commit) = &transaction_receipt.result {
            let database_updates = commit
                .state_updates
                .create_database_updates::<SpreadPrefixKeyMapper>();
            self.database.commit(&database_updates);
            self.collected_events
                .push(commit.application_events.clone());

            if self.with_receipt_substate_check {
                assert_receipt_substate_changes_can_be_typed(commit);
            }
        }
        transaction_receipt
    }

    pub fn preview(
        &mut self,
        preview_intent: PreviewIntentV1,
        network: &NetworkDefinition,
    ) -> Result<TransactionReceipt, PreviewError> {
        execute_preview(
            &self.database,
            &self.vm_modules,
            network,
            preview_intent,
            self.with_kernel_trace,
        )
    }

    pub fn preview_manifest(
        &mut self,
        manifest: TransactionManifestV1,
        signer_public_keys: Vec<PublicKey>,
        tip_percentage: u16,
        flags: PreviewFlags,
    ) -> TransactionReceipt {
        let epoch = self.get_current_epoch();
        execute_preview(
            &mut self.database,
            &self.vm_modules,
            &NetworkDefinition::simulator(),
            PreviewIntentV1 {
                intent: IntentV1 {
                    header: TransactionHeaderV1 {
                        network_id: NetworkDefinition::simulator().id,
                        start_epoch_inclusive: epoch,
                        end_epoch_exclusive: epoch.after(10).unwrap(),
                        nonce: 0,
                        notary_public_key: PublicKey::Secp256k1(Secp256k1PublicKey([0u8; 33])),
                        notary_is_signatory: false,
                        tip_percentage,
                    },
                    instructions: InstructionsV1(Rc::new(manifest.instructions)),
                    blobs: BlobsV1 {
                        blobs: manifest.blobs.values().map(|x| BlobV1(x.clone())).collect(),
                    },
                    message: MessageV1::default(),
                },
                signer_public_keys,
                flags,
            },
            self.with_kernel_trace,
        )
        .unwrap()
    }

    /// Calls a package blueprint function with the given arguments, paying the fee from the faucet.
    ///
    /// The arguments should be one of:
    /// * A tuple, such as `()`, `(x,)` or `(x, y, z)`
    ///   * IMPORTANT: If calling with a single argument, you must include a trailing comma
    ///     in the tuple declaration. This ensures that the rust compiler knows it's a singleton tuple,
    ///     rather than just some brackets around the inner value.
    /// * A struct which implements `ManifestEncode` representing the arguments
    /// * `manifest_args!(x, y, z)`
    ///
    /// Notes:
    /// * Buckets and signatures are not supported - instead use `execute_manifest_ignoring_fee` and `ManifestBuilder` directly.
    /// * Call `.expect_commit_success()` on the receipt to get access to receipt details.
    pub fn call_function(
        &mut self,
        package_address: impl ResolvablePackageAddress,
        blueprint_name: impl Into<String>,
        function_name: impl Into<String>,
        arguments: impl ResolvableArguments,
    ) -> TransactionReceipt {
        self.execute_manifest(
            ManifestBuilder::new()
                .lock_fee_from_faucet()
                .call_function(package_address, blueprint_name, function_name, arguments)
                .build(),
            vec![],
        )
    }

    /// Calls a package blueprint function with the given arguments, and assumes it constructs a single component successfully.
    /// It returns the address of the first created component.
    ///
    /// The arguments should be one of:
    /// * A tuple, such as `()`, `(x,)` or `(x, y, z)`
    ///   * IMPORTANT: If calling with a single argument, you must include a trailing comma
    ///     in the tuple declaration. This ensures that the rust compiler knows it's a singleton tuple,
    ///     rather than just some brackets around the inner value.
    /// * A struct which implements `ManifestEncode` representing the arguments
    /// * `manifest_args!(x, y, z)`
    ///
    /// Notes:
    /// * Buckets and signatures are not supported - instead use `execute_manifest_ignoring_fee` and `ManifestBuilder` directly.
    pub fn construct_new(
        &mut self,
        package_address: impl ResolvablePackageAddress,
        blueprint_name: impl Into<String>,
        function_name: impl Into<String>,
        arguments: impl ResolvableArguments,
    ) -> ComponentAddress {
        self.call_function(package_address, blueprint_name, function_name, arguments)
            .expect_commit_success()
            .new_component_addresses()[0]
    }

    /// Calls a component method with the given arguments, paying the fee from the faucet.
    ///
    /// The arguments should be one of:
    /// * A tuple, such as `()`, `(x,)` or `(x, y, z)`
    ///   * IMPORTANT: If calling with a single argument, you must include a trailing comma
    ///     in the tuple declaration. This ensures that the rust compiler knows it's a singleton tuple,
    ///     rather than just some brackets around the inner value.
    /// * A struct which implements `ManifestEncode` representing the arguments
    /// * `manifest_args!(x, y, z)`
    ///
    /// Notes:
    /// * Buckets and signatures are not supported - instead use `execute_manifest_ignoring_fee` and `ManifestBuilder` directly.
    /// * Call `.expect_commit_success()` on the receipt to get access to receipt details.
    pub fn call_method(
        &mut self,
        address: impl ResolvableGlobalAddress,
        method_name: impl Into<String>,
        args: impl ResolvableArguments,
    ) -> TransactionReceipt {
        self.execute_manifest(
            ManifestBuilder::new()
                .lock_fee_from_faucet()
                .call_method(address, method_name, args)
                .build(),
            vec![],
        )
    }

    fn create_fungible_resource_and_deposit(
        &mut self,
        owner_role: OwnerRole,
        resource_roles: FungibleResourceRoles,
        to: ComponentAddress,
    ) -> ResourceAddress {
        let manifest = ManifestBuilder::new()
            .lock_fee_from_faucet()
            .create_fungible_resource(
                owner_role,
                true,
                0,
                resource_roles,
                metadata!(),
                Some(5.into()),
            )
            .try_deposit_entire_worktop_or_abort(to, None)
            .build();
        let receipt = self.execute_manifest(manifest, vec![]);
        receipt.expect_commit(true).new_resource_addresses()[0]
    }

    pub fn create_restricted_token(
        &mut self,
        account: ComponentAddress,
    ) -> (
        ResourceAddress,
        ResourceAddress,
        ResourceAddress,
        ResourceAddress,
        ResourceAddress,
        ResourceAddress,
        ResourceAddress,
        ResourceAddress,
    ) {
        let mint_auth = self.create_fungible_resource(dec!(1), 0, account);
        let burn_auth = self.create_fungible_resource(dec!(1), 0, account);
        let withdraw_auth = self.create_fungible_resource(dec!(1), 0, account);
        let recall_auth = self.create_fungible_resource(dec!(1), 0, account);
        let update_metadata_auth = self.create_fungible_resource(dec!(1), 0, account);
        let freeze_auth = self.create_fungible_resource(dec!(1), 0, account);
        let admin_auth = self.create_fungible_resource(dec!(1), 0, account);

        let token_address = self.create_fungible_resource_and_deposit(
            OwnerRole::None,
            FungibleResourceRoles {
                mint_roles: mint_roles! {
                    minter => rule!(require(mint_auth));
                    minter_updater => rule!(require(admin_auth));
                },
                burn_roles: burn_roles! {
                    burner => rule!(require(burn_auth));
                    burner_updater => rule!(require(admin_auth));
                },
                freeze_roles: freeze_roles! {
                    freezer => rule!(require(freeze_auth));
                    freezer_updater => rule!(require(admin_auth));
                },
                recall_roles: recall_roles! {
                    recaller => rule!(require(recall_auth));
                    recaller_updater => rule!(require(admin_auth));
                },
                withdraw_roles: withdraw_roles! {
                    withdrawer => rule!(require(withdraw_auth));
                    withdrawer_updater => rule!(require(admin_auth));
                },
                deposit_roles: deposit_roles! {
                    depositor => rule!(allow_all);
                    depositor_updater => rule!(require(admin_auth));
                },
            },
            account,
        );

        (
            token_address,
            mint_auth,
            burn_auth,
            withdraw_auth,
            recall_auth,
            update_metadata_auth,
            freeze_auth,
            admin_auth,
        )
    }

    pub fn create_everything_allowed_non_fungible_resource(
        &mut self,
        owner_role: OwnerRole,
    ) -> ResourceAddress {
        let receipt = self.execute_manifest(
            ManifestBuilder::new()
                .lock_fee_from_faucet()
                .create_non_fungible_resource::<Vec<_>, ()>(
                    owner_role,
                    NonFungibleIdType::Integer,
                    false,
                    NonFungibleResourceRoles {
                        mint_roles: mint_roles! {
                            minter => rule!(allow_all);
                            minter_updater => rule!(allow_all);
                        },
                        burn_roles: burn_roles! {
                            burner => rule!(allow_all);
                            burner_updater => rule!(allow_all);
                        },
                        freeze_roles: freeze_roles! {
                            freezer => rule!(allow_all);
                            freezer_updater => rule!(allow_all);
                        },
                        recall_roles: recall_roles! {
                            recaller => rule!(allow_all);
                            recaller_updater => rule!(allow_all);
                        },
                        withdraw_roles: withdraw_roles! {
                            withdrawer => rule!(allow_all);
                            withdrawer_updater => rule!(allow_all);
                        },
                        deposit_roles: deposit_roles! {
                            depositor => rule!(allow_all);
                            depositor_updater => rule!(allow_all);
                        },
                        non_fungible_data_update_roles: non_fungible_data_update_roles! {
                            non_fungible_data_updater => rule!(allow_all);
                            non_fungible_data_updater_updater => rule!(allow_all);
                        },
                    },
                    metadata!(),
                    None,
                )
                .build(),
            vec![],
        );
        receipt.expect_commit(true).new_resource_addresses()[0]
    }

    pub fn create_freezeable_token(&mut self, account: ComponentAddress) -> ResourceAddress {
        self.create_fungible_resource_and_deposit(
            OwnerRole::None,
            FungibleResourceRoles {
                burn_roles: burn_roles! {
                    burner => rule!(allow_all);
                    burner_updater => rule!(deny_all);
                },
                recall_roles: recall_roles! {
                    recaller => rule!(allow_all);
                    recaller_updater => rule!(deny_all);
                },
                freeze_roles: freeze_roles! {
                    freezer => rule!(allow_all);
                    freezer_updater => rule!(deny_all);
                },
                ..Default::default()
            },
            account,
        )
    }

    pub fn create_freezeable_non_fungible(&mut self, account: ComponentAddress) -> ResourceAddress {
        self.create_non_fungible_resource_with_roles(
            NonFungibleResourceRoles {
                burn_roles: burn_roles! {
                    burner => rule!(allow_all);
                    burner_updater => rule!(deny_all);
                },
                recall_roles: recall_roles! {
                    recaller => rule!(allow_all);
                    recaller_updater => rule!(deny_all);
                },
                freeze_roles: freeze_roles! {
                    freezer => rule!(allow_all);
                    freezer_updater => rule!(deny_all);
                },
                ..Default::default()
            },
            account,
        )
    }

    pub fn create_recallable_token(&mut self, account: ComponentAddress) -> ResourceAddress {
        self.create_fungible_resource_and_deposit(
            OwnerRole::None,
            FungibleResourceRoles {
                recall_roles: recall_roles! {
                    recaller => rule!(allow_all);
                    recaller_updater => rule!(deny_all);
                },
                ..Default::default()
            },
            account,
        )
    }

    pub fn create_restricted_burn_token(
        &mut self,
        account: ComponentAddress,
    ) -> (ResourceAddress, ResourceAddress) {
        let auth_resource_address = self.create_fungible_resource(dec!(1), 0, account);

        let resource_address = self.create_fungible_resource_and_deposit(
            OwnerRole::None,
            FungibleResourceRoles {
                burn_roles: burn_roles! {
                    burner => rule!(require(auth_resource_address));
                    burner_updater => rule!(deny_all);
                },
                ..Default::default()
            },
            account,
        );

        (auth_resource_address, resource_address)
    }

    pub fn create_restricted_transfer_token(
        &mut self,
        account: ComponentAddress,
    ) -> (ResourceAddress, ResourceAddress) {
        let auth_resource_address = self.create_non_fungible_resource(account);

        let resource_address = self.create_fungible_resource_and_deposit(
            OwnerRole::None,
            FungibleResourceRoles {
                withdraw_roles: withdraw_roles! {
                    withdrawer => rule!(require(auth_resource_address));
                    withdrawer_updater => rule!(deny_all);
                },
                ..Default::default()
            },
            account,
        );

        (auth_resource_address, resource_address)
    }

    pub fn create_non_fungible_resource(&mut self, account: ComponentAddress) -> ResourceAddress {
        self.create_non_fungible_resource_advanced(NonFungibleResourceRoles::default(), account, 3)
    }
    pub fn create_non_fungible_resource_with_roles(
        &mut self,
        resource_roles: NonFungibleResourceRoles,
        account: ComponentAddress,
    ) -> ResourceAddress {
        self.create_non_fungible_resource_advanced(resource_roles, account, 3)
    }

    pub fn create_non_fungible_resource_advanced(
        &mut self,
        resource_roles: NonFungibleResourceRoles,
        account: ComponentAddress,
        n: usize,
    ) -> ResourceAddress {
        let mut entries = BTreeMap::new();
        for i in 1..n + 1 {
            entries.insert(
                NonFungibleLocalId::integer(i as u64),
                EmptyNonFungibleData {},
            );
        }

        let manifest = ManifestBuilder::new()
            .lock_fee_from_faucet()
            .create_non_fungible_resource(
                OwnerRole::None,
                NonFungibleIdType::Integer,
                false,
                resource_roles,
                metadata!(),
                Some(entries),
            )
            .try_deposit_entire_worktop_or_abort(account, None)
            .build();
        let receipt = self.execute_manifest(manifest, vec![]);
        receipt.expect_commit(true).new_resource_addresses()[0]
    }

    pub fn create_fungible_resource(
        &mut self,
        amount: Decimal,
        divisibility: u8,
        account: ComponentAddress,
    ) -> ResourceAddress {
        let manifest = ManifestBuilder::new()
            .lock_fee_from_faucet()
            .create_fungible_resource(
                OwnerRole::None,
                true,
                divisibility,
                FungibleResourceRoles::default(),
                metadata!(),
                Some(amount),
            )
            .try_deposit_entire_worktop_or_abort(account, None)
            .build();
        let receipt = self.execute_manifest(manifest, vec![]);
        receipt.expect_commit(true).new_resource_addresses()[0]
    }

    pub fn create_mintable_burnable_fungible_resource(
        &mut self,
        account: ComponentAddress,
    ) -> (ResourceAddress, ResourceAddress) {
        let admin_auth = self.create_non_fungible_resource(account);

        let manifest = ManifestBuilder::new()
            .lock_fee_from_faucet()
            .create_fungible_resource(
                OwnerRole::None,
                true,
                1u8,
                FungibleResourceRoles {
                    mint_roles: mint_roles! {
                        minter => rule!(require(admin_auth));
                        minter_updater => rule!(deny_all);
                    },
                    burn_roles: burn_roles! {
                        burner => rule!(require(admin_auth));
                        burner_updater => rule!(deny_all);
                    },
                    ..Default::default()
                },
                metadata!(),
                None,
            )
            .try_deposit_entire_worktop_or_abort(account, None)
            .build();
        let receipt = self.execute_manifest(manifest, vec![]);
        let resource_address = receipt.expect_commit(true).new_resource_addresses()[0];
        (admin_auth, resource_address)
    }

    pub fn create_freely_mintable_fungible_resource(
        &mut self,
        owner_role: OwnerRole,
        amount: Option<Decimal>,
        divisibility: u8,
        account: ComponentAddress,
    ) -> ResourceAddress {
        let manifest = ManifestBuilder::new()
            .lock_fee_from_faucet()
            .create_fungible_resource(
                owner_role,
                true,
                divisibility,
                FungibleResourceRoles {
                    mint_roles: mint_roles! {
                        minter => rule!(allow_all);
                        minter_updater => rule!(deny_all);
                    },
                    ..Default::default()
                },
                metadata!(),
                amount,
            )
            .try_deposit_entire_worktop_or_abort(account, None)
            .build();
        let receipt = self.execute_manifest(manifest, vec![]);
        receipt.expect_commit(true).new_resource_addresses()[0]
    }

    pub fn create_freely_mintable_and_burnable_fungible_resource(
        &mut self,
        owner_role: OwnerRole,
        amount: Option<Decimal>,
        divisibility: u8,
        account: ComponentAddress,
    ) -> ResourceAddress {
        let manifest = ManifestBuilder::new()
            .lock_fee_from_faucet()
            .create_fungible_resource(
                owner_role,
                true,
                divisibility,
                FungibleResourceRoles {
                    mint_roles: mint_roles! {
                        minter => rule!(allow_all);
                        minter_updater => rule!(deny_all);
                    },
                    burn_roles: burn_roles! {
                        burner => rule!(allow_all);
                        burner_updater => rule!(deny_all);
                    },
                    ..Default::default()
                },
                metadata!(),
                amount,
            )
            .try_deposit_entire_worktop_or_abort(account, None)
            .build();
        let receipt = self.execute_manifest(manifest, vec![]);
        receipt.expect_commit(true).new_resource_addresses()[0]
    }

    pub fn create_freely_mintable_and_burnable_non_fungible_resource<T, V>(
        &mut self,
        owner_role: OwnerRole,
        id_type: NonFungibleIdType,
        initial_supply: Option<T>,
        account: ComponentAddress,
    ) -> ResourceAddress
    where
        T: IntoIterator<Item = (NonFungibleLocalId, V)>,
        V: ManifestEncode + NonFungibleData,
    {
        let manifest = ManifestBuilder::new()
            .lock_fee_from_faucet()
            .create_non_fungible_resource(
                owner_role,
                id_type,
                true,
                NonFungibleResourceRoles {
                    mint_roles: mint_roles! {
                        minter => rule!(allow_all);
                        minter_updater => rule!(deny_all);
                    },
                    burn_roles: burn_roles! {
                        burner => rule!(allow_all);
                        burner_updater => rule!(deny_all);
                    },
                    ..Default::default()
                },
                metadata!(),
                initial_supply,
            )
            .try_deposit_entire_worktop_or_abort(account, None)
            .build();
        let receipt = self.execute_manifest(manifest, vec![]);
        receipt.expect_commit(true).new_resource_addresses()[0]
    }

    pub fn create_one_resource_pool(
        &mut self,
        resource_address: ResourceAddress,
        pool_manager_rule: AccessRule,
    ) -> (ComponentAddress, ResourceAddress) {
        let manifest = ManifestBuilder::new()
            .lock_fee_from_faucet()
            .call_function(
                POOL_PACKAGE,
                ONE_RESOURCE_POOL_BLUEPRINT_IDENT,
                ONE_RESOURCE_POOL_INSTANTIATE_IDENT,
                OneResourcePoolInstantiateManifestInput {
                    resource_address,
                    pool_manager_rule,
                    owner_role: OwnerRole::None,
                    address_reservation: None,
                },
            )
            .build();
        let receipt = self.execute_manifest(manifest, vec![]);
        let commit_result = receipt.expect_commit_success();

        (
            commit_result.new_component_addresses()[0],
            commit_result.new_resource_addresses()[0],
        )
    }

    pub fn new_component<F>(
        &mut self,
        initial_proofs: BTreeSet<NonFungibleGlobalId>,
        handler: F,
    ) -> ComponentAddress
    where
        F: FnOnce(ManifestBuilder) -> ManifestBuilder,
    {
        let manifest = ManifestBuilder::new()
            .lock_fee_from_faucet()
            .then(handler)
            .build();

        let receipt = self.execute_manifest(manifest, initial_proofs);
        receipt.expect_commit(true).new_component_addresses()[0]
    }

    pub fn set_current_epoch(&mut self, epoch: Epoch) {
        let reader = SystemDatabaseReader::new(&self.database);
        let mut substate = reader
            .read_typed_object_field::<ConsensusManagerStateFieldPayload>(
                CONSENSUS_MANAGER.as_node_id(),
                ModuleId::Main,
                ConsensusManagerField::State.field_index(),
            )
            .unwrap()
            .fully_update_and_into_latest_version();

        substate.epoch = epoch;

        let mut writer = SystemDatabaseWriter::new(&mut self.database);
        writer
            .write_typed_object_field(
                CONSENSUS_MANAGER.as_node_id(),
                ModuleId::Main,
                ConsensusManagerField::State.field_index(),
                ConsensusManagerStateFieldPayload::from_content_source(substate),
            )
            .unwrap();
    }

    pub fn get_current_epoch(&mut self) -> Epoch {
        let receipt = self.execute_system_transaction(
            ManifestBuilder::new_system_v1()
                .call_method(
                    CONSENSUS_MANAGER,
                    CONSENSUS_MANAGER_GET_CURRENT_EPOCH_IDENT,
                    ConsensusManagerGetCurrentEpochInput,
                )
                .build(),
            btreeset![system_execution(SystemExecution::Validator)],
        );
        receipt.expect_commit(true).output(0)
    }

    /// Executes a "start round number `round` at timestamp `timestamp_ms`" system transaction, as
    /// if it was proposed by the first validator from the validator set, after `round - 1` missed
    /// rounds by that validator.
    pub fn advance_to_round_at_timestamp(
        &mut self,
        round: Round,
        proposer_timestamp_ms: i64,
    ) -> TransactionReceipt {
        let expected_round_number = self.get_consensus_manager_state().round.number() + 1;
        self.execute_system_transaction(
            ManifestBuilder::new_system_v1()
                .call_method(
                    CONSENSUS_MANAGER,
                    CONSENSUS_MANAGER_NEXT_ROUND_IDENT,
                    ConsensusManagerNextRoundInput {
                        round,
                        proposer_timestamp_ms,
                        leader_proposal_history: LeaderProposalHistory {
                            gap_round_leaders: (expected_round_number..round.number())
                                .map(|_| 0)
                                .collect(),
                            current_leader: 0,
                            is_fallback: false,
                        },
                    },
                )
                .build(),
            btreeset![system_execution(SystemExecution::Validator)],
        )
    }

    /// Performs an [`advance_to_round_at_timestamp()`] with an unchanged timestamp.
    pub fn advance_to_round(&mut self, round: Round) -> TransactionReceipt {
        let current_timestamp_ms = self.get_current_proposer_timestamp_ms();
        self.advance_to_round_at_timestamp(round, current_timestamp_ms)
    }

    /// Reads out the substate holding the "epoch milli" timestamp reported by the proposer on the
    /// most recent round change.
    pub fn get_current_proposer_timestamp_ms(&mut self) -> i64 {
        let reader = SystemDatabaseReader::new(self.substate_db());
        reader
            .read_typed_object_field::<ConsensusManagerProposerMilliTimestampFieldPayload>(
                CONSENSUS_MANAGER.as_node_id(),
                ModuleId::Main,
                ConsensusManagerField::ProposerMilliTimestamp.field_index(),
            )
            .unwrap()
            .fully_update_and_into_latest_version()
            .epoch_milli
    }

    pub fn get_consensus_manager_state(&mut self) -> ConsensusManagerSubstate {
        let reader = SystemDatabaseReader::new(self.substate_db());
        reader
            .read_typed_object_field::<ConsensusManagerStateFieldPayload>(
                CONSENSUS_MANAGER.as_node_id(),
                ModuleId::Main,
                ConsensusManagerField::State.field_index(),
            )
            .unwrap()
            .fully_update_and_into_latest_version()
    }

    pub fn get_current_time(&mut self, precision: TimePrecision) -> Instant {
        let receipt = self.execute_system_transaction(
            ManifestBuilder::new_system_v1()
                .call_method(
                    CONSENSUS_MANAGER,
                    CONSENSUS_MANAGER_GET_CURRENT_TIME_IDENT,
                    ConsensusManagerGetCurrentTimeInputV2 { precision },
                )
                .build(),
            btreeset![system_execution(SystemExecution::Validator)],
        );
        receipt.expect_commit(true).output(0)
    }

    pub fn event_schema(
        &self,
        event_type_identifier: &EventTypeIdentifier,
    ) -> (LocalTypeId, VersionedScryptoSchema) {
        let (blueprint_id, name) = match event_type_identifier {
            EventTypeIdentifier(Emitter::Method(node_id, node_module), event_name) => {
                let blueprint_id = match node_module {
                    ModuleId::Main => {
                        let reader = SystemDatabaseReader::new(self.substate_db());
                        let type_info = reader.get_type_info(node_id).unwrap();
                        match type_info {
                            TypeInfoSubstate::Object(ObjectInfo {
                                blueprint_info: BlueprintInfo { blueprint_id, .. },
                                ..
                            }) => blueprint_id,
                            _ => {
                                panic!("No event schema.")
                            }
                        }
                    }
                    module @ _ => module.static_blueprint().unwrap(),
                };
                (blueprint_id, event_name.clone())
            }
            EventTypeIdentifier(Emitter::Function(blueprint_id), event_name) => {
                (blueprint_id.clone(), event_name.clone())
            }
        };

        let system_reader = SystemDatabaseReader::new(self.substate_db());
        let definition = system_reader
            .get_blueprint_definition(&blueprint_id)
            .unwrap();
        let schema_pointer = definition
            .interface
            .get_event_payload_def(name.as_str())
            .unwrap();

        match schema_pointer {
            BlueprintPayloadDef::Static(type_identifier) => {
                let reader = SystemDatabaseReader::new(self.substate_db());
                let schema = reader
                    .get_schema(
                        blueprint_id.package_address.as_node_id(),
                        &type_identifier.0,
                    )
                    .unwrap();
                (type_identifier.1, schema.as_ref().clone())
            }
            BlueprintPayloadDef::Generic(_instance_index) => {
                todo!()
            }
        }
    }

    pub fn event_name(&self, event_type_identifier: &EventTypeIdentifier) -> String {
        let (local_type_id, schema) = self.event_schema(event_type_identifier);
        schema
            .v1()
            .resolve_type_metadata(local_type_id)
            .unwrap()
            .get_name_string()
            .unwrap()
    }

    pub fn is_event_name_equal<T: ScryptoDescribe>(
        &self,
        event_type_identifier: &EventTypeIdentifier,
    ) -> bool {
        let expected_type_name = {
            let (local_type_id, schema) =
                sbor::generate_full_schema_from_single_type::<T, ScryptoCustomSchema>();
            schema
                .v1()
                .resolve_type_metadata(local_type_id)
                .unwrap()
                .get_name_string()
                .unwrap()
        };
        let actual_type_name = self.event_name(event_type_identifier);
        expected_type_name == actual_type_name
    }

    pub fn extract_events_of_type<T: ScryptoEvent>(&self, result: &CommitResult) -> Vec<T> {
        result
            .application_events
            .iter()
            .filter(|(id, _data)| self.is_event_name_equal::<T>(id))
            .map(|(_id, data)| scrypto_decode::<T>(data).unwrap())
            .collect::<Vec<_>>()
    }

    pub fn check_db<A: ApplicationChecker + Default>(
        &self,
    ) -> Result<
        (SystemDatabaseCheckerResults, A::ApplicationCheckerResults),
        SystemDatabaseCheckError,
    > {
        let mut checker = SystemDatabaseChecker::<A>::default();
        checker.check_db(&self.database)
    }

    pub fn check_events<A: ApplicationEventChecker>(
        &self,
    ) -> Result<A::ApplicationEventCheckerResults, SystemEventCheckerError> {
        let mut event_checker = SystemEventChecker::<A>::new();
        event_checker.check_all_events(&self.database, self.collected_events())
    }

    pub fn check_database(&self) {
        let mut kernel_checker = KernelDatabaseChecker::new();
        kernel_checker
            .check_db(&self.database)
            .expect("Database should be consistent");

        // Defining a composite checker of all of the application db checkers we have.
        define_composite_checker! {
            CompositeApplicationDatabaseChecker,
            [
                ResourceDatabaseChecker,
                RoleAssignmentDatabaseChecker,
                PackageRoyaltyDatabaseChecker<F: Fn(&BlueprintId, &str) -> bool>,
                ComponentRoyaltyDatabaseChecker,
            ]
        }
        let db_results = {
            let reader = SystemDatabaseReader::new(&self.database);
            let mut checker = SystemDatabaseChecker::new(CompositeApplicationDatabaseChecker::new(
                Default::default(),
                Default::default(),
                PackageRoyaltyDatabaseChecker::new(|blueprint_id, func_name| {
                    reader
                        .get_blueprint_definition(blueprint_id)
                        .map(|bp_def| bp_def.interface.functions.contains_key(func_name))
                        .unwrap_or(false)
                }),
                Default::default(),
            ));
            checker
                .check_db(&self.database)
                .expect("Database should be consistent after running test")
        };
        println!("{:#?}", db_results);

        if !db_results.1 .1.is_empty() {
            panic!("Role assignment violations: {:?}", db_results.1 .1);
        }

        let event_results = SystemEventChecker::<ResourceEventChecker>::new()
            .check_all_events(&self.database, &self.collected_events)
            .expect("Events should be consistent");
        println!("{:#?}", event_results);

        // If free credits (xrd from thin air) have been used then reconciliation will fail
        // due to missing mint events
        if !self.xrd_free_credits_used {
            ResourceReconciler::reconcile(&db_results.1 .0, &event_results)
                .expect("Resource reconciliation failed");
        }
    }
}

impl<E: NativeVmExtension, D: TestDatabase> LedgerSimulator<E, StateTreeUpdatingDatabase<D>> {
    pub fn get_state_hash(&self) -> Hash {
        self.database.get_current_root_hash()
    }

    pub fn assert_state_tree_matches_substate_store(&mut self) {
        self.database
            .validate_state_tree_matches_substate_store()
            .unwrap()
    }
}

pub struct SubtreeVaults<'d, D> {
    database: &'d D,
}

impl<'d, D: SubstateDatabase> SubtreeVaults<'d, D> {
    pub fn new(database: &'d D) -> Self {
        Self { database }
    }

    pub fn get_all(&self, node_id: &NodeId) -> IndexMap<ResourceAddress, Vec<NodeId>> {
        let mut vault_finder = VaultFinder::new();
        let mut traverser = StateTreeTraverser::new(self.database, &mut vault_finder, 100);
        traverser.traverse_subtree(None, *node_id);
        vault_finder.to_vaults()
    }

    pub fn sum_balance_changes(
        &self,
        node_id: &NodeId,
        vault_balance_changes: &IndexMap<NodeId, (ResourceAddress, BalanceChange)>,
    ) -> IndexMap<ResourceAddress, BalanceChange> {
        self.get_all(node_id)
            .into_iter()
            .filter_map(|(traversed_resource, vault_ids)| {
                vault_ids
                    .into_iter()
                    .filter_map(|vault_id| vault_balance_changes.get(&vault_id).cloned())
                    .map(|(reported_resource, change)| {
                        assert_eq!(reported_resource, traversed_resource);
                        change
                    })
                    .reduce(|mut left, right| {
                        left.add_assign(right);
                        left
                    })
                    .map(|change| (traversed_resource, change))
            })
            .collect()
    }
}

pub fn is_auth_error(e: &RuntimeError) -> bool {
    matches!(
        e,
        RuntimeError::SystemModuleError(SystemModuleError::AuthError(_))
    )
}

pub fn is_costing_error(e: &RuntimeError) -> bool {
    matches!(
        e,
        RuntimeError::SystemModuleError(SystemModuleError::CostingError(_))
    )
}

pub fn is_wasm_error(e: &RuntimeError) -> bool {
    matches!(e, RuntimeError::VmError(VmError::Wasm(..)))
}
pub fn wat2wasm(wat: &str) -> Vec<u8> {
    let mut features = wabt::Features::new();
    features.enable_sign_extension();

    wabt::wat2wasm_with_features(
        wat.replace("${memcpy}", include_str!("snippets/memcpy.wat"))
            .replace("${memmove}", include_str!("snippets/memmove.wat"))
            .replace("${memset}", include_str!("snippets/memset.wat")),
        features,
    )
    .expect("Failed to compiled WAT into WASM")
}

pub fn single_function_package_definition(
    blueprint_name: &str,
    function_name: &str,
) -> PackageDefinition {
    PackageDefinition::new_single_function_test_definition(blueprint_name, function_name)
}

#[derive(ScryptoSbor, ManifestSbor)]
pub struct EmptyNonFungibleData {}

impl NonFungibleData for EmptyNonFungibleData {
    const MUTABLE_FIELDS: &'static [&'static str] = &[];
}

pub struct TransactionParams {
    pub start_epoch_inclusive: Epoch,
    pub end_epoch_exclusive: Epoch,
}

pub fn create_notarized_transaction(
    params: TransactionParams,
    manifest: TransactionManifestV1,
) -> NotarizedTransactionV1 {
    // create key pairs
    let sk1 = Secp256k1PrivateKey::from_u64(1).unwrap();
    let sk2 = Secp256k1PrivateKey::from_u64(2).unwrap();
    let sk_notary = Secp256k1PrivateKey::from_u64(3).unwrap();

    TransactionBuilder::new()
        .header(TransactionHeaderV1 {
            network_id: NetworkDefinition::simulator().id,
            start_epoch_inclusive: params.start_epoch_inclusive,
            end_epoch_exclusive: params.end_epoch_exclusive,
            nonce: 5,
            notary_public_key: sk_notary.public_key().into(),
            notary_is_signatory: false,
            tip_percentage: 5,
        })
        .manifest(manifest)
        .sign(&sk1)
        .sign(&sk2)
        .notarize(&sk_notary)
        .build()
}

pub fn create_notarized_transaction_advanced<S: Signer>(
    ledger: &mut DefaultLedgerSimulator,
    network: &NetworkDefinition,
    manifest: TransactionManifestV1,
    signers: Vec<&S>,
    notary: &S,
    notary_is_signatory: bool,
) -> NotarizedTransactionV1 {
    let notarized_transaction = TransactionBuilder::new()
        .header(TransactionHeaderV1 {
            network_id: network.id,
            start_epoch_inclusive: Epoch::zero(),
            end_epoch_exclusive: Epoch::of(99),
            nonce: ledger.next_transaction_nonce(),
            notary_public_key: notary.public_key().into(),
            notary_is_signatory: notary_is_signatory,
            tip_percentage: 0,
        })
        .manifest(manifest)
        .multi_sign(&signers)
        .notarize(notary)
        .build();
    notarized_transaction
}

pub fn validate_notarized_transaction<'a>(
    network: &'a NetworkDefinition,
    transaction: &'a NotarizedTransactionV1,
) -> ValidatedUserTransaction {
    let validator = TransactionValidator::new_with_latest_config(network);
    transaction.prepare_and_validate(&validator).unwrap()
}

pub fn assert_receipt_substate_changes_can_be_typed(commit_result: &CommitResult) {
    let system_updates = commit_result
        .state_updates
        .clone()
        .into_legacy()
        .system_updates;
    for ((node_id, partition_num), partition_updates) in (&system_updates).into_iter() {
        for (substate_key, database_update) in partition_updates.into_iter() {
            let typed_substate_key =
                to_typed_substate_key(node_id.entity_type().unwrap(), *partition_num, substate_key)
                    .expect("Substate key should be typeable");
            if !typed_substate_key.value_is_mappable() {
                continue;
            }
            match database_update {
                DatabaseUpdate::Set(raw_value) => {
                    // Check that typed value mapping works
                    to_typed_substate_value(&typed_substate_key, raw_value)
                        .expect("Substate value should be typeable");
                }
                DatabaseUpdate::Delete => {}
            }
        }
    }
}

pub fn assert_receipt_events_can_be_typed(commit_result: &CommitResult) {
    for (event_type_identifier, event_data) in &commit_result.application_events {
        match event_type_identifier.0 {
            Emitter::Function(BlueprintId {
                package_address, ..
            }) if ![
                PACKAGE_PACKAGE,
                RESOURCE_PACKAGE,
                ACCOUNT_PACKAGE,
                IDENTITY_PACKAGE,
                CONSENSUS_MANAGER_PACKAGE,
                ACCESS_CONTROLLER_PACKAGE,
                POOL_PACKAGE,
                TRANSACTION_PROCESSOR_PACKAGE,
                METADATA_MODULE_PACKAGE,
                ROYALTY_MODULE_PACKAGE,
                ROLE_ASSIGNMENT_MODULE_PACKAGE,
                TEST_UTILS_PACKAGE,
                GENESIS_HELPER_PACKAGE,
                FAUCET_PACKAGE,
                TRANSACTION_TRACKER_PACKAGE,
            ]
            .contains(&package_address) =>
            {
                continue
            }
            Emitter::Method(node_id, ..)
                if node_id.entity_type().map_or(false, |item| {
                    matches!(
                        item,
                        EntityType::GlobalGenericComponent | EntityType::InternalGenericComponent
                    )
                }) =>
            {
                continue
            }
            _ => {}
        };
        let _ = to_typed_native_event(event_type_identifier, event_data).unwrap();
    }
}

pub enum PackagePublishingSource {
    CompileAndPublishFromSource(PathBuf, CompileProfile),
    PublishExisting(Vec<u8>, PackageDefinition),
}

impl From<String> for PackagePublishingSource {
    fn from(value: String) -> Self {
        Self::CompileAndPublishFromSource(value.into(), CompileProfile::FastWithTraceLogs)
    }
}

impl<'g> From<&'g str> for PackagePublishingSource {
    fn from(value: &'g str) -> Self {
        Self::CompileAndPublishFromSource(value.into(), CompileProfile::FastWithTraceLogs)
    }
}

impl From<PathBuf> for PackagePublishingSource {
    fn from(value: PathBuf) -> Self {
        Self::CompileAndPublishFromSource(value, CompileProfile::FastWithTraceLogs)
    }
}

impl<'g> From<&'g Path> for PackagePublishingSource {
    fn from(value: &'g Path) -> Self {
        Self::CompileAndPublishFromSource(value.into(), CompileProfile::FastWithTraceLogs)
    }
}

impl From<(Vec<u8>, PackageDefinition)> for PackagePublishingSource {
    fn from(value: (Vec<u8>, PackageDefinition)) -> Self {
        Self::PublishExisting(value.0, value.1)
    }
}

impl PackagePublishingSource {
    pub fn code_and_definition(self) -> (Vec<u8>, PackageDefinition) {
        match self {
            Self::CompileAndPublishFromSource(path, profile) => Compile::compile(path, profile),
            Self::PublishExisting(code, definition) => (code, definition),
        }
    }
}<|MERGE_RESOLUTION|>--- conflicted
+++ resolved
@@ -1134,21 +1134,14 @@
     {
         let nonce = self.next_transaction_nonce();
         self.execute_transaction(
-<<<<<<< HEAD
-            TestTransaction::new_from_nonce(manifest, nonce)
-                .prepare_with_latest_settings()
-                .expect("expected transaction to be preparable")
-                .get_executable(initial_proofs.into_iter().collect()),
-=======
             TestTransaction::new_v1_from_nonce(
                 manifest,
                 nonce,
                 initial_proofs.into_iter().collect(),
             )
-            .prepare()
+            .prepare_with_latest_settings()
             .expect("expected transaction to be preparable")
             .get_executable(),
->>>>>>> 355049bc
             ExecutionConfig::for_test_transaction(),
         )
     }
@@ -1164,21 +1157,14 @@
     {
         let nonce = self.next_transaction_nonce();
         self.execute_transaction(
-<<<<<<< HEAD
-            TestTransaction::new_from_nonce(manifest, nonce)
-                .prepare_with_latest_settings()
-                .expect("expected transaction to be preparable")
-                .get_executable(initial_proofs.into_iter().collect()),
-=======
             TestTransaction::new_v1_from_nonce(
                 manifest,
                 nonce,
                 initial_proofs.into_iter().collect(),
             )
-            .prepare()
+            .prepare_with_latest_settings()
             .expect("expected transaction to be preparable")
             .get_executable(),
->>>>>>> 355049bc
             execution_config,
         )
     }
@@ -1199,21 +1185,14 @@
             ..Default::default()
         });
         self.execute_transaction(
-<<<<<<< HEAD
-            TestTransaction::new_from_nonce(manifest, nonce)
-                .prepare_with_latest_settings()
-                .expect("expected transaction to be preparable")
-                .get_executable(initial_proofs.into_iter().collect()),
-=======
             TestTransaction::new_v1_from_nonce(
                 manifest,
                 nonce,
                 initial_proofs.into_iter().collect(),
             )
-            .prepare()
+            .prepare_with_latest_settings()
             .expect("expected transaction to be preparable")
             .get_executable(),
->>>>>>> 355049bc
             config,
         )
     }
@@ -1228,21 +1207,14 @@
         T: IntoIterator<Item = NonFungibleGlobalId>,
     {
         let nonce = self.next_transaction_nonce();
-<<<<<<< HEAD
-        let txn = TestTransaction::new_from_nonce(manifest, nonce)
-            .prepare_with_latest_settings()
-            .expect("expected transaction to be preparable");
-        let executable = txn.get_executable(initial_proofs.into_iter().collect());
-=======
         let txn = TestTransaction::new_v1_from_nonce(
             manifest,
             nonce,
             initial_proofs.into_iter().collect(),
         )
-        .prepare()
+        .prepare_with_latest_settings()
         .expect("expected transaction to be preparable");
         let executable = txn.get_executable();
->>>>>>> 355049bc
 
         let vm_init = self.vm_modules.create_vm_init();
 
