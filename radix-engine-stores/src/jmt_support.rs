--- conflicted
+++ resolved
@@ -15,11 +15,7 @@
         hash(buffer).0[(Hash::LENGTH - 26)..Hash::LENGTH].to_vec() // 26 bytes
     }
 
-<<<<<<< HEAD
-    fn map_to_db_key(key: &SubstateKey) -> Vec<u8> {
-=======
-    fn map_to_db_key(key: SubstateKey) -> DbKey {
->>>>>>> 0087c4f5
+    fn map_to_db_key(key: &SubstateKey) -> DbKey {
         let bytes = match key {
             SubstateKey::Tuple(field) => {
                 vec![*field]
