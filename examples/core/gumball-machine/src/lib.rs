--- conflicted
+++ resolved
@@ -9,11 +9,7 @@
 
     impl GumballMachine {
         // given a price in XRD, creates a ready-to-use gumball machine
-<<<<<<< HEAD
-        pub fn new(price: Decimal) -> ComponentRef {
-=======
-        pub fn instantiate_gumball_machine(price: Decimal) -> Component {
->>>>>>> 6a61de68
+        pub fn instantiate_gumball_machine(price: Decimal) -> ComponentRef {
             // create a new Gumball resource, with a fixed quantity of 100
             let bucket_of_gumballs = ResourceBuilder::new_fungible(DIVISIBILITY_MAXIMUM)
                 .metadata("name", "Gumball")
