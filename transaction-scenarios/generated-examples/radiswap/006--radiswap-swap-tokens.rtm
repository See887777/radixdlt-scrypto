CALL_METHOD
    Address("component_sim1cptxxxxxxxxxfaucetxxxxxxxxx000527798379xxxxxxxxxhkrefh")
    "lock_fee"
    Decimal("5000")
;
CALL_METHOD
    Address("account_sim168j3paqgngj74yzaljq4n422rtsmupaec3wnqq5425fd85cnd8xmdz")
    "withdraw"
    Address("resource_sim1tknxxxxxxxxxradxrdxxxxxxxxx009923554798xxxxxxxxxakj8n3")
    Decimal("100")
;
TAKE_ALL_FROM_WORKTOP
    Address("resource_sim1tknxxxxxxxxxradxrdxxxxxxxxx009923554798xxxxxxxxxakj8n3")
    Bucket("input")
;
CALL_METHOD
<<<<<<< HEAD
    Address("component_sim1cqav52d6ld9ch0eq0l26km8k7f8g839k0xjtxsarv69382jd2c85dw")
=======
    Address("component_sim1cr33g70z08ync98sqcemyp7t006vu3ghzepm7a7cq5a5n7m53772c5")
>>>>>>> d3d918b1
    "swap"
    Bucket("input")
;
CALL_METHOD
    Address("account_sim168j3paqgngj74yzaljq4n422rtsmupaec3wnqq5425fd85cnd8xmdz")
    "try_deposit_batch_or_abort"
    Expression("ENTIRE_WORKTOP")
    Enum<0u8>()
;<|MERGE_RESOLUTION|>--- conflicted
+++ resolved
@@ -14,11 +14,7 @@
     Bucket("input")
 ;
 CALL_METHOD
-<<<<<<< HEAD
-    Address("component_sim1cqav52d6ld9ch0eq0l26km8k7f8g839k0xjtxsarv69382jd2c85dw")
-=======
-    Address("component_sim1cr33g70z08ync98sqcemyp7t006vu3ghzepm7a7cq5a5n7m53772c5")
->>>>>>> d3d918b1
+    Address("component_sim1crx2ysp8zvy9lgs0750vw03xhjye05f9wmkzllwjy3vx3x3kqmvqdh")
     "swap"
     Bucket("input")
 ;
