use radix_engine::types::*;
use radix_engine_interface::api::node_modules::auth::RoleDefinition;
use radix_engine_interface::api::node_modules::auth::ToRoleEntry;
use radix_engine_interface::api::node_modules::ModuleConfig;
use radix_engine_interface::blueprints::package::*;
use radix_engine_interface::*;

use crate::internal_prelude::*;

pub struct RadiswapScenarioConfig {
    pub radiswap_owner: VirtualAccount,
    pub storing_account: VirtualAccount,
    pub user_account_1: VirtualAccount,
    pub user_account_2: VirtualAccount,
    pub user_account_3: VirtualAccount,
}

impl Default for RadiswapScenarioConfig {
    fn default() -> Self {
        Self {
            radiswap_owner: secp256k1_account_1(),
            storing_account: secp256k1_account_2(),
            user_account_1: secp256k1_account_3(),
            user_account_2: ed25519_account_1(),
            user_account_3: ed25519_account_2(),
        }
    }
}

#[derive(Default)]
pub struct RadiswapScenarioState {
    radiswap_package: State<PackageAddress>,
    pool_1: PoolData,
    pool_2: PoolData,
}

#[derive(Default)]
pub struct PoolData {
    radiswap: State<ComponentAddress>,
    pool: State<ComponentAddress>,
    resource_1: State<ResourceAddress>,
    resource_2: State<ResourceAddress>,
    pool_unit: State<ResourceAddress>,
}

pub struct RadiswapScenarioCreator;

impl ScenarioCreator for RadiswapScenarioCreator {
    type Config = RadiswapScenarioConfig;
    type State = RadiswapScenarioState;

    fn create_with_config_and_state(
        core: ScenarioCore,
        config: Self::Config,
        start_state: Self::State,
    ) -> Box<dyn ScenarioInstance> {
        let metadata = ScenarioMetadata {
            logical_name: "radiswap",
        };

        #[allow(unused_variables)]
        ScenarioBuilder::new(core, metadata, config, start_state)
            .successful_transaction_with_result_handler(
                |core, config, state| {
                    core.next_transaction_with_faucet_lock_fee_fallible(
                        "radiswap-create-new-resources",
                        |builder| {
                            builder.create_fungible_resource(
                                OwnerRole::None,
                                false,
                                18,
                                FungibleResourceRoles {
                                    burn_roles: burn_roles! {
                                    burner => rule!(allow_all);
                                    burner_updater => rule!(deny_all);
                                },
                                    ..Default::default()
                                },
                                metadata! {
                                    init {
                                        "name" => "Bitcoin".to_owned(), locked;
                                        "symbol" => "BTC".to_owned(), locked;
                                        "description" => "A peer to peer decentralized proof of work network.".to_owned(), locked;
                                        "tags" => vec!["p2p".to_owned(), "blockchain".to_owned()], locked;
                                        "icon_url" => "https://www.example.com/".to_owned(), locked;
                                        "info_url" => "https://www.example.com/".to_owned(), locked;
                                    }
                                },
                                Some(100_000_000_000u64.into()),
                            )
                            .create_fungible_resource(
                                OwnerRole::None,
                                true,
                                18,
                                FungibleResourceRoles {
                                    burn_roles: burn_roles! {
                                    burner => rule!(allow_all);
                                    burner_updater => rule!(deny_all);
                                },
                                    ..Default::default()
                                },
                                metadata! {
                                    init {
                                        "name" => "Ethereum".to_owned(), locked;
                                        "symbol" => "ETH".to_owned(), locked;
                                        "description" => "The native token of the Ethereum blockchain".to_owned(), locked;
                                        "tags" => vec!["p2p".to_owned(), "blockchain".to_owned(), "gas".to_owned()], locked;
                                        "icon_url" => "https://www.example.com/".to_owned(), locked;
                                        "info_url" => "https://www.example.com/".to_owned(), locked;
                                    }
                                },
                                Some(100_000_000_000u64.into()),
                            )
                            .create_fungible_resource(
                                OwnerRole::None,
                                true,
                                18,
                                FungibleResourceRoles {
                                    burn_roles: burn_roles! {
                                    burner => rule!(allow_all);
                                    burner_updater => rule!(deny_all);
                                },
                                    ..Default::default()
                                },
                                metadata! {
                                    init {
                                        "name" => "Ethereum".to_owned(), locked;
                                        "symbol" => "ETC".to_owned(), locked;
                                        "description" => "The native token of the Ethereum Classic blockchain".to_owned(), locked;
                                        "tags" => vec!["p2p".to_owned(), "blockchain".to_owned(), "gas".to_owned()], locked;
                                        "icon_url" => "https://www.example.com/".to_owned(), locked;
                                        "info_url" => "https://www.example.com/".to_owned(), locked;
                                    }
                                },
                                Some(100_000_000_000u64.into()),
                            )
                            .try_deposit_batch_or_abort(config.storing_account.address)
                            .done()
                        },
                        vec![],
                    )
                },
                |core, config, state, result| {
                    let new_resources = result.new_resource_addresses();
                    state.pool_1.resource_1.set(XRD);
                    state.pool_1.resource_2.set(new_resources[0]);
                    state.pool_2.resource_1.set(new_resources[1]);
                    state.pool_2.resource_2.set(new_resources[2]);
                    Ok(())
                },
            )
            .successful_transaction_with_result_handler(
                |core, config, state| {
                    let code = include_bytes!("../../../assets/radiswap.wasm");
                    let schema = manifest_decode::<PackageDefinition>(include_bytes!(
                        "../../../assets/radiswap.rpd"
                    ))
                    .unwrap();
                    core.next_transaction_with_faucet_lock_fee_fallible(
                        "radiswap-publish-and-create-pools",
                        |builder| {
                            let lookup = builder.name_lookup();
                            builder.allocate_global_address(
<<<<<<< HEAD
                                BlueprintId {
                                    package_address: PACKAGE_PACKAGE,
                                    blueprint_name: PACKAGE_BLUEPRINT.to_owned(),
                                },
                                |builder, reservation, named_address| {
                                    builder
                                        .call_method(FAUCET_COMPONENT, "free", manifest_args!())
                                        .publish_package_advanced(
                                            Some(reservation),
                                            code.to_vec(),
                                            schema,
                                            metadata_init! {
                                                "name" => "Radiswap Package".to_owned(), locked;
                                                "description" => "A package of the logic of a Uniswap v2 style DEX.".to_owned(), locked;
                                                "tags" => vec!["dex".to_owned(), "pool".to_owned(), "radiswap".to_owned()], locked;
                                            },
                                            radix_engine::types::OwnerRole::Fixed(rule!(require(
                                                NonFungibleGlobalId::from_public_key(
                                                    &config.radiswap_owner.public_key
                                                )
                                            ))),
                                        ).call_function(
                                            DynamicPackageAddress::Named(named_address),
                                            "Radiswap", 
                                            "new", 
                                            manifest_args!(OwnerRole::None, state.pool_1.resource_1.unwrap(), state.pool_1.resource_2.unwrap())
                                        )
                                        .call_function(
                                            DynamicPackageAddress::Named(named_address),
                                            "Radiswap", 
                                            "new", 
                                            manifest_args!(OwnerRole::None, state.pool_2.resource_1.unwrap(), state.pool_2.resource_2.unwrap())
                                        )
                                        .try_deposit_batch_or_abort(config.storing_account.address)
=======
                                PACKAGE_PACKAGE,
                                PACKAGE_BLUEPRINT,
                                "radiswap_package_reservation",
                                "radiswap_package"
                            )
                            .get_free_xrd_from_faucet()
                            .publish_package_advanced(
                                Some("radiswap_package_reservation".to_string()),
                                code.to_vec(),
                                schema,
                                metadata_init! {
                                    "name" => "Radiswap Package".to_owned(), locked;
                                    "description" => "A package of the logic of a Uniswap v2 style DEX.".to_owned(), locked;
                                    "tags" => vec!["dex".to_owned(), "pool".to_owned(), "radiswap".to_owned()], locked;
>>>>>>> 32409873
                                },
                                radix_engine::types::OwnerRole::Fixed(rule!(require(
                                    NonFungibleGlobalId::from_public_key(
                                        &config.radiswap_owner.public_key
                                    )
                                ))),
                            ).call_function(
                                lookup.named_address("radiswap_package"),
                                "Radiswap", 
                                "new", 
                                manifest_args!(state.pool_1.resource_1.unwrap(), state.pool_1.resource_2.unwrap())
                            )
                            .call_function(
                                lookup.named_address("radiswap_package"),
                                "Radiswap", 
                                "new", 
                                manifest_args!(state.pool_2.resource_1.unwrap(), state.pool_2.resource_2.unwrap())
                            )
                            .try_deposit_batch_or_abort(config.storing_account.address)
                            .done()
                        },
                        vec![],
                    )
                },
                |core, config, state, result| {
                    let new_packages = result.new_package_addresses();
                    state.radiswap_package.set(new_packages[0]);

                    let new_components = result.new_component_addresses();
                    state.pool_1.radiswap.set(new_components[0]);
                    state.pool_1.pool.set(new_components[1]);
                    state.pool_2.radiswap.set(new_components[2]);
                    state.pool_2.pool.set(new_components[3]);

                    let new_resources = result.new_resource_addresses();
                    state.pool_1.pool_unit.set(new_resources[0]);
                    state.pool_2.pool_unit.set(new_resources[1]);

                    Ok(())
                },
            )
            .successful_transaction(
                |core, config, state| {
                    core.next_transaction_with_faucet_lock_fee_fallible(
                        "radiswap-add-liquidity",
                        |builder| {
                            builder
                                .get_free_xrd_from_faucet()
                                .withdraw_from_account(
                                    config.storing_account.address,
                                    state.pool_1.resource_2.get()?,
                                    7000,
                                )
                                .withdraw_from_account(
                                    config.storing_account.address,
                                    state.pool_2.resource_1.get()?,
                                    5000,
                                )
                                .withdraw_from_account(
                                    config.storing_account.address,
                                    state.pool_2.resource_2.get()?,
                                    8000,
                                )
                                .take_all_from_worktop(
                                    state.pool_1.resource_1.get()?,
                                    "pool_1_resource_1"
                                )
                                .take_all_from_worktop(
                                    state.pool_1.resource_2.get()?,
                                    "pool_1_resource_2"
                                )
                                .call_method_with_name_lookup(
                                    state.pool_1.radiswap.get()?,
                                    "add_liquidity",
                                    |lookup| (
                                        lookup.bucket("pool_1_resource_1"),
                                        lookup.bucket("pool_1_resource_2"),
                                    ),
                                )
                                .take_all_from_worktop(
                                    state.pool_2.resource_1.get()?,
                                    "pool_2_resource_1",
                                )
                                .take_all_from_worktop(
                                    state.pool_2.resource_2.get()?,
                                    "pool_2_resource_2",
                                )
                                .call_method_with_name_lookup(
                                    state.pool_2.radiswap.get()?,
                                    "add_liquidity",
                                    |lookup| (
                                        lookup.bucket("pool_2_resource_1"),
                                        lookup.bucket("pool_2_resource_2"),
                                    ),
                                )
                                .try_deposit_batch_or_abort(config.storing_account.address)
                                .done()
                        },
                        vec![&config.storing_account.key],
                    )
                }
            )
            .successful_transaction(
                |core, config, state| {
                    core.next_transaction_with_faucet_lock_fee_fallible(
                        "radiswap-distribute-tokens",
                        |mut builder| {
                            builder = builder.get_free_xrd_from_faucet();
                            for destination_account in [&config.user_account_1, &config.user_account_2, &config.user_account_3]
                            {
                                for resource_address in [
                                    state.pool_1.resource_1.get()?,
                                    state.pool_1.resource_2.get()?,
                                    state.pool_2.resource_1.get()?,
                                    state.pool_2.resource_2.get()?,
                                    state.pool_1.pool_unit.get()?,
                                    state.pool_2.pool_unit.get()?,
                                ] {
                                    builder = builder.withdraw_from_account(
                                        config.storing_account.address,
                                        resource_address,
                                        333,
                                    );
                                }
                                builder = builder.try_deposit_batch_or_abort(destination_account.address);
                            }
                            builder.done()
                        },
                        vec![&config.storing_account.key],
                    )
                }
            )
            .successful_transaction(
                |core, config, state| {
                    core.next_transaction_with_faucet_lock_fee_fallible(
                        "radiswap-swap-tokens",
                        |builder| {
                            builder
                                .withdraw_from_account(
                                    config.user_account_1.address,
                                    state.pool_1.resource_1.get()?,
                                    100,
                                )
                                .take_all_from_worktop(
                                    state.pool_1.resource_1.get()?,
                                    "input",
                                ).call_method_with_name_lookup(
                                    state.pool_1.radiswap.unwrap(),
                                    "swap",
                                    |lookup| (
                                        lookup.bucket("input"),
                                    )
                                )
                                .try_deposit_batch_or_abort(config.user_account_1.address)
                                .done()
                        },
                        vec![&config.user_account_1.key],
                    )
                }
            )
            .successful_transaction(
                |core, config, state| {
                    core.next_transaction_with_faucet_lock_fee_fallible(
                        "radiswap-remove-tokens",
                        |builder| {
                            builder
                                .withdraw_from_account(
                                    config.user_account_1.address,
                                    state.pool_1.pool_unit.get()?,
                                    100,
                                )
                                .take_all_from_worktop(
                                    state.pool_1.pool_unit.get()?,
                                    "pool_units",
                                )
                                .then(|builder| {
                                    let bucket = builder.bucket("pool_units");
                                    builder.call_method(
                                        state.pool_1.radiswap.unwrap(),
                                        "remove_liquidity",
                                        manifest_args!(bucket),
                                    )
                                })
                                .try_deposit_batch_or_abort(config.user_account_1.address)
                                .done()
                        },
                        vec![&config.user_account_1.key],
                    )
                }
            )
            .finalize(|core, config, state| {
                Ok(ScenarioOutput {
                    interesting_addresses: DescribedAddresses::new()
                        .add("radiswap_owner", &config.radiswap_owner)
                        .add("storing_account", &config.storing_account)
                        .add("user_account_1", &config.user_account_1)
                        .add("user_account_2", &config.user_account_2)
                        .add("user_account_3", &config.user_account_3)
                        .add("radiswap_package", state.radiswap_package.get()?)
                        .add("pool_1_radiswap", state.pool_1.radiswap.get()?)
                        .add("pool_1_pool", state.pool_1.pool.get()?)
                        .add("pool_1_resource_1", state.pool_1.resource_1.get()?)
                        .add("pool_1_resource_2", state.pool_1.resource_2.get()?)
                        .add("pool_1_pool_unit", state.pool_1.pool_unit.get()?)
                        .add("pool_2_radiswap", state.pool_2.radiswap.get()?)
                        .add("pool_2_pool", state.pool_2.pool.get()?)
                        .add("pool_2_resource_1", state.pool_2.resource_1.get()?)
                        .add("pool_2_resource_2", state.pool_2.resource_2.get()?)
                        .add("pool_2_pool_unit", state.pool_2.pool_unit.get()?),
                })
            })
    }
}<|MERGE_RESOLUTION|>--- conflicted
+++ resolved
@@ -161,42 +161,6 @@
                         |builder| {
                             let lookup = builder.name_lookup();
                             builder.allocate_global_address(
-<<<<<<< HEAD
-                                BlueprintId {
-                                    package_address: PACKAGE_PACKAGE,
-                                    blueprint_name: PACKAGE_BLUEPRINT.to_owned(),
-                                },
-                                |builder, reservation, named_address| {
-                                    builder
-                                        .call_method(FAUCET_COMPONENT, "free", manifest_args!())
-                                        .publish_package_advanced(
-                                            Some(reservation),
-                                            code.to_vec(),
-                                            schema,
-                                            metadata_init! {
-                                                "name" => "Radiswap Package".to_owned(), locked;
-                                                "description" => "A package of the logic of a Uniswap v2 style DEX.".to_owned(), locked;
-                                                "tags" => vec!["dex".to_owned(), "pool".to_owned(), "radiswap".to_owned()], locked;
-                                            },
-                                            radix_engine::types::OwnerRole::Fixed(rule!(require(
-                                                NonFungibleGlobalId::from_public_key(
-                                                    &config.radiswap_owner.public_key
-                                                )
-                                            ))),
-                                        ).call_function(
-                                            DynamicPackageAddress::Named(named_address),
-                                            "Radiswap", 
-                                            "new", 
-                                            manifest_args!(OwnerRole::None, state.pool_1.resource_1.unwrap(), state.pool_1.resource_2.unwrap())
-                                        )
-                                        .call_function(
-                                            DynamicPackageAddress::Named(named_address),
-                                            "Radiswap", 
-                                            "new", 
-                                            manifest_args!(OwnerRole::None, state.pool_2.resource_1.unwrap(), state.pool_2.resource_2.unwrap())
-                                        )
-                                        .try_deposit_batch_or_abort(config.storing_account.address)
-=======
                                 PACKAGE_PACKAGE,
                                 PACKAGE_BLUEPRINT,
                                 "radiswap_package_reservation",
@@ -211,7 +175,6 @@
                                     "name" => "Radiswap Package".to_owned(), locked;
                                     "description" => "A package of the logic of a Uniswap v2 style DEX.".to_owned(), locked;
                                     "tags" => vec!["dex".to_owned(), "pool".to_owned(), "radiswap".to_owned()], locked;
->>>>>>> 32409873
                                 },
                                 radix_engine::types::OwnerRole::Fixed(rule!(require(
                                     NonFungibleGlobalId::from_public_key(
