--- conflicted
+++ resolved
@@ -84,13 +84,8 @@
         y: (u32, MyOtherType),
     },
     #[sbor(flatten)]
-<<<<<<< HEAD
-    B(#[sbor(skip)] u32, (u32,)),
+    B(#[sbor(skip)] u8, (u32,)),
     #[sbor(flatten, impl_variant_trait)]
-=======
-    B(#[sbor(skip)] u8, (u32,)),
-    #[sbor(flatten)]
->>>>>>> 3dda808d
     C(MyInnerStruct),
     D,
     #[sbor(impl_variant_trait)]
