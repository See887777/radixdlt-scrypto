--- conflicted
+++ resolved
@@ -13,22 +13,9 @@
     name: Run bench
     runs-on: gh-runner-scrypto-ubuntu-jammy-16-cores
     steps:
-<<<<<<< HEAD
-      - uses: actions/checkout@v3
+      - uses: RDXWorks-actions/checkout@main
       - name: Setup environment
         uses: ./.github/actions/setup-env
-=======
-      - uses: RDXWorks-actions/checkout@main
-      - name: Setup cmake
-        uses: RDXWorks-actions/actions-setup-cmake@master
-        with:
-          cmake-version: '3.27.9'
-      - uses: RDXWorks-actions/toolchain@master
-        with:
-          toolchain: stable
-      - name: Add wasm target
-        run: rustup target add wasm32-unknown-unknown
->>>>>>> 7acc2152
       - uses: radixdlt/criterion-compare-action@update-same-commit
         with:
           branchName: ${{ github.base_ref }}