--- conflicted
+++ resolved
@@ -10,79 +10,6 @@
 
 cd "$(dirname "$0")/assets/blueprints"
 
-<<<<<<< HEAD
-echo "Building faucet..."
-(cd faucet; $scrypto build)
-npx wasm-opt@1.3 \
-  -Os -g \
-  --strip-debug --strip-dwarf --strip-producers \
-  -o ../faucet.wasm \
-  ./target/wasm32-unknown-unknown/release/faucet.wasm
-cp \
-  ./target/wasm32-unknown-unknown/release/faucet.rpd \
-  ../faucet.rpd
-
-echo "Building radiswap..."
-(cd radiswap; $scrypto build)
-npx wasm-opt@1.3 \
-  -Os -g \
-  --strip-debug --strip-dwarf --strip-producers \
-  -o ../radiswap.wasm \
-  ./target/wasm32-unknown-unknown/release/radiswap.wasm
-cp \
-  ./target/wasm32-unknown-unknown/release/radiswap.rpd \
-  ../radiswap.rpd
-
-echo "Building flash_loan..."
-(cd flash_loan; $scrypto build)
-npx wasm-opt@1.3 \
-  -Os -g \
-  --strip-debug --strip-dwarf --strip-producers \
-  -o ../flash_loan.wasm \
-  ./target/wasm32-unknown-unknown/release/flash_loan.wasm
-cp \
-  ./target/wasm32-unknown-unknown/release/flash_loan.rpd \
-  ../flash_loan.rpd
-
-echo "Building genesis_helper..."
-(cd genesis_helper; $scrypto build)
-npx wasm-opt@1.3 \
-  -Os -g \
-  --strip-debug --strip-dwarf --strip-producers \
-  -o ../genesis_helper.wasm \
-  ./target/wasm32-unknown-unknown/release/genesis_helper.wasm
-cp \
-  ./target/wasm32-unknown-unknown/release/genesis_helper.rpd \
-  ../genesis_helper.rpd
-
-echo "Done!"
-
-echo "Building metadata..."
-(cd metadata; $scrypto build)
-npx wasm-opt@1.3 \
-  -Os -g \
-  --strip-debug --strip-dwarf --strip-producers \
-  -o ../metadata.wasm \
-  ./target/wasm32-unknown-unknown/release/metadata.wasm
-cp \
-  ./target/wasm32-unknown-unknown/release/metadata.rpd \
-  ../metadata.rpd
-
-echo "Done!"
-
-echo "Building the Test Environment..."
-(cd test_environment; $scrypto build)
-npx wasm-opt@1.3 \
-  -Os -g \
-  --strip-debug --strip-dwarf --strip-producers \
-  -o ../test_environment.wasm \
-  ./target/wasm32-unknown-unknown/release/test_environment.wasm
-cp \
-  ./target/wasm32-unknown-unknown/release/test_environment.rpd \
-  ../test_environment.rpd
-
-echo "Done!"
-=======
 for crate_name in "faucet" "radiswap" "flash_loan" "genesis_helper" "metadata"
 do
   echo "Building $crate_name..."
@@ -92,5 +19,4 @@
     ./target/wasm32-unknown-unknown/release/$crate_name.{wasm,rpd} \
     ../
   echo "Done $crate_name!"
-done
->>>>>>> de5f8d96
+done