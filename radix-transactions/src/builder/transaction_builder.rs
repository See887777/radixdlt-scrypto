use crate::internal_prelude::*;
use crate::model::*;
use crate::signing::Signer;

//====================================
// This file contains:
// * TransactionV1Builder (with alias TransactionBuilder), which creates:
//   - TransactionIntentV1
//   - SignedTransactionIntentV1
//   - NotarizedTransactionV1
// * PartialTransactionV2Builder, which creates:
//   - SubintentV2
//   - SignedPartialTransactionV2
// * TransactionV2Builder, which creates:
//   - TransactionIntentV2
//   - SignedTransactionIntentV2
//   - NotarizedTransactionV2
//====================================
pub type TransactionBuilder = TransactionV1Builder;

impl TransactionBuilder {
    // In symmetry with the ManifestBuilder, we add in some methods on the V1 builder
    // to create the V2 builders.

    pub fn new_v2() -> TransactionV2Builder {
        TransactionV2Builder::new()
    }

    pub fn new_partial_v2() -> PartialTransactionV2Builder {
        PartialTransactionV2Builder::new()
    }
}

#[derive(Clone)]
pub struct TransactionV1Builder {
    manifest: Option<TransactionManifestV1>,
    header: Option<TransactionHeaderV1>,
    message: Option<MessageV1>,
    intent_signatures: Vec<SignatureWithPublicKeyV1>,
    notary_signature: Option<SignatureV1>,
}

impl TransactionV1Builder {
    pub fn new() -> Self {
        Self {
            manifest: None,
            header: None,
            message: None,
            intent_signatures: vec![],
            notary_signature: None,
        }
    }

    pub fn then(self, next: impl FnOnce(Self) -> Self) -> Self {
        next(self)
    }

    pub fn manifest(mut self, manifest: TransactionManifestV1) -> Self {
        self.manifest = Some(manifest);
        self
    }

    pub fn header(mut self, header: TransactionHeaderV1) -> Self {
        self.header = Some(header);
        self
    }

    pub fn message(mut self, message: MessageV1) -> Self {
        self.message = Some(message);
        self
    }

    pub fn sign<S: Signer>(mut self, signer: &S) -> Self {
        let intent = self.transaction_intent();
        let prepared = intent
            .prepare(PreparationSettings::latest_ref())
            .expect("Intent could be prepared");
        self.intent_signatures
            .push(signer.sign_with_public_key(&prepared.transaction_intent_hash()));
        self
    }

    pub fn multi_sign<S: Signer>(mut self, signers: &[&S]) -> Self {
        let intent = self.transaction_intent();
        let prepared = intent
            .prepare(PreparationSettings::latest_ref())
            .expect("Intent could be prepared");
        for signer in signers {
            self.intent_signatures
                .push(signer.sign_with_public_key(&prepared.transaction_intent_hash()));
        }
        self
    }

    pub fn signer_signatures(mut self, sigs: Vec<SignatureWithPublicKeyV1>) -> Self {
        self.intent_signatures.extend(sigs);
        self
    }

    pub fn notarize<S: Signer>(mut self, signer: &S) -> Self {
        let signed_intent = self.signed_transaction_intent();
        let prepared = signed_intent
            .prepare(PreparationSettings::latest_ref())
            .expect("Signed intent could be prepared");
        self.notary_signature = Some(
            signer
                .sign_with_public_key(&prepared.signed_transaction_intent_hash())
                .signature(),
        );
        self
    }

    pub fn notary_signature(mut self, signature: SignatureV1) -> Self {
        self.notary_signature = Some(signature);
        self
    }

    pub fn build(&self) -> NotarizedTransactionV1 {
        NotarizedTransactionV1 {
            signed_intent: self.signed_transaction_intent(),
            notary_signature: NotarySignatureV1(
                self.notary_signature.clone().expect("Not notarized"),
            ),
        }
    }

    pub fn into_manifest(self) -> TransactionManifestV1 {
        self.manifest.expect("No manifest")
    }

    fn transaction_intent(&self) -> IntentV1 {
        let (instructions, blobs) = self
            .manifest
            .clone()
            .expect("Manifest not specified")
            .for_intent();
        IntentV1 {
            header: self.header.clone().expect("Header not specified"),
            instructions,
            blobs,
            message: self.message.clone().unwrap_or(MessageV1::None),
        }
    }

    fn signed_transaction_intent(&self) -> SignedIntentV1 {
        let intent = self.transaction_intent();
        SignedIntentV1 {
            intent,
            intent_signatures: IntentSignaturesV1 {
                signatures: self
                    .intent_signatures
                    .clone()
                    .into_iter()
                    .map(|sig| IntentSignatureV1(sig))
                    .collect(),
            },
        }
    }
}

// We alow either to avoid confusion
pub type SignedPartialTransactionV2Builder = PartialTransactionV2Builder;

/// A builder for a [`SignedPartialTransactionV2`].
///
/// This should be used in the following order:
///
/// * Configure the root subintent:
///   * Set the [`intent_header`][Self::intent_header]
///   * Optionally, set the [`message`][Self::message]
///   * Optionally, add one or more signed partial transaction children [`add_signed_child`][Self::add_signed_child].
///     These can themseleves be created with the [`PartialTransactionV2Builder`] methods [`build_with_names()`][PartialTransactionV2Builder::build_with_names] or
///     [`build`][PartialTransactionV2Builder::build].
///   * Set the manifest with [`manifest_builder`][Self::manifest_builder].
/// * Sign the root subintent zero or more times:
///   * Use methods [`sign`][Self::sign] or [`multi_sign`][Self::multi_sign] [`add_signature`][Self::add_signature]
/// * Build:
///   * Use method [`build`][Self::build], [`build_no_validate`][Self::build_no_validate],
///     [`build_minimal`][Self::build_minimal] or [`build_minimal_no_validate`][Self::build_minimal_no_validate]
///
/// The error messages aren't great if used out of order.
/// In future, this may become a state-machine style builder, to catch more errors at compile time.
#[derive(Default, Clone)]
pub struct PartialTransactionV2Builder {
    child_partial_transactions: IndexMap<
        String,
        (
            SubintentHash,
            SignedPartialTransactionV2,
            TransactionObjectNames,
        ),
    >,
    root_subintent_header: Option<IntentHeaderV2>,
    root_subintent_message: Option<MessageV2>,
    root_subintent_manifest: Option<SubintentManifestV2>,
    // Cached once created
    root_subintent: Option<(SubintentV2, ManifestObjectNames)>,
    prepared_root_subintent: Option<PreparedSubintentV2>,
    root_subintent_signatures: Vec<IntentSignatureV1>,
}

impl PartialTransactionV2Builder {
    pub fn new() -> Self {
        Default::default()
    }

    pub fn then(self, next: impl FnOnce(Self) -> Self) -> Self {
        next(self)
    }

    /// When used with the [`manifest_builder`][Self::manifest_builder] method, the provided name and hash
    /// are provided automatically via [`use_child`][ManifestBuilder::use_child] at the start of manifest creation.
    ///
    /// When used with the [`manifest`][Self::manifest] method, the provided name is simply ignored - names
    /// are returned from the provided manifest.
    pub fn add_signed_child(
        mut self,
        name: impl AsRef<str>,
        signed_partial_transaction: impl ResolvableSignedPartialTransaction,
    ) -> Self {
        if self.root_subintent_manifest.is_some() {
            panic!("Call add_signed_child before calling manifest or manifest_builder");
        }
        let (signed_partial_transaction, object_names, root_subintent_hash) =
            signed_partial_transaction.resolve();

        let name = name.as_ref();
        let replaced = self.child_partial_transactions.insert(
            name.to_string(),
            (
                root_subintent_hash,
                signed_partial_transaction,
                object_names,
            ),
        );
        if replaced.is_some() {
            panic!("Child with name {name} already exists");
        }
        self
    }

    /// If the intent has any children, you should call [`add_signed_child`][Self::add_signed_child] first.
    /// These children will get added to the manifest for you, with the corresponding names.
    ///
    /// You may also want to try [`manifest_builder_with_lookup`][Self::manifest_builder_with_lookup].
    pub fn manifest_builder(
        mut self,
        build_manifest: impl FnOnce(SubintentManifestV2Builder) -> SubintentManifestV2Builder,
    ) -> Self {
        let mut manifest_builder = SubintentManifestV2Builder::new_typed();
        for (child_name, (hash, _, _)) in self.child_partial_transactions.iter() {
            manifest_builder = manifest_builder.use_child(child_name, *hash);
        }
        self.root_subintent_manifest = Some(build_manifest(manifest_builder).build());
        self
    }

    /// If the intent has any children, you should call [`add_signed_child`][Self::add_signed_child] first.
    /// These children will get added to the manifest for you, with the corresponding names.
    pub fn manifest_builder_with_lookup(
        mut self,
        build_manifest: impl FnOnce(
            SubintentManifestV2Builder,
            ManifestNameLookup,
        ) -> SubintentManifestV2Builder,
    ) -> Self {
        let mut manifest_builder = SubintentManifestV2Builder::new_typed();
        let name_lookup = manifest_builder.name_lookup();
        for (child_name, (hash, _, _)) in self.child_partial_transactions.iter() {
            manifest_builder = manifest_builder.use_child(child_name, *hash);
        }
        self.root_subintent_manifest = Some(build_manifest(manifest_builder, name_lookup).build());
        self
    }

    /// Panics:
    /// * If called with a manifest which references different children to those provided by [`add_signed_child`][Self::add_signed_child].
    pub fn manifest(mut self, manifest: SubintentManifestV2) -> Self {
        let known_subintent_hashes: IndexSet<_> = self
            .child_partial_transactions
            .values()
            .map(|(hash, _, _)| ChildSubintentSpecifier { hash: *hash })
            .collect();
        if &manifest.children != &known_subintent_hashes {
            panic!(
                "The manifest's children hashes do not match those provided by `add_signed_child`"
            );
        }
        self.root_subintent_manifest = Some(manifest);
        self
    }

    pub fn message(mut self, message: MessageV2) -> Self {
        self.root_subintent_message = Some(message);
        self
    }

    pub fn intent_header(mut self, intent_header: IntentHeaderV2) -> Self {
        self.root_subintent_header = Some(intent_header);
        self
    }

    pub fn create_subintent(&mut self) -> &SubintentV2 {
        if self.root_subintent.is_none() {
            let (instructions, blobs, children, names) = self
                .root_subintent_manifest
                .take()
                .expect("Manifest must be provided before this action is performed")
                .for_intent_with_names();
            let subintent = SubintentV2 {
                intent_core: IntentCoreV2 {
                    header: self
                        .root_subintent_header
                        .take()
                        .expect("Intent Header must be provided before this action is performed"),
                    blobs,
                    message: self.root_subintent_message.take().unwrap_or_default(),
                    children,
                    instructions,
                },
            };
            self.root_subintent = Some((subintent, names));
        }
        &self.root_subintent.as_ref().unwrap().0
    }

    pub fn create_prepared_subintent(&mut self) -> &PreparedSubintentV2 {
        if self.prepared_root_subintent.is_none() {
            let prepared = self
                .create_subintent()
                .prepare(PreparationSettings::latest_ref())
                .expect("Expected that subintent could be prepared");
            self.prepared_root_subintent = Some(prepared);
        }
        self.prepared_root_subintent.as_ref().unwrap()
    }

    pub fn subintent_hash(&mut self) -> SubintentHash {
        self.create_prepared_subintent().subintent_hash()
    }

    pub fn sign<S: Signer>(mut self, signer: &S) -> Self {
        let hash = self.subintent_hash();
        self.root_subintent_signatures
            .push(IntentSignatureV1(signer.sign_with_public_key(&hash)));
        self
    }

    pub fn multi_sign<S: Signer>(mut self, signers: &[&S]) -> Self {
        let hash = self.subintent_hash();
        for signer in signers {
            self.root_subintent_signatures
                .push(IntentSignatureV1(signer.sign_with_public_key(&hash)));
        }
        self
    }

    pub fn add_signature(mut self, signature: SignatureWithPublicKeyV1) -> Self {
        self.root_subintent_signatures
            .push(IntentSignatureV1(signature));
        self
    }

    fn build_internal(mut self) -> (SignedPartialTransactionV2, TransactionObjectNames) {
        // Ensure subintent has been created
        self.create_subintent();

        // Now assemble the signed partial transaction
        let mut aggregated_subintents = vec![];
        let mut aggregated_subintent_signatures = vec![];
        let mut aggregated_subintent_object_names = vec![];
        for (_name, (_hash, child_partial_transaction, object_names)) in
            self.child_partial_transactions
        {
            let SignedPartialTransactionV2 {
                partial_transaction,
                root_subintent_signatures: root_intent_signatures,
                non_root_subintent_signatures: subintent_signatures,
            } = child_partial_transaction;
            let TransactionObjectNames {
                root_intent: root_intent_names,
                subintents: subintent_names,
            } = object_names;
            aggregated_subintents.push(partial_transaction.root_subintent);
            aggregated_subintents.extend(partial_transaction.non_root_subintents.0);
            aggregated_subintent_signatures.push(root_intent_signatures);
            aggregated_subintent_signatures.extend(subintent_signatures.by_subintent);
            aggregated_subintent_object_names.push(root_intent_names);
            aggregated_subintent_object_names.extend(subintent_names);
        }
        let (root_intent, root_intent_names) = self
            .root_subintent
            .expect("Expected intent to already be compiled by now");
        let signed_partial_transaction = SignedPartialTransactionV2 {
            partial_transaction: PartialTransactionV2 {
                root_subintent: root_intent,
                non_root_subintents: NonRootSubintentsV2(aggregated_subintents),
            },
            root_subintent_signatures: IntentSignaturesV2 {
                signatures: self.root_subintent_signatures,
            },
            non_root_subintent_signatures: NonRootSubintentSignaturesV2 {
                by_subintent: aggregated_subintent_signatures,
            },
        };
        let object_names = TransactionObjectNames {
            root_intent: root_intent_names,
            subintents: aggregated_subintent_object_names,
        };
        (signed_partial_transaction, object_names)
    }

    /// Builds a [`DetailedSignedPartialTransactionV2`], including the [`SignedPartialTransactionV2`]
    /// and other useful data.
    ///
    /// # Panics
    /// * Panics if any required part of the partial transaction has not been provided.
    /// * Panics if the built transaction cannot be prepared.
    ///
    /// Unlike [`TransactionV2Builder`], `build()` does not validate the partial transaction, to save
    /// lots duplicate work when building a full transaction from layers of partial transaction. If you wish,
    /// you can opt into validation with [`build_and_validate()`][Self::build_and_validate].
    pub fn build(self) -> DetailedSignedPartialTransactionV2 {
        let (partial_transaction, object_names) = self.build_internal();
        let prepared = partial_transaction
            .prepare(PreparationSettings::latest_ref())
            .expect("Transaction must be preparable");
        DetailedSignedPartialTransactionV2 {
            partial_transaction,
            object_names,
            root_subintent_hash: prepared.subintent_hash(),
            non_root_subintent_hashes: prepared.non_root_subintent_hashes().collect(),
        }
    }

    /// Builds a [`DetailedSignedPartialTransactionV2`], including the [`SignedPartialTransactionV2`]
    /// and other useful data.
    ///
    /// # Panics
    /// * Panics if any required part of the partial transaction has not been provided.
    /// * Panics if the built transaction does not pass validation with the latest validator.
    ///
    /// You can use [`build()`][Self::build] to skip this validation.
    pub fn build_and_validate(self) -> DetailedSignedPartialTransactionV2 {
        let (partial_transaction, object_names) = self.build_internal();
        let validator = TransactionValidator::new_with_latest_config_network_agnostic();
        let validated = partial_transaction.prepare_and_validate(&validator)
            .expect("Built partial transaction should be valid. Use `build()` to skip validation if needed.");
        DetailedSignedPartialTransactionV2 {
            partial_transaction,
            object_names,
            root_subintent_hash: validated.prepared.subintent_hash(),
            non_root_subintent_hashes: validated.prepared.non_root_subintent_hashes().collect(),
        }
    }

    /// Builds the [`SignedPartialTransactionV2`].
    ///
    /// You may wish to use [`build_detailed()`][Self::build_detailed] to get the hashes, or to
    /// preserve the names used for manifest variables in the root and non-root subintents.
    ///
    /// Unlike [`TransactionV2Builder`], `build()` does not validate the partial transaction, to save
    /// lots duplicate work when building a full transaction from layers of partial transaction. If you wish,
    /// you can opt into validation with [`build_and_validate()`][Self::build_and_validate].
    pub fn build_minimal(self) -> SignedPartialTransactionV2 {
        self.build_internal().0
    }

    /// Builds and validates the [`SignedPartialTransactionV2`].
    ///
    /// You may wish to use [`build()`][Self::build] to get the hashes, or to
    /// preserve the names used for manifest variables in the root and non-root subintents.
    ///
    /// # Panics
    /// Panics if the built transaction does not pass validation with the latest validator.
    ///
    /// You can use [`build_minimal()`][Self::build_minimal] to skip this validation.
    pub fn build_minimal_and_validate(self) -> SignedPartialTransactionV2 {
        let transaction = self.build_minimal();
        let validator = TransactionValidator::new_with_latest_config_network_agnostic();
        transaction.prepare_and_validate(&validator)
            .expect("Built partial transaction should be valid. Use `build()` to skip validation if needed.");
        transaction
    }
}

/// Includes:
/// * A full [`SignedPartialTransactionV2`], which can be turned into a raw notarized transaction.
/// * The [`TransactionObjectNames`], capturing the manifest names in the
///   root subintent and non-root subintents (assuming `build_detailed` was used at all
///   steps when building the transaction, else this detail can be lost).
/// * The various subintenthashes of the partial transaction.
#[derive(Debug, Clone, Eq, PartialEq)]
pub struct DetailedSignedPartialTransactionV2 {
    pub partial_transaction: SignedPartialTransactionV2,
    pub object_names: TransactionObjectNames,
    pub root_subintent_hash: SubintentHash,
    pub non_root_subintent_hashes: IndexSet<SubintentHash>,
}

impl DetailedSignedPartialTransactionV2 {
    pub fn to_raw(&self) -> Result<RawSignedPartialTransaction, EncodeError> {
        self.partial_transaction.to_raw()
    }
}

pub trait ResolvableSignedPartialTransaction {
    fn resolve(
        self,
    ) -> (
        SignedPartialTransactionV2,
        TransactionObjectNames,
        SubintentHash,
    );
}

impl ResolvableSignedPartialTransaction for DetailedSignedPartialTransactionV2 {
    fn resolve(
        self,
    ) -> (
        SignedPartialTransactionV2,
        TransactionObjectNames,
        SubintentHash,
    ) {
        (
            self.partial_transaction,
            self.object_names,
            self.root_subintent_hash,
        )
    }
}

impl ResolvableSignedPartialTransaction for SignedPartialTransactionV2 {
    fn resolve(
        self,
    ) -> (
        SignedPartialTransactionV2,
        TransactionObjectNames,
        SubintentHash,
    ) {
        let object_names = TransactionObjectNames::unknown_with_subintent_count(
            self.non_root_subintent_signatures.by_subintent.len(),
        );

        let subintent_hash = self
            .prepare(PreparationSettings::latest_ref())
            .expect("Child signed partial transation could not be prepared")
            .subintent_hash();

        (self, object_names, subintent_hash)
    }
}

/// A builder for a [`NotarizedTransactionV2`].
///
/// This should be used in the following order:
///
/// * Configure the root transaction intent:
///   * Set the [`transaction_header`][Self::transaction_header]
///   * Set the [`intent_header`][Self::intent_header]
///   * Optionally, set the [`message`][Self::message]
///   * Optionally, add one or more signed partial transaction children with [`add_signed_child`][Self::add_signed_child].
///     These can be created with the [`PartialTransactionV2Builder`] methods [`build_with_names()`][PartialTransactionV2Builder::build_with_names] or
///     [`build`][PartialTransactionV2Builder::build].
///   * Set the manifest with [`manifest_builder`][Self::manifest_builder].
/// * Sign the root transaction manifest zero or more times:
///   * Use methods [`sign`][Self::sign] or [`multi_sign`][Self::multi_sign] [`add_signature`][Self::add_signature]
/// * Notarize once with the notary key from the intent header:
///   * Use either [`notarize`][Self::notarize] or [`notary_signature`][Self::notary_signature].
/// * Build:
///   * Use method [`build`][Self::build], [`build_no_validate`][Self::build_no_validate],
///     [`build_minimal`][Self::build_minimal] or [`build_minimal_no_validate`][Self::build_minimal_no_validate]
///
/// The error messages aren't great if used out of order.
/// In future, this may become a state-machine style builder, to catch more errors at compile time.
#[derive(Default, Clone)]
pub struct TransactionV2Builder {
    // Note - these names are long, but agreed with Yulong that we would clarify
    // non_root_subintents from root_subintent / transaction_intent so this is
    // applying that logic to these field names
    child_partial_transactions: IndexMap<
        String,
        (
            SubintentHash,
            SignedPartialTransactionV2,
            TransactionObjectNames,
        ),
    >,
    transaction_header: Option<TransactionHeaderV2>,
    transaction_intent_header: Option<IntentHeaderV2>,
    transaction_intent_message: Option<MessageV2>,
    transaction_intent_manifest: Option<TransactionManifestV2>,
    // Temporarily cached once created
    transaction_intent_and_non_root_subintent_signatures:
        Option<(TransactionIntentV2, NonRootSubintentSignaturesV2)>,
    transaction_object_names: Option<TransactionObjectNames>,
    prepared_transaction_intent: Option<PreparedTransactionIntentV2>,
    transaction_intent_signatures: Vec<IntentSignatureV1>,
    signed_transaction_intent: Option<SignedTransactionIntentV2>,
    prepared_signed_transaction_intent: Option<PreparedSignedTransactionIntentV2>,
    notary_signature: Option<NotarySignatureV2>,
}

impl TransactionV2Builder {
    pub fn new() -> Self {
        Default::default()
    }

    pub fn then(self, next: impl FnOnce(Self) -> Self) -> Self {
        next(self)
    }

    /// When used with the [`manifest_builder`][Self::manifest_builder] method, the provided name and hash
    /// are provided automatically via [`use_child`][ManifestBuilder::use_child] at the start of manifest creation.
    ///
    /// When used with the [`manifest`][Self::manifest] method, the provided name is simply ignored - names
    /// are returned from the provided manifest.
    pub fn add_signed_child(
        mut self,
        name: impl AsRef<str>,
        signed_partial_transaction: impl ResolvableSignedPartialTransaction,
    ) -> Self {
        if self.transaction_intent_manifest.is_some() {
            panic!("Call add_signed_child before calling manifest or manifest_builder");
        }

        let (signed_partial_transaction, object_names, root_subintent_hash) =
            signed_partial_transaction.resolve();

        let name = name.as_ref();
        let replaced = self.child_partial_transactions.insert(
            name.to_string(),
            (
                root_subintent_hash,
                signed_partial_transaction,
                object_names,
            ),
        );
        if replaced.is_some() {
            panic!("Child with name {name} already exists");
        }
        self
    }

    /// If the intent has any children, you should call [`add_signed_child`][Self::add_signed_child] first.
    /// These children will get added to the manifest for you, with the corresponding names.
    ///
    /// You may also want to try [`manifest_builder_with_lookup`][Self::manifest_builder_with_lookup].
    pub fn manifest_builder(
        mut self,
        build_manifest: impl FnOnce(TransactionManifestV2Builder) -> TransactionManifestV2Builder,
    ) -> Self {
        let mut manifest_builder = TransactionManifestV2Builder::new_typed();
        for (child_name, (hash, _, _)) in self.child_partial_transactions.iter() {
            manifest_builder = manifest_builder.use_child(child_name, *hash);
        }
        self.transaction_intent_manifest = Some(build_manifest(manifest_builder).build());
        self
    }

<<<<<<< HEAD
    /// If the intent has any children, you should call [`add_signed_child`][Self::add_signed_child] first.
    /// These children will get added to the manifest for you, with the corresponding names.
    pub fn manifest_builder_with_lookup(
        mut self,
        build_manifest: impl FnOnce(
            TransactionManifestV2Builder,
            ManifestNameLookup,
        ) -> TransactionManifestV2Builder,
    ) -> Self {
        let mut manifest_builder = TransactionManifestV2Builder::new_typed();
        let name_lookup = manifest_builder.name_lookup();
=======
    pub fn manifest_builder_no_validate(
        mut self,
        build_manifest: impl FnOnce(TransactionManifestV2Builder) -> TransactionManifestV2Builder,
    ) -> Self {
        let mut manifest_builder = TransactionManifestV2Builder::new_typed();
>>>>>>> b6a51671
        for (child_name, (hash, _, _)) in self.child_partial_transactions.iter() {
            manifest_builder = manifest_builder.use_child(child_name, *hash);
        }
        self.transaction_intent_manifest =
<<<<<<< HEAD
            Some(build_manifest(manifest_builder, name_lookup).build());
=======
            Some(build_manifest(manifest_builder).build_no_validate());
>>>>>>> b6a51671
        self
    }

    /// ## Panics:
    /// * If called with a manifest which references different children to those provided by [`add_signed_child`][Self::add_signed_child].
    pub fn manifest(mut self, manifest: TransactionManifestV2) -> Self {
        let known_subintent_hashes: IndexSet<_> = self
            .child_partial_transactions
            .values()
            .map(|(hash, _, _)| ChildSubintentSpecifier { hash: *hash })
            .collect();
        if &manifest.children != &known_subintent_hashes {
            panic!(
                "The manifest's children hashes do not match those provided by `add_signed_child`"
            );
        }
        self.transaction_intent_manifest = Some(manifest);
        self
    }

    pub fn message(mut self, message: MessageV2) -> Self {
        self.transaction_intent_message = Some(message);
        self
    }

    pub fn intent_header(mut self, intent_header: IntentHeaderV2) -> Self {
        self.transaction_intent_header = Some(intent_header);
        self
    }

    pub fn transaction_header(mut self, transaction_header: TransactionHeaderV2) -> Self {
        self.transaction_header = Some(transaction_header);
        self
    }

    pub fn create_intent_and_subintent_info(&mut self) -> &TransactionIntentV2 {
        if self
            .transaction_intent_and_non_root_subintent_signatures
            .is_none()
        {
            let manifest = self
                .transaction_intent_manifest
                .take()
                .expect("Manifest must be provided before this action is performed");
            let (instructions, blobs, child_hashes, root_object_names) =
                manifest.for_intent_with_names();
            let subintents = mem::take(&mut self.child_partial_transactions);

            let mut aggregated_subintents = vec![];
            let mut aggregated_subintent_signatures = vec![];
            let mut aggregated_subintent_object_names = vec![];
            for (_name, (_hash, child_partial_transaction, object_names)) in subintents {
                let SignedPartialTransactionV2 {
                    partial_transaction,
                    root_subintent_signatures: root_intent_signatures,
                    non_root_subintent_signatures: subintent_signatures,
                } = child_partial_transaction;
                let TransactionObjectNames {
                    root_intent: root_intent_names,
                    subintents: subintent_names,
                } = object_names;
                aggregated_subintents.push(partial_transaction.root_subintent);
                aggregated_subintents.extend(partial_transaction.non_root_subintents.0);
                aggregated_subintent_signatures.push(root_intent_signatures);
                aggregated_subintent_signatures.extend(subintent_signatures.by_subintent);
                aggregated_subintent_object_names.push(root_intent_names);
                aggregated_subintent_object_names.extend(subintent_names);
            }
            let intent =
                TransactionIntentV2 {
                    transaction_header: self.transaction_header.take().expect(
                        "Transaction Header must be provided before this action is performed",
                    ),
                    root_intent_core: IntentCoreV2 {
                        header: self.transaction_intent_header.take().expect(
                            "Intent Header must be provided before this action is performed",
                        ),
                        blobs,
                        message: self.transaction_intent_message.take().unwrap_or_default(),
                        children: child_hashes,
                        instructions,
                    },
                    non_root_subintents: NonRootSubintentsV2(aggregated_subintents),
                };
            let subintent_signatures = NonRootSubintentSignaturesV2 {
                by_subintent: aggregated_subintent_signatures,
            };
            self.transaction_intent_and_non_root_subintent_signatures =
                Some((intent, subintent_signatures));
            self.transaction_object_names = Some(TransactionObjectNames {
                root_intent: root_object_names,
                subintents: aggregated_subintent_object_names,
            });
        }
        &self
            .transaction_intent_and_non_root_subintent_signatures
            .as_ref()
            .unwrap()
            .0
    }

    pub fn create_prepared_intent(&mut self) -> &PreparedTransactionIntentV2 {
        if self.prepared_transaction_intent.is_none() {
            let prepared = self
                .create_intent_and_subintent_info()
                .prepare(PreparationSettings::latest_ref())
                .expect("Expected that the intent could be prepared");
            self.prepared_transaction_intent = Some(prepared);
        }
        self.prepared_transaction_intent.as_ref().unwrap()
    }

    pub fn intent_hash(&mut self) -> TransactionIntentHash {
        self.create_prepared_intent().transaction_intent_hash()
    }

    pub fn sign<S: Signer>(mut self, signer: &S) -> Self {
        let hash = self.intent_hash();
        self.transaction_intent_signatures
            .push(IntentSignatureV1(signer.sign_with_public_key(&hash)));
        self
    }

    pub fn multi_sign<S: Signer>(mut self, signers: &[&S]) -> Self {
        let hash = self.intent_hash();
        for signer in signers {
            self.transaction_intent_signatures
                .push(IntentSignatureV1(signer.sign_with_public_key(&hash)));
        }
        self
    }

    pub fn add_signature(mut self, signature: SignatureWithPublicKeyV1) -> Self {
        self.transaction_intent_signatures
            .push(IntentSignatureV1(signature));
        self
    }

    pub fn create_signed_transaction_intent(&mut self) -> &SignedTransactionIntentV2 {
        if self.signed_transaction_intent.is_none() {
            self.create_intent_and_subintent_info();
            let (root_intent, subintent_signatures) = self
                .transaction_intent_and_non_root_subintent_signatures
                .take()
                .expect("Intent was created in create_intent_and_subintent_info()");
            let signatures = mem::take(&mut self.transaction_intent_signatures);
            let signed_intent = SignedTransactionIntentV2 {
                transaction_intent: root_intent,
                transaction_intent_signatures: IntentSignaturesV2 { signatures },
                non_root_subintent_signatures: subintent_signatures,
            };
            self.signed_transaction_intent = Some(signed_intent);
        }
        self.signed_transaction_intent.as_ref().unwrap()
    }

    pub fn create_prepared_signed_transaction_intent(
        &mut self,
    ) -> &PreparedSignedTransactionIntentV2 {
        if self.prepared_signed_transaction_intent.is_none() {
            let prepared = self
                .create_signed_transaction_intent()
                .prepare(PreparationSettings::latest_ref())
                .expect("Expected that signed intent could be prepared");
            self.prepared_signed_transaction_intent = Some(prepared);
        }
        self.prepared_signed_transaction_intent.as_ref().unwrap()
    }

    pub fn notarize<S: Signer>(mut self, signer: &S) -> Self {
        let hash = self
            .create_prepared_signed_transaction_intent()
            .signed_transaction_intent_hash();
        self.notary_signature = Some(NotarySignatureV2(
            signer.sign_with_public_key(&hash).signature(),
        ));
        self
    }

    pub fn notary_signature(mut self, signature: SignatureV1) -> Self {
        self.notary_signature = Some(NotarySignatureV2(signature));
        self
    }

    /// Creates a [`PreviewTransactionV2`]. For all non-root subintents, existing signatures
    /// are converted into the corresponding public key.
    ///
    /// ## Panics
    /// * Panics if any subintent signatures are not recoverable.
    ///   Untrusted partial transactions should be validated before using in the transaction builder.
    /// * If the resulting preview transaction could not be validated.
    pub fn build_preview_transaction(
        &mut self,
        transaction_intent_signer_keys: impl IntoIterator<Item = PublicKey>,
    ) -> PreviewTransactionV2 {
        let preview_transaction =
            self.build_preview_transaction_no_validate(transaction_intent_signer_keys);
        let validator = TransactionValidator::new_with_latest_config_network_agnostic();
        preview_transaction.prepare_and_validate(&validator)
            .expect("Built preview transaction should be valid. Use `build_preview_transaction_no_validate()` to skip validation if needed.");
        preview_transaction
    }

    /// Creates a [`PreviewTransactionV2`]. For all non-root subintents, existing signatures
    /// are converted into the corresponding public key.
    ///
    /// ## Panics
    /// * Panics if any subintent signatures are not recoverable.
    ///   Untrusted partial transactions should be validated before using in the transaction builder.
    pub fn build_preview_transaction_no_validate(
        &mut self,
        transaction_intent_signer_keys: impl IntoIterator<Item = PublicKey>,
    ) -> PreviewTransactionV2 {
        self.create_intent_and_subintent_info();
        let (transaction_intent, subintent_signatures) = self
            .transaction_intent_and_non_root_subintent_signatures
            .clone()
            .take()
            .expect("Intent was created in create_intent_and_subintent_info()");

        // Extract the public keys from the subintent signatures for preview purposes.
        let non_root_subintent_signer_public_keys = subintent_signatures
            .by_subintent
            .into_iter()
            .enumerate()
            .map(|(subintent_index, sigs)| {
                sigs.signatures
                    .into_iter()
                    .map(|signature| match signature.0 {
                        SignatureWithPublicKeyV1::Secp256k1 { .. } => {
                            let subintent = transaction_intent.non_root_subintents.0.get(subintent_index).unwrap();
                            let subintent_hash = subintent.prepare(&PreparationSettings::latest())
                                .expect("Untrusted partial transactions should be validated before using with the builder")
                                .subintent_hash();
                            verify_and_recover(subintent_hash.as_hash(), &signature.0)
                                .expect("Signature was not valid")
                        }
                        SignatureWithPublicKeyV1::Ed25519 { public_key, .. } => public_key.into(),
                    })
                    .collect()
            })
            .collect();

        PreviewTransactionV2 {
            transaction_intent,
            root_signer_public_keys: transaction_intent_signer_keys.into_iter().collect(),
            non_root_subintent_signer_public_keys,
        }
    }

    fn build_internal(self) -> (NotarizedTransactionV2, TransactionObjectNames) {
        let notary_signature = self
            .notary_signature
            .expect("Expected notary signature to exist - ensure you call `notarize` first");
        let transaction = NotarizedTransactionV2 {
            signed_transaction_intent: self
                .signed_transaction_intent
                .expect("If the notary signature exists, the signed intent should already have been populated"),
            notary_signature,
        };
        let object_names = self.transaction_object_names.expect(
            "If the signed intent exists, the object names should have already been populated",
        );
        (transaction, object_names)
    }

    /// Builds a [`DetailedNotarizedTransactionV2`], including the [`NotarizedTransactionV2`]
    /// and other useful data.
    ///
    /// # Panics
    /// * If the builder has not been notarized
    /// * If the transaction is not preparable against latest settings (e.g. it is too big)
    pub fn build_no_validate(self) -> DetailedNotarizedTransactionV2 {
        let (transaction, object_names) = self.build_internal();
        let raw = transaction.to_raw().expect("Transaction must be encodable");
        let prepared = raw
            .prepare(PreparationSettings::latest_ref())
            .expect("Transaction must be preparable");
        DetailedNotarizedTransactionV2 {
            transaction,
            raw,
            object_names,
            transaction_hashes: prepared.hashes(),
            non_root_subintent_hashes: prepared.non_root_subintent_hashes().collect(),
        }
    }

    /// Builds and validates a [`DetailedNotarizedTransactionV2`], which includes
    /// a [`NotarizedTransactionV2`] and other useful data.
    ///
    /// # Panics
    /// * Panics if the built transaction does not pass validation with the latest validator.
    ///
    /// You can use [`build_no_validate()`][Self::build_no_validate] to skip this validation.
    pub fn build(self) -> DetailedNotarizedTransactionV2 {
        let (transaction, object_names) = self.build_internal();
        let validator = TransactionValidator::new_with_latest_config_network_agnostic();
        let raw = transaction.to_raw().expect("Transaction must be encodable");
        let validated = raw.validate_as_known_v2(&validator)
            .expect("Built transaction should be valid. Use `build_no_validate()` to skip validation if needed.");
        DetailedNotarizedTransactionV2 {
            transaction,
            raw,
            object_names,
            transaction_hashes: validated.prepared.hashes(),
            non_root_subintent_hashes: validated.prepared.non_root_subintent_hashes().collect(),
        }
    }

    /// Builds the [`NotarizedTransactionV2`], with no validation.
    pub fn build_minimal_no_validate(self) -> NotarizedTransactionV2 {
        self.build_internal().0
    }

    /// Builds and validates the [`NotarizedTransactionV2`].
    ///
    /// You may prefer [`build()`][Self::build] instead if you need the transaction hashes,
    /// or wish to keep a record of the names used in the manifest variables.
    ///
    /// # Panics
    /// Panics if the built transaction does not pass validation with the latest validator.
    ///
    /// You can use [`build_minimal_no_validate()`][Self::build_minimal_no_validate] to skip this validation.
    pub fn build_minimal(self) -> NotarizedTransactionV2 {
        let transaction = self.build_minimal_no_validate();
        let validator = TransactionValidator::new_with_latest_config_network_agnostic();
        transaction.prepare_and_validate(&validator)
            .expect("Built transaction should be valid. Use `build_no_validate()` to skip validation if needed.");
        transaction
    }
}

/// Includes:
/// * A full [`NotarizedTransactionV2`], which can be turned into a raw notarized transaction.
/// * The [`TransactionObjectNames`], capturing the manifest names in the
///   root subintent and non-root subintents (assuming `build_detailed` was used at all
///   steps when building the transaction, else this detail can be lost).
/// * The various hashes of the transaction.
#[derive(Debug, Clone, Eq, PartialEq)]
pub struct DetailedNotarizedTransactionV2 {
    pub transaction: NotarizedTransactionV2,
    pub raw: RawNotarizedTransaction,
    pub object_names: TransactionObjectNames,
    pub transaction_hashes: UserTransactionHashes,
    pub non_root_subintent_hashes: IndexSet<SubintentHash>,
}

impl DetailedNotarizedTransactionV2 {
    pub fn to_raw(&self) -> Result<RawNotarizedTransaction, EncodeError> {
        self.transaction.to_raw()
    }
}

impl IntoExecutable for DetailedNotarizedTransactionV2 {
    type Error = TransactionValidationError;

    fn into_executable(
        self,
        validator: &TransactionValidator,
    ) -> Result<ExecutableTransaction, Self::Error> {
        self.raw.into_executable(validator)
    }
}

#[cfg(test)]
mod tests {
    use radix_common::network::NetworkDefinition;
    use radix_common::types::Epoch;

    use super::*;
    use crate::builder::*;
    use crate::internal_prelude::Secp256k1PrivateKey;

    #[test]
    #[allow(deprecated)]
    fn notary_as_signatory() {
        let private_key = Secp256k1PrivateKey::from_u64(1).unwrap();

        let transaction = TransactionBuilder::new()
            .header(TransactionHeaderV1 {
                network_id: NetworkDefinition::simulator().id,
                start_epoch_inclusive: Epoch::zero(),
                end_epoch_exclusive: Epoch::of(100),
                nonce: 5,
                notary_public_key: private_key.public_key().into(),
                notary_is_signatory: true,
                tip_percentage: 5,
            })
            .manifest(ManifestBuilder::new().drop_auth_zone_proofs().build())
            .notarize(&private_key)
            .build();

        let prepared = transaction
            .prepare(PreparationSettings::latest_ref())
            .unwrap();
        assert_eq!(
            prepared
                .signed_intent
                .intent
                .header
                .inner
                .notary_is_signatory,
            true
        );
    }
}<|MERGE_RESOLUTION|>--- conflicted
+++ resolved
@@ -251,7 +251,8 @@
         for (child_name, (hash, _, _)) in self.child_partial_transactions.iter() {
             manifest_builder = manifest_builder.use_child(child_name, *hash);
         }
-        self.root_subintent_manifest = Some(build_manifest(manifest_builder).build());
+        // The manifest will be validated as part of the transaction builder validation.
+        self.root_subintent_manifest = Some(build_manifest(manifest_builder).build_no_validate());
         self
     }
 
@@ -269,7 +270,9 @@
         for (child_name, (hash, _, _)) in self.child_partial_transactions.iter() {
             manifest_builder = manifest_builder.use_child(child_name, *hash);
         }
-        self.root_subintent_manifest = Some(build_manifest(manifest_builder, name_lookup).build());
+        // The manifest will be validated as part of the transaction builder validation.
+        self.root_subintent_manifest =
+            Some(build_manifest(manifest_builder, name_lookup).build_no_validate());
         self
     }
 
@@ -654,11 +657,12 @@
         for (child_name, (hash, _, _)) in self.child_partial_transactions.iter() {
             manifest_builder = manifest_builder.use_child(child_name, *hash);
         }
-        self.transaction_intent_manifest = Some(build_manifest(manifest_builder).build());
-        self
-    }
-
-<<<<<<< HEAD
+        // The manifest will be validated as part of the transaction builder validation.
+        self.transaction_intent_manifest =
+            Some(build_manifest(manifest_builder).build_no_validate());
+        self
+    }
+
     /// If the intent has any children, you should call [`add_signed_child`][Self::add_signed_child] first.
     /// These children will get added to the manifest for you, with the corresponding names.
     pub fn manifest_builder_with_lookup(
@@ -670,22 +674,12 @@
     ) -> Self {
         let mut manifest_builder = TransactionManifestV2Builder::new_typed();
         let name_lookup = manifest_builder.name_lookup();
-=======
-    pub fn manifest_builder_no_validate(
-        mut self,
-        build_manifest: impl FnOnce(TransactionManifestV2Builder) -> TransactionManifestV2Builder,
-    ) -> Self {
-        let mut manifest_builder = TransactionManifestV2Builder::new_typed();
->>>>>>> b6a51671
         for (child_name, (hash, _, _)) in self.child_partial_transactions.iter() {
             manifest_builder = manifest_builder.use_child(child_name, *hash);
         }
+        // The manifest will be validated as part of the transaction builder validation.
         self.transaction_intent_manifest =
-<<<<<<< HEAD
-            Some(build_manifest(manifest_builder, name_lookup).build());
-=======
-            Some(build_manifest(manifest_builder).build_no_validate());
->>>>>>> b6a51671
+            Some(build_manifest(manifest_builder, name_lookup).build_no_validate());
         self
     }
 
