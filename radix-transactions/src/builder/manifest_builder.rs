use crate::internal_prelude::*;
use radix_engine_interface::api::ModuleId;
use radix_engine_interface::blueprints::access_controller::*;
use radix_engine_interface::blueprints::account::*;
use radix_engine_interface::blueprints::consensus_manager::*;
use radix_engine_interface::blueprints::identity::*;
use radix_engine_interface::blueprints::package::*;
use radix_engine_interface::blueprints::resource::*;
use radix_engine_interface::object_modules::metadata::*;
use radix_engine_interface::object_modules::role_assignment::*;
use radix_engine_interface::object_modules::royalty::*;
use radix_engine_interface::object_modules::ModuleConfig;

/// A manifest builder for use in tests.
///
/// Note - if you break invariants of the manifest builder (e.g. resolve a bucket
/// before it's been created, or pass an invalid parameter), this builder will panic.
/// As such, it's only designed for use in test code, or where the inputs are trusted.
///
/// Simple use case:
/// ```
/// # use radix_transactions::prelude::*;
/// # use radix_engine_interface::prelude::*;
/// # use radix_common::prelude::*;
/// # let from_account_address = ComponentAddress::preallocated_account_from_public_key(
/// #   &Ed25519PublicKey([0; Ed25519PublicKey::LENGTH])
/// # );
/// # let to_account_address = ComponentAddress::preallocated_account_from_public_key(
/// #   &Ed25519PublicKey([1; Ed25519PublicKey::LENGTH])
/// # );
/// let manifest = ManifestBuilder::new()
///     .lock_fee_from_faucet()
///     .withdraw_from_account(from_account_address, XRD, dec!(1))
///     .take_from_worktop(XRD, dec!(1), "xrd")
///     .try_deposit_or_abort(to_account_address, None, "xrd")
///     .build();
/// ```
///
/// Intermediate use case, where we need to pass a bucket into a component:
/// ```
/// # use radix_transactions::prelude::*;
/// # use radix_engine_interface::prelude::*;
/// # use radix_common::prelude::*;
/// # let package_address = RESOURCE_PACKAGE; // Just some address to get it to compile
/// # let from_account_address = ComponentAddress::preallocated_account_from_public_key(
/// #   &Ed25519PublicKey([0; Ed25519PublicKey::LENGTH])
/// # );
/// # let to_account_address = ComponentAddress::preallocated_account_from_public_key(
/// #   &Ed25519PublicKey([1; Ed25519PublicKey::LENGTH])
/// # );
/// let manifest = ManifestBuilder::new()
///     .lock_fee_from_faucet()
///     .withdraw_from_account(from_account_address, XRD, dec!(1))
///     .take_from_worktop(XRD, dec!(1), "xrd")
///     .call_function_with_name_lookup(
///         package_address,
///         "SomeBlueprint",
///         "some_function",
///         |lookup| (
///             lookup.bucket("xrd"),
///         ),
///     )
///     .build();
/// ```
///
/// Advanced use case, where we need to generate a collision-free bucket name:
/// ```
/// # use radix_transactions::prelude::*;
/// # use radix_engine_interface::prelude::*;
/// # use radix_common::prelude::*;
/// # let to_account_address = ComponentAddress::preallocated_account_from_public_key(
/// #   &Ed25519PublicKey([1; Ed25519PublicKey::LENGTH])
/// # );
/// let mut builder = ManifestBuilder::new()
///     .lock_fee_from_faucet()
///     .get_free_xrd_from_faucet();
/// for _ in 0..32 {
///     // The generate_bucket_name method generates a new bucket name starting with
///     // "transfer" that doesn't collide with any previously used bucket names
///     let bucket_name = builder.generate_bucket_name("transfer");
///     builder = builder
///         .take_from_worktop(XRD, "0.001", &bucket_name)
///         .try_deposit_or_abort(to_account_address, None, bucket_name);
/// }
/// let manifest = builder.build();
/// ```
pub struct ManifestBuilder<M: BuildableManifest = TransactionManifestV1> {
    registrar: ManifestNameRegistrar,
    manifest: M,
}

pub struct NewSymbols {
    pub new_bucket: Option<ManifestBucket>,
    pub new_proof: Option<ManifestProof>,
    pub new_address_reservation: Option<ManifestAddressReservation>,
    pub new_address_id: Option<ManifestNamedAddress>,
}

pub type TransactionManifestV1Builder = ManifestBuilder<TransactionManifestV1>;
pub type TransactionManifestV2Builder = ManifestBuilder<TransactionManifestV2>;
pub type SubintentManifestV2Builder = ManifestBuilder<SubintentManifestV2>;
pub type SystemManifestV1Builder = ManifestBuilder<SystemTransactionManifestV1>;

impl TransactionManifestV1Builder {
    /// To create a Manifest Builder of a specific version, you may
    /// wish to use a specific new method such as `new_v1()`, `new_v2()`
    /// or `new_system_v1()`.
    ///
    /// For backwards compatibility, we had to keep
    /// `ManifestBuilder::new()` creating a [`ManifestV1Builder`].
    pub fn new() -> Self {
        Self::new_typed()
    }

    /// This exists so that you can call `ManifestBuilder::new_v1()`.
    /// It is equivalent to:
    /// * `ManifestBuilder::<TransactionManifestV1>::new_typed()`
    /// * `TransactionManifestV1Builder::new_typed()`
    pub fn new_v1() -> Self {
        Self::new_typed()
    }
}

impl TransactionManifestV2Builder {
    /// This exists so that you can call `ManifestBuilder::new_v2()`.
    /// It is equivalent to:
    /// * `ManifestBuilder::<TransactionManifestV2>::new_typed()`
    /// * `ManifestV2Builder::new_typed()`
    ///
    /// For backwards compatibility, we had to keep
    /// `ManifestBuilder::new()` creating a [`ManifestV1Builder`].
    pub fn new_v2() -> Self {
        Self::new_typed()
    }
}

impl SubintentManifestV2Builder {
    /// This exists so that you can call `ManifestBuilder::new_subintent_v2()`.
    /// It is equivalent to:
    /// * `ManifestBuilder::<SubintentManifestV2>::new_typed()`
    /// * `SubintentManifestV2Builder::new_typed()`
    ///
    /// For backwards compatibility, we had to keep
    /// `ManifestBuilder::new()` creating a [`ManifestV1Builder`].
    pub fn new_subintent_v2() -> Self {
        Self::new_typed()
    }
}

impl SystemManifestV1Builder {
    /// This exists so that you can call `ManifestBuilder::new_system_v1()`.
    /// It is equivalent to:
    /// * `ManifestBuilder::<SystemTransactionManifestV1>::new_typed()`
    /// * `SystemV1ManifestBuilder::new_typed()`
    pub fn new_system_v1() -> Self {
        Self::new_typed()
    }

    pub fn use_preallocated_address(
        &mut self,
        fixed_address: impl Into<GlobalAddress>,
        package_address: impl Into<PackageAddress>,
        blueprint_name: impl Into<String>,
    ) -> ManifestAddressReservation {
        let existing_preallocation_count = self.manifest.preallocated_addresses.len();
        let name = format!("preallocation_{existing_preallocation_count}");
        let reservation = self.registrar.new_address_reservation(&name);
        self.preallocate_address_internal(
            reservation,
            fixed_address,
            package_address,
            blueprint_name,
        );
        self.name_lookup().address_reservation(name)
    }
}

impl<M: BuildableManifestSupportingPreallocatedAddresses> ManifestBuilder<M> {
    pub fn preallocate_address(
        mut self,
        reservation: impl NewManifestAddressReservation,
        fixed_address: impl Into<GlobalAddress>,
        package_address: impl Into<PackageAddress>,
        blueprint_name: impl Into<String>,
    ) -> Self {
        self.preallocate_address_internal(
            reservation,
            fixed_address,
            package_address,
            blueprint_name,
        );
        self
    }

    pub fn preallocate_address_internal(
        &mut self,
        reservation: impl NewManifestAddressReservation,
        fixed_address: impl Into<GlobalAddress>,
        package_address: impl Into<PackageAddress>,
        blueprint_name: impl Into<String>,
    ) {
        if self
            .registrar
            .object_names()
            .address_reservation_names
            .len()
            > self.manifest.preallocation_count()
        {
            panic!("You cannot call preallocate_address after you've allocated any addresses in the manifest");
        }
        self.manifest
            .add_preallocated_address(PreAllocatedAddress {
                blueprint_id: BlueprintId {
                    package_address: package_address.into(),
                    blueprint_name: blueprint_name.into(),
                },
                address: fixed_address.into(),
            })
            .expect("Expected manifest to support adding preallocated address");
        reservation.register(&self.registrar);
    }
}

impl<M: BuildableManifest> ManifestBuilder<M> {
    pub fn new_typed() -> Self {
        Self {
            registrar: ManifestNameRegistrar::new(),
            manifest: M::default(),
        }
    }

    pub fn name_lookup(&self) -> ManifestNameLookup {
        self.registrar.name_lookup()
    }

    pub fn then(self, next: impl FnOnce(Self) -> Self) -> Self {
        next(self)
    }

    pub fn with_name_lookup(self, next: impl FnOnce(Self, ManifestNameLookup) -> Self) -> Self {
        let lookup = self.name_lookup();
        next(self, lookup)
    }

    pub fn with_bucket(
        self,
        bucket: impl ExistingManifestBucket,
        next: impl FnOnce(Self, ManifestBucket) -> Self,
    ) -> Self {
        let bucket = bucket.resolve(&self.registrar);
        next(self, bucket)
    }

    pub fn bucket(&self, name: impl AsRef<str>) -> ManifestBucket {
        self.name_lookup().bucket(name)
    }

    pub fn proof(&self, name: impl AsRef<str>) -> ManifestProof {
        self.name_lookup().proof(name)
    }

    pub fn named_address(&self, name: impl AsRef<str>) -> ManifestAddress {
        self.name_lookup().named_address(name)
    }

    pub fn address_reservation(&self, name: impl AsRef<str>) -> ManifestAddressReservation {
        self.name_lookup().address_reservation(name)
    }

    /// Generates an unused bucket name with the given prefix.
    /// This should be used when you are programmatically generating buckets,
    /// and need to generate bucket names which do not clash.
    pub fn generate_bucket_name(&self, prefix: impl Into<String>) -> String {
        self.registrar.new_collision_free_bucket_name(prefix)
    }

    /// Generates an unused proof name with the given prefix.
    /// This should be used when you are programmatically generating proofs,
    /// and need to generate names which do not clash.
    pub fn generate_proof_name(&self, prefix: impl Into<String>) -> String {
        self.registrar.new_collision_free_proof_name(prefix)
    }

    /// Generates an unused address reservation name with the given prefix.
    /// This should be used when you are programmatically generating address reservations,
    /// and need to generate names which do not clash.
    pub fn generate_address_reservation_name(&self, prefix: impl Into<String>) -> String {
        self.registrar
            .new_collision_free_address_reservation_name(prefix)
    }

    /// Generates an unused address name with the given prefix.
    /// This should be used when you are programmatically generating named addresses,
    /// and need to generate names which do not clash.
    pub fn generate_address_name(&self, prefix: impl Into<String>) -> String {
        self.registrar
            .new_collision_free_address_reservation_name(prefix)
    }

    pub fn object_names(&self) -> KnownManifestObjectNames {
        self.registrar.object_names()
    }

    /// Example usage:
    /// ```
    /// # use radix_transactions::prelude::*;
    /// # use radix_engine_interface::prelude::*;
    /// # use radix_common::prelude::*;
    /// # let from_account_address = ComponentAddress::preallocated_account_from_public_key(
    /// #   &Ed25519PublicKey([0; Ed25519PublicKey::LENGTH])
    /// # );
    /// # let package_address = FAUCET_PACKAGE; // Just so it compiles
    ///
    /// let manifest = ManifestBuilder::new()
    ///     .withdraw_from_account(from_account_address, XRD, dec!(1))
    ///     // ...
    ///     .then(|mut builder| {
    ///         let code_blob_ref = builder.add_blob(vec![]);
    ///         builder
    ///             .call_function(
    ///                 package_address,
    ///                 "my_blueprint",
    ///                 "func_name",
    ///                 manifest_args!(code_blob_ref),
    ///             )
    ///     })
    ///     .build();
    /// ```
    pub fn add_blob(&mut self, blob_content: Vec<u8>) -> ManifestBlobRef {
        let hash = hash(&blob_content);
        self.manifest.add_blob(hash, blob_content);
        ManifestBlobRef(hash.0)
    }

    /// An internal method which is used by other methods - the callers are expected to handle
    /// registering buckets/proofs/etc and consuming them
    fn add_instruction(mut self, instruction: impl Into<M::Instruction>) -> Self {
        self.manifest.add_instruction(instruction.into());
        self
    }

    #[deprecated = "This should not be used apart from for test code purposefully constructing invalid manifests. Instead use the more-tailored instruction, or add_instruction_advanced."]
    pub fn add_raw_instruction_ignoring_all_side_effects(
        self,
        instruction: impl Into<M::Instruction>,
    ) -> Self {
        self.add_instruction(instruction)
    }

    /// Only for use in advanced use cases.
    /// Returns all the created symbols as part of the instruction.
    pub fn add_instruction_advanced(
        self,
        instruction: impl Into<M::Instruction>,
    ) -> (Self, NewSymbols) {
        self.add_instruction_advanced_internal(instruction.into())
    }

    /// Have an internal method to avoid monomorphization overhead
    fn add_instruction_advanced_internal(self, instruction: M::Instruction) -> (Self, NewSymbols) {
        let mut new_bucket = None;
        let mut new_proof = None;
        let mut new_address_reservation = None;
        let mut new_address_id = None;

        let registrar = &self.registrar;
        let lookup = self.name_lookup();

        match instruction.effect() {
            ManifestInstructionEffect::CreateBucket { .. } => {
                let bucket_name = registrar.new_collision_free_bucket_name("bucket");
                registrar.register_bucket(registrar.new_bucket(&bucket_name));
                new_bucket = Some(lookup.bucket(bucket_name));
            }
            ManifestInstructionEffect::CreateProof { .. }
            | ManifestInstructionEffect::CloneProof { .. } => {
                let proof_name = registrar.new_collision_free_proof_name("proof");
                registrar.register_proof(registrar.new_proof(&proof_name));
                new_proof = Some(lookup.proof(proof_name));
            }
            ManifestInstructionEffect::CreateAddressAndReservation { .. } => {
                let reservation_name =
                    registrar.new_collision_free_address_reservation_name("reservation");
                registrar.register_address_reservation(
                    registrar.new_address_reservation(&reservation_name),
                );

                let address_name = registrar.new_collision_free_address_name("address");
                registrar.register_named_address(registrar.new_named_address(&address_name));
                new_address_reservation = Some(lookup.address_reservation(reservation_name));
                new_address_id = Some(lookup.named_address_id(address_name));
            }
            ManifestInstructionEffect::ConsumeBucket {
                consumed_bucket: bucket,
                ..
            } => {
                registrar.consume_bucket(bucket);
            }
            ManifestInstructionEffect::ConsumeProof {
                consumed_proof: proof,
                ..
            } => {
                registrar.consume_proof(proof);
            }
            ManifestInstructionEffect::DropManyProofs {
                drop_all_named_proofs,
                ..
            } => {
                if drop_all_named_proofs {
                    registrar.consume_all_proofs()
                }
            }
            // I've just noticed that this method doesn't consume things in the arguments of an invocation.
            // Ideally, much like the transaction validator, we should parse the included arguments
            // for things to consume and consume them. But this consumption is only used to catch errors
            // about re-use at manifest construction time.
            // And at present `add_instruction_advanced` is not actually used - so I'm not wasting time now
            // implementing this edge case.
            ManifestInstructionEffect::Invocation { .. } => {}
<<<<<<< HEAD
            ManifestInstructionEffect::ResourceAssertion { .. } => {}
=======
            ManifestInstructionEffect::WorktopAssertion { .. } => {}
>>>>>>> acfcbd5c
            ManifestInstructionEffect::Verification { .. } => {}
        };

        (
            self.add_instruction(instruction),
            NewSymbols {
                new_bucket,
                new_proof,
                new_address_reservation,
                new_address_id,
            },
        )
    }

    /// Validates the built manifest with the tightest rules, and returns the manifest.
    /// If you don't wish to validate the manifest, use [`build_no_validate`][Self::build_no_validate] instead.
    pub fn build(self) -> M {
        let manifest = self.build_no_validate();
        manifest
            .validate(ValidationRuleset::all())
            .expect("Manifest should be valid");
        manifest
    }

    /// Returns the built transaction manifest, without further validation.
    /// If you also wish to validate the manifest, use [`build`][Self::build] instead.
    pub fn build_no_validate(mut self) -> M {
        self.manifest.set_names(self.object_names().into());
        #[cfg(feature = "dump_manifest_to_file")]
        {
            let bytes = manifest_encode(&self.manifest).unwrap();
            let manifest_hash = hash(&bytes);
            let path = format!("manifest_{:?}.raw", manifest_hash);
            std::fs::write(&path, bytes).unwrap();
            println!("manifest dumped to file {}", &path);
        }
        self.manifest
    }
}

//===========================
// V1 Specific Methods
//===========================

impl<M: BuildableManifest> ManifestBuilder<M>
where
    M::Instruction: From<InstructionV1>,
{
    /// An internal method which is used by other methods - the callers are expected to handle
    /// registering buckets/proofs/etc and consuming them
    fn add_v1_instruction(self, instruction: impl Into<InstructionV1>) -> Self {
        self.add_instruction(instruction.into())
    }

    /// Takes resource from worktop.
    pub fn take_all_from_worktop(
        self,
        resource_address: impl ResolvableResourceAddress,
        new_bucket: impl NewManifestBucket,
    ) -> Self {
        let resource_address = resource_address.resolve_static(&self.registrar);
        new_bucket.register(&self.registrar);
        self.add_v1_instruction(TakeAllFromWorktop { resource_address })
    }

    /// Takes resource from worktop, by amount.
    pub fn take_from_worktop(
        self,
        resource_address: impl ResolvableResourceAddress,
        amount: impl ResolvableDecimal,
        new_bucket: impl NewManifestBucket,
    ) -> Self {
        let resource_address = resource_address.resolve_static(&self.registrar);
        let amount = amount.resolve();
        new_bucket.register(&self.registrar);
        self.add_v1_instruction(TakeFromWorktop {
            amount,
            resource_address,
        })
    }

    /// Takes resource from worktop, by non-fungible ids.
    pub fn take_non_fungibles_from_worktop(
        self,
        resource_address: impl ResolvableResourceAddress,
        ids: impl IntoIterator<Item = NonFungibleLocalId>,
        new_bucket: impl NewManifestBucket,
    ) -> Self {
        let resource_address = resource_address.resolve_static(&self.registrar);
        new_bucket.register(&self.registrar);
        self.add_v1_instruction(TakeNonFungiblesFromWorktop {
            ids: ids.into_iter().collect(),
            resource_address,
        })
    }

    /// Adds a bucket of resource to worktop.
    pub fn return_to_worktop(self, bucket: impl ExistingManifestBucket) -> Self {
        let bucket = bucket.mark_consumed(&self.registrar);
        self.add_v1_instruction(ReturnToWorktop { bucket_id: bucket })
    }

    /// Asserts that worktop contains resource.
    pub fn assert_worktop_contains(
        self,
        resource_address: impl ResolvableResourceAddress,
        amount: impl ResolvableDecimal,
    ) -> Self {
        let resource_address = resource_address.resolve_static(&self.registrar);
        let amount = amount.resolve();
        self.add_v1_instruction(AssertWorktopContains {
            amount,
            resource_address,
        })
    }

    /// Asserts that worktop contains resource.
    pub fn assert_worktop_contains_any(
        self,
        resource_address: impl ResolvableResourceAddress,
    ) -> Self {
        let resource_address = resource_address.resolve_static(&self.registrar);
        self.add_v1_instruction(AssertWorktopContainsAny { resource_address })
    }

    /// Asserts that worktop contains resource.
    pub fn assert_worktop_contains_non_fungibles(
        self,
        resource_address: impl ResolvableResourceAddress,
        ids: impl IntoIterator<Item = NonFungibleLocalId>,
    ) -> Self {
        let resource_address = resource_address.resolve_static(&self.registrar);
        self.add_v1_instruction(AssertWorktopContainsNonFungibles {
            ids: ids.into_iter().collect(),
            resource_address,
        })
    }

    /// Pops the most recent proof from auth zone.
    pub fn pop_from_auth_zone(self, new_proof: impl NewManifestProof) -> Self {
        new_proof.register(&self.registrar);
        self.add_v1_instruction(PopFromAuthZone)
    }

    /// Pushes a proof onto the auth zone
    pub fn push_to_auth_zone(self, proof: impl ExistingManifestProof) -> Self {
        let proof = proof.mark_consumed(&self.registrar);
        self.add_v1_instruction(PushToAuthZone { proof_id: proof })
    }

    /// Creates proof from the auth zone by amount.
    pub fn create_proof_from_auth_zone_of_amount(
        self,
        resource_address: impl ResolvableResourceAddress,
        amount: impl ResolvableDecimal,
        new_proof: impl NewManifestProof,
    ) -> Self {
        let resource_address = resource_address.resolve_static(&self.registrar);
        let amount = amount.resolve();
        new_proof.register(&self.registrar);
        self.add_v1_instruction(CreateProofFromAuthZoneOfAmount {
            amount,
            resource_address,
        })
    }

    /// Creates proof from the auth zone by non-fungible ids.
    pub fn create_proof_from_auth_zone_of_non_fungibles(
        self,
        resource_address: impl ResolvableResourceAddress,
        ids: impl IntoIterator<Item = NonFungibleLocalId>,
        new_proof: impl NewManifestProof,
    ) -> Self {
        let resource_address = resource_address.resolve_static(&self.registrar);
        new_proof.register(&self.registrar);
        self.add_v1_instruction(CreateProofFromAuthZoneOfNonFungibles {
            ids: ids.into_iter().collect(),
            resource_address,
        })
    }

    /// Creates proof from the auth zone
    pub fn create_proof_from_auth_zone_of_all(
        self,
        resource_address: impl ResolvableResourceAddress,
        new_proof: impl NewManifestProof,
    ) -> Self {
        let resource_address = resource_address.resolve_static(&self.registrar);
        new_proof.register(&self.registrar);
        self.add_v1_instruction(CreateProofFromAuthZoneOfAll { resource_address })
    }

    /// Creates proof from a bucket. The bucket is not consumed by this process.
    pub fn create_proof_from_bucket_of_amount(
        self,
        bucket: impl ExistingManifestBucket,
        amount: impl ResolvableDecimal,
        new_proof: impl NewManifestProof,
    ) -> Self {
        let bucket = bucket.resolve(&self.registrar);
        let amount = amount.resolve();
        new_proof.register(&self.registrar);
        self.add_v1_instruction(CreateProofFromBucketOfAmount {
            bucket_id: bucket,
            amount,
        })
    }

    /// Creates proof from a bucket. The bucket is not consumed by this process.
    pub fn create_proof_from_bucket_of_non_fungibles(
        self,
        bucket: impl ExistingManifestBucket,
        ids: impl IntoIterator<Item = NonFungibleLocalId>,
        new_proof: impl NewManifestProof,
    ) -> Self {
        let bucket = bucket.resolve(&self.registrar);
        new_proof.register(&self.registrar);
        self.add_v1_instruction(CreateProofFromBucketOfNonFungibles {
            bucket_id: bucket,
            ids: ids.into_iter().collect(),
        })
    }

    /// Creates proof from a bucket. The bucket is not consumed by this process.
    pub fn create_proof_from_bucket_of_all(
        self,
        bucket: impl ExistingManifestBucket,
        new_proof: impl NewManifestProof,
    ) -> Self {
        let bucket = bucket.resolve(&self.registrar);
        new_proof.register(&self.registrar);
        self.add_v1_instruction(CreateProofFromBucketOfAll { bucket_id: bucket })
    }

    /// Clones a proof.
    pub fn clone_proof(
        self,
        proof: impl ExistingManifestProof,
        new_proof: impl NewManifestProof,
    ) -> Self {
        let proof = proof.resolve(&self.registrar);
        new_proof.register(&self.registrar);
        self.add_v1_instruction(CloneProof { proof_id: proof })
    }

    pub fn allocate_global_address(
        self,
        package_address: impl ResolvablePackageAddress,
        blueprint_name: impl Into<String>,
        new_address_reservation: impl NewManifestAddressReservation,
        new_address_name: impl Into<String>,
    ) -> Self {
        let package_address = package_address.resolve_static(&self.registrar);
        let blueprint_name = blueprint_name.into();
        let new_named_address = self.registrar.new_named_address(new_address_name);

        new_address_reservation.register(&self.registrar);
        self.registrar.register_named_address(new_named_address);
        self.add_v1_instruction(AllocateGlobalAddress {
            package_address,
            blueprint_name,
        })
    }

    /// Drops a proof.
    pub fn drop_proof(self, proof: impl ExistingManifestProof) -> Self {
        let proof = proof.mark_consumed(&self.registrar);
        self.add_v1_instruction(DropProof { proof_id: proof })
    }

    /// Drops all proofs.
    pub fn drop_all_proofs(self) -> Self {
        self.registrar.consume_all_proofs();
        self.add_v1_instruction(DropAllProofs)
    }

    /// Drops named proofs.
    pub fn drop_named_proofs(self) -> Self {
        self.registrar.consume_all_proofs();
        self.add_v1_instruction(DropNamedProofs)
    }

    /// Drops auth zone signature proofs.
    pub fn drop_auth_zone_signature_proofs(self) -> Self {
        self.add_v1_instruction(DropAuthZoneSignatureProofs)
    }

    /// Drops auth zone regular proofs.
    pub fn drop_auth_zone_regular_proofs(self) -> Self {
        self.add_v1_instruction(DropAuthZoneRegularProofs)
    }

    /// Drop auth zone proofs.
    pub fn drop_auth_zone_proofs(self) -> Self {
        self.add_v1_instruction(DropAuthZoneProofs)
    }

    /// Creates a fungible resource
    pub fn create_fungible_resource(
        self,
        owner_role: OwnerRole,
        track_total_supply: bool,
        divisibility: u8,
        resource_roles: FungibleResourceRoles,
        metadata: ModuleConfig<MetadataInit>,
        initial_supply: Option<Decimal>,
    ) -> Self {
        let instruction = if let Some(initial_supply) = initial_supply {
            CallFunction {
                package_address: RESOURCE_PACKAGE.into(),
                blueprint_name: FUNGIBLE_RESOURCE_MANAGER_BLUEPRINT.to_string(),
                function_name: FUNGIBLE_RESOURCE_MANAGER_CREATE_WITH_INITIAL_SUPPLY_IDENT
                    .to_string(),
                args: to_manifest_value_and_unwrap!(
                    &FungibleResourceManagerCreateWithInitialSupplyManifestInput {
                        owner_role,
                        divisibility,
                        track_total_supply,
                        metadata,
                        resource_roles,
                        initial_supply,
                        address_reservation: None,
                    }
                ),
            }
        } else {
            CallFunction {
                package_address: RESOURCE_PACKAGE.into(),
                blueprint_name: FUNGIBLE_RESOURCE_MANAGER_BLUEPRINT.to_string(),
                function_name: FUNGIBLE_RESOURCE_MANAGER_CREATE_IDENT.to_string(),
                args: to_manifest_value_and_unwrap!(&FungibleResourceManagerCreateManifestInput {
                    owner_role,
                    divisibility,
                    track_total_supply,
                    metadata,
                    resource_roles,
                    address_reservation: None,
                }),
            }
        };
        self.add_v1_instruction(instruction)
    }

    /// Creates a new non-fungible resource
    pub fn create_non_fungible_resource<T, V>(
        self,
        owner_role: OwnerRole,
        id_type: NonFungibleIdType,
        track_total_supply: bool,
        resource_roles: NonFungibleResourceRoles,
        metadata: ModuleConfig<MetadataInit>,
        initial_supply: Option<T>,
    ) -> Self
    where
        T: IntoIterator<Item = (NonFungibleLocalId, V)>,
        V: ManifestEncode + NonFungibleData,
    {
        let instruction = if let Some(initial_supply) = initial_supply {
            let entries = initial_supply
                .into_iter()
                .map(|(id, e)| (id, (to_manifest_value_and_unwrap!(&e),)))
                .collect();

            CallFunction {
                package_address: RESOURCE_PACKAGE.into(),
                blueprint_name: NON_FUNGIBLE_RESOURCE_MANAGER_BLUEPRINT.to_string(),
                function_name: NON_FUNGIBLE_RESOURCE_MANAGER_CREATE_WITH_INITIAL_SUPPLY_IDENT
                    .to_string(),
                args: to_manifest_value_and_unwrap!(
                    &NonFungibleResourceManagerCreateWithInitialSupplyManifestInput {
                        owner_role,
                        id_type,
                        track_total_supply,
                        non_fungible_schema:
                            NonFungibleDataSchema::new_local_without_self_package_replacement::<V>(),
                        resource_roles,
                        metadata,
                        entries,
                        address_reservation: None,
                    }
                ),
            }
        } else {
            CallFunction {
                package_address: RESOURCE_PACKAGE.into(),
                blueprint_name: NON_FUNGIBLE_RESOURCE_MANAGER_BLUEPRINT.to_string(),
                function_name: NON_FUNGIBLE_RESOURCE_MANAGER_CREATE_IDENT.to_string(),
                args: to_manifest_value_and_unwrap!(
                    &NonFungibleResourceManagerCreateManifestInput {
                        owner_role,
                        id_type,
                        track_total_supply,
                        non_fungible_schema:
                            NonFungibleDataSchema::new_local_without_self_package_replacement::<V>(),
                        resource_roles,
                        metadata,
                        address_reservation: None,
                    }
                ),
            }
        };

        self.add_v1_instruction(instruction)
    }

    pub fn create_ruid_non_fungible_resource<T, V>(
        self,
        owner_role: OwnerRole,
        track_total_supply: bool,
        metadata: ModuleConfig<MetadataInit>,
        resource_roles: NonFungibleResourceRoles,
        initial_supply: Option<T>,
    ) -> Self
    where
        T: IntoIterator<Item = V>,
        V: ManifestEncode + NonFungibleData,
    {
        let instruction = if let Some(initial_supply) = initial_supply {
            let entries = initial_supply
                .into_iter()
                .map(|e| (to_manifest_value_and_unwrap!(&e),))
                .collect();

            CallFunction {
                package_address: RESOURCE_PACKAGE.into(),
                blueprint_name: NON_FUNGIBLE_RESOURCE_MANAGER_BLUEPRINT.to_string(),
                function_name: NON_FUNGIBLE_RESOURCE_MANAGER_CREATE_RUID_WITH_INITIAL_SUPPLY_IDENT
                    .to_string(),
                args: to_manifest_value_and_unwrap!(
                    &NonFungibleResourceManagerCreateRuidWithInitialSupplyManifestInput {
                        owner_role,
                        track_total_supply,
                        non_fungible_schema:
                            NonFungibleDataSchema::new_local_without_self_package_replacement::<V>(),
                        resource_roles,
                        metadata,
                        entries,
                        address_reservation: None,
                    }
                ),
            }
        } else {
            CallFunction {
                package_address: RESOURCE_PACKAGE.into(),
                blueprint_name: NON_FUNGIBLE_RESOURCE_MANAGER_BLUEPRINT.to_string(),
                function_name: NON_FUNGIBLE_RESOURCE_MANAGER_CREATE_RUID_WITH_INITIAL_SUPPLY_IDENT
                    .to_string(),
                args: to_manifest_value_and_unwrap!(
                    &NonFungibleResourceManagerCreateRuidWithInitialSupplyManifestInput {
                        owner_role,
                        track_total_supply,
                        non_fungible_schema:
                            NonFungibleDataSchema::new_local_without_self_package_replacement::<V>(),
                        resource_roles,
                        metadata,
                        entries: vec![],
                        address_reservation: None,
                    }
                ),
            }
        };

        self.add_v1_instruction(instruction)
    }

    pub fn update_non_fungible_data(
        self,
        resource_address: impl ResolvableResourceAddress,
        id: NonFungibleLocalId,
        field_name: impl Into<String>,
        data: impl ManifestEncode,
    ) -> Self {
        let address = resource_address.resolve(&self.registrar);
        let data = manifest_decode(&manifest_encode(&data).unwrap()).unwrap();
        self.call_method(
            address,
            NON_FUNGIBLE_RESOURCE_MANAGER_UPDATE_DATA_IDENT,
            NonFungibleResourceManagerUpdateDataManifestInput {
                id,
                field_name: field_name.into(),
                data,
            },
        )
    }

    pub fn create_identity_advanced(self, owner_role: OwnerRole) -> Self {
        self.add_v1_instruction(CallFunction {
            package_address: IDENTITY_PACKAGE.into(),
            blueprint_name: IDENTITY_BLUEPRINT.to_string(),
            function_name: IDENTITY_CREATE_ADVANCED_IDENT.to_string(),
            args: to_manifest_value_and_unwrap!(&IdentityCreateAdvancedInput { owner_role }),
        })
    }

    pub fn create_identity(self) -> Self {
        self.add_v1_instruction(CallFunction {
            package_address: IDENTITY_PACKAGE.into(),
            blueprint_name: IDENTITY_BLUEPRINT.to_string(),
            function_name: IDENTITY_CREATE_IDENT.to_string(),
            args: to_manifest_value_and_unwrap!(&IdentityCreateInput {}),
        })
    }

    pub fn create_validator(
        self,
        key: Secp256k1PublicKey,
        fee_factor: impl ResolvableDecimal,
        xrd_payment: impl ExistingManifestBucket,
    ) -> Self {
        let fee_factor = fee_factor.resolve();
        let xrd_payment = xrd_payment.mark_consumed(&self.registrar);
        self.call_method(
            CONSENSUS_MANAGER,
            CONSENSUS_MANAGER_CREATE_VALIDATOR_IDENT,
            (key, fee_factor, xrd_payment),
        )
    }

    pub fn register_validator(self, validator_address: impl ResolvableComponentAddress) -> Self {
        let address = validator_address.resolve(&self.registrar);
        self.call_method(address, VALIDATOR_REGISTER_IDENT, ())
    }

    pub fn unregister_validator(self, validator_address: impl ResolvableComponentAddress) -> Self {
        let address = validator_address.resolve(&self.registrar);
        self.call_method(address, VALIDATOR_UNREGISTER_IDENT, ())
    }

    pub fn signal_protocol_update_readiness(
        self,
        validator_address: impl ResolvableComponentAddress,
        protocol_version_name: &str,
    ) -> Self {
        let address = validator_address.resolve(&self.registrar);
        self.call_method(
            address,
            VALIDATOR_SIGNAL_PROTOCOL_UPDATE_READINESS,
            (protocol_version_name.to_string(),),
        )
    }

    pub fn stake_validator_as_owner(
        self,
        validator_address: impl ResolvableComponentAddress,
        bucket: impl ExistingManifestBucket,
    ) -> Self {
        let address = validator_address.resolve(&self.registrar);
        let bucket: ManifestBucket = bucket.mark_consumed(&self.registrar);
        self.call_method(address, VALIDATOR_STAKE_AS_OWNER_IDENT, (bucket,))
    }

    pub fn stake_validator(
        self,
        validator_address: impl ResolvableComponentAddress,
        bucket: impl ExistingManifestBucket,
    ) -> Self {
        let address = validator_address.resolve(&self.registrar);
        let bucket = bucket.mark_consumed(&self.registrar);
        self.call_method(address, VALIDATOR_STAKE_IDENT, (bucket,))
    }

    pub fn unstake_validator(
        self,
        validator_address: impl ResolvableComponentAddress,
        bucket: impl ExistingManifestBucket,
    ) -> Self {
        let address = validator_address.resolve(&self.registrar);
        let bucket = bucket.mark_consumed(&self.registrar);
        self.call_method(address, VALIDATOR_UNSTAKE_IDENT, (bucket,))
    }

    pub fn claim_xrd(
        self,
        validator_address: impl ResolvableComponentAddress,
        bucket: impl ExistingManifestBucket,
    ) -> Self {
        let address = validator_address.resolve(&self.registrar);
        let bucket = bucket.mark_consumed(&self.registrar);
        self.call_method(address, VALIDATOR_CLAIM_XRD_IDENT, (bucket,))
    }

    /// Calls a scrypto function where the arguments should be one of:
    /// * A tuple, such as `()`, `(x,)` or `(x, y, z)`
    ///   * IMPORTANT: If calling with a single argument, you must include a trailing comma
    ///     in the tuple declaration. This ensures that the rust compiler knows it's a singleton tuple,
    ///     rather than just some brackets around the inner value.
    /// * A struct which implements `ManifestEncode` representing the arguments
    /// * `manifest_args!(x, y, z)`
    ///
    /// NOTE: If you need access to named buckets/proofs etc, use `then` or `call_function_with_name_lookup`
    /// instead.
    pub fn call_function(
        self,
        package_address: impl ResolvablePackageAddress,
        blueprint_name: impl Into<String>,
        function_name: impl Into<String>,
        arguments: impl ResolvableArguments,
    ) -> Self {
        let package_address = package_address.resolve(&self.registrar);
        self.add_v1_instruction(CallFunction {
            package_address,
            blueprint_name: blueprint_name.into(),
            function_name: function_name.into(),
            args: arguments.resolve(),
        })
    }

    /// Calls a scrypto function where the arguments are a raw ManifestValue.
    /// The caller is required to ensure the ManifestValue is a Tuple.
    ///
    /// You should prefer `call_function` or `call_function_with_name_lookup` instead.
    pub fn call_function_raw(
        self,
        package_address: impl ResolvablePackageAddress,
        blueprint_name: impl Into<String>,
        function_name: impl Into<String>,
        arguments: ManifestValue,
    ) -> Self {
        let package_address = package_address.resolve(&self.registrar);
        self.add_v1_instruction(CallFunction {
            package_address,
            blueprint_name: blueprint_name.into(),
            function_name: function_name.into(),
            args: arguments,
        })
    }

    /// Calls a scrypto function where the arguments will be created using the given
    /// callback, which takes a `lookup` (allowing for resolving named buckets, proofs, etc)
    /// and returns resolvable arguments.
    ///
    /// You may prefer using `then` instead.
    ///
    /// The resolvable arguments should be one of:
    /// * A tuple, such as `()`, `(x,)` or `(x, y, z)`
    ///   * IMPORTANT: If calling with a single argument, you must include a trailing comma
    ///     in the tuple declaration. This ensures that the rust compiler knows it's a singleton tuple,
    ///     rather than just some brackets around the inner value.
    /// * A struct which implements `ManifestEncode` representing the arguments
    /// * `manifest_args!(x, y, z)`
    ///
    /// Example:
    /// ```
    /// # use radix_transactions::prelude::*;
    /// # use radix_engine_interface::prelude::*;
    /// # use radix_common::prelude::*;
    /// # let package_address = RESOURCE_PACKAGE; // Just some address to get it to compile
    /// # let from_account_address = ComponentAddress::preallocated_account_from_public_key(
    /// #   &Ed25519PublicKey([0; Ed25519PublicKey::LENGTH])
    /// # );
    /// let manifest = ManifestBuilder::new()
    ///     .lock_fee_from_faucet()
    ///     .withdraw_from_account(from_account_address, XRD, dec!(1))
    ///     .take_from_worktop(XRD, dec!(1), "xrd_bucket")
    ///     .call_function_with_name_lookup(
    ///         package_address,
    ///         "SomeBlueprint",
    ///         "some_function",
    ///         |lookup| (
    ///             "argument1",
    ///             lookup.bucket("xrd_bucket"),
    ///             dec!("1.3")
    ///         ),
    ///     )
    ///     .build();
    ///
    /// // Alternative using `then`
    /// let manifest2 = ManifestBuilder::new()
    ///     .lock_fee_from_faucet()
    ///     .withdraw_from_account(from_account_address, XRD, dec!(1))
    ///     .take_from_worktop(XRD, dec!(1), "xrd_bucket")
    ///     .then(|builder| {
    ///         let lookup = builder.name_lookup();
    ///         builder.call_function(
    ///             package_address,
    ///             "SomeBlueprint",
    ///             "some_function",
    ///             ("argument1", lookup.bucket("xrd_bucket"), dec!("1.3")),
    ///         )
    ///     })
    ///     .build();
    /// ```
    pub fn call_function_with_name_lookup<T: ResolvableArguments>(
        self,
        package_address: impl ResolvablePackageAddress,
        blueprint_name: impl Into<String>,
        function_name: impl Into<String>,
        arguments_creator: impl FnOnce(&ManifestNameLookup) -> T,
    ) -> Self {
        let package_address = package_address.resolve(&self.registrar);
        let args = arguments_creator(&self.name_lookup()).resolve();

        self.add_v1_instruction(CallFunction {
            package_address,
            blueprint_name: blueprint_name.into(),
            function_name: function_name.into(),
            args,
        })
    }

    /// Calls a scrypto method where the arguments should be one of:
    /// * A tuple, such as `()`, `(x,)` or `(x, y, z)`
    ///   * IMPORTANT: If calling with a single argument, you must include a trailing comma
    ///     in the tuple declaration. This ensures that the rust compiler knows it's a singleton tuple,
    ///     rather than just some brackets around the inner value.
    /// * A struct which implements `ManifestEncode` representing the arguments
    /// * `manifest_args!(x, y, z)`
    ///
    /// NOTE: If you need access to named buckets/proofs etc, use `call_method_with_name_lookup`
    /// instead.
    pub fn call_method(
        self,
        address: impl ResolvableGlobalAddress,
        method_name: impl Into<String>,
        arguments: impl ResolvableArguments,
    ) -> Self {
        self.call_module_method(address, ModuleId::Main, method_name, arguments)
    }

    pub fn call_metadata_method(
        self,
        address: impl ResolvableGlobalAddress,
        method_name: impl Into<String>,
        arguments: impl ResolvableArguments,
    ) -> Self {
        self.call_module_method(address, ModuleId::Metadata, method_name, arguments)
    }

    pub fn call_royalty_method(
        self,
        address: impl ResolvableGlobalAddress,
        method_name: impl Into<String>,
        arguments: impl ResolvableArguments,
    ) -> Self {
        self.call_module_method(address, ModuleId::Royalty, method_name, arguments)
    }

    pub fn call_direct_access_method(
        self,
        address: InternalAddress,
        method_name: impl Into<String>,
        arguments: impl ResolvableArguments,
    ) -> Self {
        self.add_v1_instruction(CallDirectVaultMethod {
            address,
            method_name: method_name.into(),
            args: arguments.resolve(),
        })
    }

    pub fn set_owner_role(
        self,
        address: impl ResolvableGlobalAddress,
        rule: impl Into<AccessRule>,
    ) -> Self {
        self.call_module_method(
            address,
            ModuleId::RoleAssignment,
            ROLE_ASSIGNMENT_SET_OWNER_IDENT,
            RoleAssignmentSetOwnerInput { rule: rule.into() },
        )
    }

    pub fn lock_owner_role(self, address: impl ResolvableGlobalAddress) -> Self {
        self.call_module_method(
            address,
            ModuleId::RoleAssignment,
            ROLE_ASSIGNMENT_LOCK_OWNER_IDENT,
            RoleAssignmentLockOwnerInput {},
        )
    }

    pub fn set_main_role(
        self,
        address: impl ResolvableGlobalAddress,
        role_key: impl Into<RoleKey>,
        rule: impl Into<AccessRule>,
    ) -> Self {
        self.set_role(address, ModuleId::Main, role_key, rule)
    }

    pub fn set_role(
        self,
        address: impl ResolvableGlobalAddress,
        role_module: ModuleId,
        role_key: impl Into<RoleKey>,
        rule: impl Into<AccessRule>,
    ) -> Self {
        self.call_module_method(
            address,
            ModuleId::RoleAssignment,
            ROLE_ASSIGNMENT_SET_IDENT,
            RoleAssignmentSetInput {
                module: role_module,
                role_key: role_key.into(),
                rule: rule.into(),
            },
        )
    }

    pub fn get_role(
        self,
        address: impl ResolvableGlobalAddress,
        role_module: ModuleId,
        role_key: RoleKey,
    ) -> Self {
        self.call_module_method(
            address,
            ModuleId::RoleAssignment,
            ROLE_ASSIGNMENT_GET_IDENT,
            RoleAssignmentGetInput {
                module: role_module,
                role_key: role_key.into(),
            },
        )
    }

    pub fn call_role_assignment_method(
        self,
        address: impl ResolvableGlobalAddress,
        method_name: impl Into<String>,
        arguments: impl ResolvableArguments,
    ) -> Self {
        self.call_module_method(address, ModuleId::RoleAssignment, method_name, arguments)
    }

    pub fn call_module_method(
        self,
        address: impl ResolvableGlobalAddress,
        module_id: ModuleId,
        method_name: impl Into<String>,
        arguments: impl ResolvableArguments,
    ) -> Self {
        let address = address.resolve(&self.registrar);
        match module_id {
            ModuleId::Main => self.add_v1_instruction(CallMethod {
                address,
                method_name: method_name.into(),
                args: arguments.resolve(),
            }),
            ModuleId::Metadata => self.add_v1_instruction(CallMetadataMethod {
                address,
                method_name: method_name.into(),
                args: arguments.resolve(),
            }),
            ModuleId::Royalty => self.add_v1_instruction(CallRoyaltyMethod {
                address,
                method_name: method_name.into(),
                args: arguments.resolve(),
            }),
            ModuleId::RoleAssignment => self.add_v1_instruction(CallRoleAssignmentMethod {
                address,
                method_name: method_name.into(),
                args: arguments.resolve(),
            }),
        }
    }

    /// Calls a scrypto method where the arguments are a raw ManifestValue.
    /// The caller is required to ensure the ManifestValue is a Tuple.
    ///
    /// You should prefer `call_function` or `call_function_with_name_lookup` instead.
    pub fn call_method_raw(
        self,
        address: impl ResolvableGlobalAddress,
        method_name: impl Into<String>,
        arguments: ManifestValue,
    ) -> Self {
        let address = address.resolve(&self.registrar);
        self.add_v1_instruction(CallMethod {
            address,
            method_name: method_name.into(),
            args: arguments,
        })
    }

    /// Calls a scrypto method where the arguments will be created using the given
    /// callback, which takes a `lookup` (allowing for resolving named buckets, proofs, etc)
    /// and returns resolvable arguments.
    ///
    /// The resolvable arguments should be one of:
    /// * A tuple, such as `()`, `(x,)` or `(x, y, z)`
    ///   * IMPORTANT: If calling with a single argument, you must include a trailing comma
    ///     in the tuple declaration. This ensures that the rust compiler knows it's a singleton tuple,
    ///     rather than just some brackets around the inner value.
    /// * A struct which implements `ManifestEncode` representing the arguments
    /// * `manifest_args!(x, y, z)`
    ///
    /// Example:
    /// ```
    /// # use radix_transactions::prelude::*;
    /// # use radix_engine_interface::prelude::*;
    /// # use radix_common::prelude::*;
    /// # let component_address = GENESIS_HELPER; // Just some address to get it to compile
    /// # let from_account_address = ComponentAddress::preallocated_account_from_public_key(
    /// #   &Ed25519PublicKey([0; Ed25519PublicKey::LENGTH])
    /// # );
    /// let manifest = ManifestBuilder::new()
    ///     .lock_fee_from_faucet()
    ///     .withdraw_from_account(from_account_address, XRD, dec!(1))
    ///     .take_from_worktop(XRD, dec!(1), "xrd_bucket")
    ///     .call_method_with_name_lookup(
    ///         component_address,
    ///         "some_method",
    ///         |lookup| (
    ///             "argument1",
    ///             lookup.bucket("xrd_bucket"),
    ///             dec!("1.3")
    ///         ),
    ///     )
    ///     .build();
    ///
    /// // Alternative using `then`
    /// let manifest2 = ManifestBuilder::new()
    ///     .lock_fee_from_faucet()
    ///     .withdraw_from_account(from_account_address, XRD, dec!(1))
    ///     .take_from_worktop(XRD, dec!(1), "xrd_bucket")
    ///     .then(|builder| {
    ///         let lookup = builder.name_lookup();
    ///         builder.call_method(
    ///             component_address,
    ///             "some_method",
    ///             ("argument1", lookup.bucket("xrd_bucket"), dec!("1.3")),
    ///         )
    ///     })
    ///     .build();
    /// ```
    pub fn call_method_with_name_lookup<T: ResolvableArguments>(
        self,
        address: impl ResolvableGlobalAddress,
        method_name: impl Into<String>,
        arguments_creator: impl FnOnce(&ManifestNameLookup) -> T,
    ) -> Self {
        let address = address.resolve(&self.registrar);
        let args = arguments_creator(&self.name_lookup()).resolve();

        self.add_v1_instruction(CallMethod {
            address,
            method_name: method_name.into(),
            args,
        })
    }

    pub fn claim_package_royalties(self, package_address: impl ResolvablePackageAddress) -> Self {
        let address = package_address.resolve(&self.registrar);
        self.add_v1_instruction(CallMethod {
            address: address.into(),
            method_name: PACKAGE_CLAIM_ROYALTIES_IDENT.to_string(),
            args: to_manifest_value_and_unwrap!(&PackageClaimRoyaltiesInput {}),
        })
    }

    pub fn set_component_royalty(
        self,
        component_address: impl ResolvableComponentAddress,
        method: impl Into<String>,
        amount: RoyaltyAmount,
    ) -> Self {
        let address = component_address.resolve(&self.registrar);
        self.add_v1_instruction(CallRoyaltyMethod {
            address: address.into(),
            method_name: COMPONENT_ROYALTY_SET_ROYALTY_IDENT.to_string(),
            args: to_manifest_value_and_unwrap!(&ComponentRoyaltySetInput {
                method: method.into(),
                amount,
            }),
        })
    }

    pub fn lock_component_royalty(
        self,
        component_address: impl ResolvableComponentAddress,
        method: impl Into<String>,
    ) -> Self {
        let address = component_address.resolve(&self.registrar);
        self.add_v1_instruction(CallRoyaltyMethod {
            address: address.into(),
            method_name: COMPONENT_ROYALTY_LOCK_ROYALTY_IDENT.to_string(),
            args: to_manifest_value_and_unwrap!(&ComponentRoyaltyLockInput {
                method: method.into(),
            }),
        })
    }

    pub fn claim_component_royalties(
        self,
        component_address: impl ResolvableComponentAddress,
    ) -> Self {
        let address = component_address.resolve(&self.registrar);
        self.add_v1_instruction(CallRoyaltyMethod {
            address: address.into(),
            method_name: COMPONENT_ROYALTY_CLAIM_ROYALTIES_IDENT.to_string(),
            args: to_manifest_value_and_unwrap!(&ComponentClaimRoyaltiesInput {}),
        })
    }

    pub fn set_metadata(
        self,
        address: impl ResolvableGlobalAddress,
        key: impl Into<String>,
        value: impl ToMetadataEntry,
    ) -> Self {
        let address = address.resolve(&self.registrar);
        match value.to_metadata_entry() {
            Some(value) => self.add_v1_instruction(CallMetadataMethod {
                address: address.into(),
                method_name: METADATA_SET_IDENT.to_string(),
                args: to_manifest_value_and_unwrap!(&MetadataSetInput {
                    key: key.into(),
                    value
                }),
            }),
            None => self.add_v1_instruction(CallMetadataMethod {
                address: address.into(),
                method_name: METADATA_REMOVE_IDENT.to_string(),
                args: to_manifest_value_and_unwrap!(&MetadataRemoveInput { key: key.into() }),
            }),
        }
    }

    pub fn lock_metadata(
        self,
        address: impl ResolvableGlobalAddress,
        key: impl Into<String>,
    ) -> Self {
        let address = address.resolve(&self.registrar);
        let key = key.into();
        self.add_v1_instruction(CallMetadataMethod {
            address: address.into(),
            method_name: METADATA_LOCK_IDENT.to_string(),
            args: to_manifest_value_and_unwrap!(&MetadataLockInput { key }),
        })
    }

    pub fn freeze_metadata(
        self,
        address: impl ResolvableGlobalAddress,
        key: impl Into<String>,
    ) -> Self {
        let address = address.resolve(&self.registrar);
        self.add_v1_instruction(CallMetadataMethod {
            address: address.into(),
            method_name: METADATA_LOCK_IDENT.to_string(),
            args: to_manifest_value_and_unwrap!(&MetadataLockInput { key: key.into() }),
        })
    }

    /// Publishes a package.
    pub fn publish_package_advanced(
        mut self,
        address_reservation: impl OptionalExistingManifestAddressReservation,
        code: Vec<u8>,
        definition: PackageDefinition,
        metadata: impl Into<MetadataInit>,
        owner_role: OwnerRole,
    ) -> Self {
        let address_reservation = address_reservation.mark_consumed(&self.registrar);
        let code_blob_ref = self.add_blob(code);

        self.add_v1_instruction(CallFunction {
            package_address: PACKAGE_PACKAGE.into(),
            blueprint_name: PACKAGE_BLUEPRINT.to_string(),
            function_name: PACKAGE_PUBLISH_WASM_ADVANCED_IDENT.to_string(),
            args: to_manifest_value_and_unwrap!(&PackagePublishWasmAdvancedManifestInput {
                code: code_blob_ref,
                definition: definition,
                metadata: metadata.into(),
                package_address: address_reservation,
                owner_role,
            }),
        })
    }

    /// Publishes a package with an owner badge.
    pub fn publish_package(mut self, code: Vec<u8>, definition: PackageDefinition) -> Self {
        let code_blob_ref = self.add_blob(code);

        self.add_v1_instruction(CallFunction {
            package_address: PACKAGE_PACKAGE.into(),
            blueprint_name: PACKAGE_BLUEPRINT.to_string(),
            function_name: PACKAGE_PUBLISH_WASM_IDENT.to_string(),
            args: to_manifest_value_and_unwrap!(&PackagePublishWasmManifestInput {
                code: code_blob_ref,
                definition,
                metadata: metadata_init!(),
            }),
        })
    }

    /// Publishes a package with an owner badge.
    pub fn publish_package_with_owner(
        mut self,
        code: Vec<u8>,
        definition: PackageDefinition,
        owner_badge: NonFungibleGlobalId,
    ) -> Self {
        let code_blob_ref = self.add_blob(code);

        self.add_v1_instruction(CallFunction {
            package_address: PACKAGE_PACKAGE.into(),
            blueprint_name: PACKAGE_BLUEPRINT.to_string(),
            function_name: PACKAGE_PUBLISH_WASM_ADVANCED_IDENT.to_string(),
            args: to_manifest_value_and_unwrap!(&PackagePublishWasmAdvancedManifestInput {
                package_address: None,
                code: code_blob_ref,
                definition,
                metadata: metadata_init!(),
                owner_role: OwnerRole::Fixed(rule!(require(owner_badge))),
            }),
        })
    }

    /// Creates a token resource with mutable supply.
    pub fn new_token_mutable(
        self,
        metadata: ModuleConfig<MetadataInit>,
        owner_role: AccessRule,
    ) -> Self {
        self.create_fungible_resource(
            OwnerRole::Fixed(owner_role),
            true,
            18,
            FungibleResourceRoles {
                mint_roles: mint_roles! {
                    minter => OWNER;
                    minter_updater => OWNER;
                },
                burn_roles: burn_roles! {
                    burner => OWNER;
                    burner_updater => OWNER;
                },
                ..Default::default()
            },
            metadata,
            None,
        )
    }

    /// Creates a token resource with fixed supply.
    pub fn new_token_fixed(
        self,
        owner_role: OwnerRole,
        metadata: ModuleConfig<MetadataInit>,
        initial_supply: impl ResolvableDecimal,
    ) -> Self {
        let initial_supply = initial_supply.resolve();
        self.create_fungible_resource(
            owner_role,
            true,
            18,
            FungibleResourceRoles::default(),
            metadata,
            Some(initial_supply),
        )
    }

    /// Creates a badge resource with mutable supply.
    pub fn new_badge_mutable(
        self,
        metadata: ModuleConfig<MetadataInit>,
        owner_role: AccessRule,
    ) -> Self {
        self.create_fungible_resource(
            OwnerRole::Fixed(owner_role),
            false,
            0,
            FungibleResourceRoles {
                mint_roles: mint_roles! {
                    minter => OWNER;
                    minter_updater => OWNER;
                },
                burn_roles: burn_roles! {
                    burner => OWNER;
                    burner_updater => OWNER;
                },
                ..Default::default()
            },
            metadata,
            None,
        )
    }

    /// Creates a badge resource with fixed supply.
    pub fn new_badge_fixed(
        self,
        owner_role: OwnerRole,
        metadata: ModuleConfig<MetadataInit>,
        initial_supply: impl ResolvableDecimal,
    ) -> Self {
        let initial_supply = initial_supply.resolve();
        self.create_fungible_resource(
            owner_role,
            false,
            0,
            FungibleResourceRoles::default(),
            metadata,
            Some(initial_supply),
        )
    }

    pub fn burn_resource(self, bucket: impl ExistingManifestBucket) -> Self {
        let bucket = bucket.mark_consumed(&self.registrar);
        self.add_v1_instruction(BurnResource { bucket_id: bucket })
    }

    pub fn burn_from_worktop(
        self,
        amount: impl ResolvableDecimal,
        resource_address: impl ResolvableResourceAddress,
    ) -> Self {
        let amount = amount.resolve();
        let resource_address = resource_address.resolve(&self.registrar);

        let bucket = self.generate_bucket_name("to_burn");
        self.take_from_worktop(resource_address, amount, &bucket)
            .burn_resource(bucket)
    }

    pub fn burn_all_from_worktop(self, resource_address: impl ResolvableResourceAddress) -> Self {
        let resource_address = resource_address.resolve_static(&self.registrar);

        let bucket = self.generate_bucket_name("to_burn");
        self.take_all_from_worktop(resource_address, &bucket)
            .burn_resource(bucket)
    }

    pub fn burn_non_fungible_from_worktop(
        self,
        non_fungible_global_id: NonFungibleGlobalId,
    ) -> Self {
        let (resource_address, local_id) = non_fungible_global_id.into_parts();
        let bucket = self.generate_bucket_name("to_burn");

        self.take_non_fungibles_from_worktop(resource_address, [local_id], &bucket)
            .burn_resource(bucket)
    }

    pub fn mint_fungible(
        self,
        resource_address: impl ResolvableResourceAddress,
        amount: impl ResolvableDecimal,
    ) -> Self {
        let address = resource_address.resolve(&self.registrar);
        let amount = amount.resolve();
        self.add_v1_instruction(CallMethod {
            address: address.into(),
            method_name: FUNGIBLE_RESOURCE_MANAGER_MINT_IDENT.to_string(),
            args: to_manifest_value_and_unwrap!(&FungibleResourceManagerMintInput { amount }),
        })
    }

    pub fn mint_non_fungible<T: IntoIterator<Item = (NonFungibleLocalId, V)>, V: ManifestEncode>(
        self,
        resource_address: impl ResolvableResourceAddress,
        entries: T,
    ) -> Self {
        let address = resource_address.resolve(&self.registrar);

        let entries = entries
            .into_iter()
            .map(|(id, e)| (id, (to_manifest_value_and_unwrap!(&e),)))
            .collect();

        self.add_v1_instruction(CallMethod {
            address: address.into(),
            method_name: NON_FUNGIBLE_RESOURCE_MANAGER_MINT_IDENT.to_string(),
            args: to_manifest_value_and_unwrap!(&NonFungibleResourceManagerMintManifestInput {
                entries
            }),
        })
    }

    pub fn mint_ruid_non_fungible<T: IntoIterator<Item = V>, V: ManifestEncode>(
        self,
        resource_address: impl ResolvableResourceAddress,
        entries: T,
    ) -> Self {
        let address = resource_address.resolve(&self.registrar);

        let entries = entries
            .into_iter()
            .map(|e| (to_manifest_value_and_unwrap!(&e),))
            .collect();

        self.add_v1_instruction(CallMethod {
            address: address.into(),
            method_name: NON_FUNGIBLE_RESOURCE_MANAGER_MINT_RUID_IDENT.to_string(),
            args: to_manifest_value_and_unwrap!(&NonFungibleResourceManagerMintRuidManifestInput {
                entries
            }),
        })
    }

    pub fn recall(self, vault_address: InternalAddress, amount: impl ResolvableDecimal) -> Self {
        let amount = amount.resolve();
        self.add_v1_instruction(CallDirectVaultMethod {
            address: vault_address,
            method_name: VAULT_RECALL_IDENT.to_string(),
            args: to_manifest_value_and_unwrap!(&VaultRecallInput { amount }),
        })
    }

    pub fn recall_non_fungibles(
        self,
        vault_address: InternalAddress,
        non_fungible_local_ids: impl IntoIterator<Item = NonFungibleLocalId>,
    ) -> Self {
        let args = to_manifest_value_and_unwrap!(&NonFungibleVaultRecallNonFungiblesInput {
            non_fungible_local_ids: non_fungible_local_ids.into_iter().collect(),
        });

        self.add_v1_instruction(CallDirectVaultMethod {
            address: vault_address,
            method_name: NON_FUNGIBLE_VAULT_RECALL_NON_FUNGIBLES_IDENT.to_string(),
            args,
        })
    }

    pub fn freeze_withdraw(self, vault_id: InternalAddress) -> Self {
        self.add_v1_instruction(CallDirectVaultMethod {
            address: vault_id,
            method_name: VAULT_FREEZE_IDENT.to_string(),
            args: to_manifest_value_and_unwrap!(&VaultFreezeInput {
                to_freeze: VaultFreezeFlags::WITHDRAW,
            }),
        })
    }

    pub fn unfreeze_withdraw(self, vault_id: InternalAddress) -> Self {
        self.add_v1_instruction(CallDirectVaultMethod {
            address: vault_id,
            method_name: VAULT_UNFREEZE_IDENT.to_string(),
            args: to_manifest_value_and_unwrap!(&VaultUnfreezeInput {
                to_unfreeze: VaultFreezeFlags::WITHDRAW,
            }),
        })
    }

    pub fn freeze_deposit(self, vault_id: InternalAddress) -> Self {
        self.add_v1_instruction(CallDirectVaultMethod {
            address: vault_id,
            method_name: VAULT_FREEZE_IDENT.to_string(),
            args: to_manifest_value_and_unwrap!(&VaultFreezeInput {
                to_freeze: VaultFreezeFlags::DEPOSIT,
            }),
        })
    }

    pub fn unfreeze_deposit(self, vault_id: InternalAddress) -> Self {
        self.add_v1_instruction(CallDirectVaultMethod {
            address: vault_id,
            method_name: VAULT_UNFREEZE_IDENT.to_string(),
            args: to_manifest_value_and_unwrap!(&VaultUnfreezeInput {
                to_unfreeze: VaultFreezeFlags::DEPOSIT,
            }),
        })
    }

    pub fn freeze_burn(self, vault_id: InternalAddress) -> Self {
        self.add_v1_instruction(CallDirectVaultMethod {
            address: vault_id,
            method_name: VAULT_FREEZE_IDENT.to_string(),
            args: to_manifest_value_and_unwrap!(&VaultFreezeInput {
                to_freeze: VaultFreezeFlags::BURN,
            }),
        })
    }

    pub fn unfreeze_burn(self, vault_id: InternalAddress) -> Self {
        self.add_v1_instruction(CallDirectVaultMethod {
            address: vault_id,
            method_name: VAULT_UNFREEZE_IDENT.to_string(),
            args: to_manifest_value_and_unwrap!(&VaultUnfreezeInput {
                to_unfreeze: VaultFreezeFlags::BURN,
            }),
        })
    }

    /// Creates an account.
    pub fn new_account_advanced(
        self,
        owner_role: OwnerRole,
        address_reservation: impl OptionalExistingManifestAddressReservation,
    ) -> Self {
        let address_reservation = address_reservation.mark_consumed(&self.registrar);

        self.add_v1_instruction(CallFunction {
            package_address: ACCOUNT_PACKAGE.into(),
            blueprint_name: ACCOUNT_BLUEPRINT.to_string(),
            function_name: ACCOUNT_CREATE_ADVANCED_IDENT.to_string(),
            args: to_manifest_value_and_unwrap!(&AccountCreateAdvancedManifestInput {
                owner_role,
                address_reservation
            }),
        })
    }

    pub fn new_account(self) -> Self {
        self.add_v1_instruction(CallFunction {
            package_address: ACCOUNT_PACKAGE.into(),
            blueprint_name: ACCOUNT_BLUEPRINT.to_string(),
            function_name: ACCOUNT_CREATE_IDENT.to_string(),
            args: to_manifest_value_and_unwrap!(&AccountCreateInput {}),
        })
    }

    pub fn lock_fee_and_withdraw(
        self,
        account_address: impl ResolvableComponentAddress,
        amount_to_lock: impl ResolvableDecimal,
        resource_address: impl ResolvableResourceAddress,
        amount: impl ResolvableDecimal,
    ) -> Self {
        let address = account_address.resolve(&self.registrar);
        let amount_to_lock = amount_to_lock.resolve();
        let resource_address = resource_address.resolve_static(&self.registrar);
        let amount = amount.resolve();

        let args = to_manifest_value_and_unwrap!(&AccountLockFeeAndWithdrawInput {
            resource_address,
            amount,
            amount_to_lock,
        });

        self.add_v1_instruction(CallMethod {
            address: address.into(),
            method_name: ACCOUNT_LOCK_FEE_AND_WITHDRAW_IDENT.to_string(),
            args,
        })
    }

    pub fn lock_fee_and_withdraw_non_fungibles(
        self,
        account_address: impl ResolvableComponentAddress,
        amount_to_lock: impl ResolvableDecimal,
        resource_address: impl ResolvableResourceAddress,
        ids: impl IntoIterator<Item = NonFungibleLocalId>,
    ) -> Self {
        let address = account_address.resolve(&self.registrar);
        let amount_to_lock = amount_to_lock.resolve();
        let resource_address = resource_address.resolve_static(&self.registrar);

        let args = to_manifest_value_and_unwrap!(&AccountLockFeeAndWithdrawNonFungiblesInput {
            amount_to_lock,
            resource_address,
            ids: ids.into_iter().collect(),
        });

        self.add_v1_instruction(CallMethod {
            address: address.into(),
            method_name: ACCOUNT_LOCK_FEE_AND_WITHDRAW_NON_FUNGIBLES_IDENT.to_string(),
            args,
        })
    }

    /// Locks a large fee from the faucet.
    pub fn lock_fee_from_faucet(self) -> Self {
        self.lock_standard_test_fee(FAUCET)
    }

    /// Locks a large fee from the XRD vault of an account.
    pub fn lock_standard_test_fee(self, account_address: impl ResolvableComponentAddress) -> Self {
        self.lock_fee(account_address, 5000)
    }

    /// Locks a fee from the XRD vault of an account.
    pub fn lock_fee(
        self,
        account_address: impl ResolvableComponentAddress,
        amount: impl ResolvableDecimal,
    ) -> Self {
        let address = account_address.resolve(&self.registrar);
        let amount = amount.resolve();

        let args = to_manifest_value_and_unwrap!(&AccountLockFeeInput { amount });

        self.add_v1_instruction(CallMethod {
            address: address.into(),
            method_name: ACCOUNT_LOCK_FEE_IDENT.to_string(),
            args,
        })
    }

    pub fn lock_contingent_fee(
        self,
        account_address: impl ResolvableComponentAddress,
        amount: impl ResolvableDecimal,
    ) -> Self {
        let address = account_address.resolve(&self.registrar);
        let amount = amount.resolve();
        let args = to_manifest_value_and_unwrap!(&AccountLockContingentFeeInput { amount });

        self.add_v1_instruction(CallMethod {
            address: address.into(),
            method_name: ACCOUNT_LOCK_CONTINGENT_FEE_IDENT.to_string(),
            args,
        })
    }

    /// Locks a large fee from the faucet.
    pub fn get_free_xrd_from_faucet(self) -> Self {
        self.call_method(FAUCET, "free", ())
    }

    /// Withdraws resource from an account.
    pub fn withdraw_from_account(
        self,
        account_address: impl ResolvableComponentAddress,
        resource_address: impl ResolvableResourceAddress,
        amount: impl ResolvableDecimal,
    ) -> Self {
        let address = account_address.resolve(&self.registrar);
        let resource_address = resource_address.resolve_static(&self.registrar);
        let amount = amount.resolve();
        let args = to_manifest_value_and_unwrap!(&AccountWithdrawInput {
            resource_address,
            amount,
        });

        self.add_v1_instruction(CallMethod {
            address: address.into(),
            method_name: ACCOUNT_WITHDRAW_IDENT.to_string(),
            args,
        })
    }

    /// Withdraws a single non-fungible from an account.
    pub fn withdraw_non_fungible_from_account(
        self,
        account_address: impl ResolvableComponentAddress,
        non_fungible_global_id: NonFungibleGlobalId,
    ) -> Self {
        let (resource_address, local_id) = non_fungible_global_id.into_parts();
        self.withdraw_non_fungibles_from_account(account_address, resource_address, [local_id])
    }

    /// Withdraws non-fungibles from an account.
    pub fn withdraw_non_fungibles_from_account(
        self,
        account_address: impl ResolvableComponentAddress,
        resource_address: impl ResolvableResourceAddress,
        ids: impl IntoIterator<Item = NonFungibleLocalId>,
    ) -> Self {
        let address = account_address.resolve(&self.registrar);
        let resource_address = resource_address.resolve_static(&self.registrar);

        let args = to_manifest_value_and_unwrap!(&AccountWithdrawNonFungiblesInput {
            ids: ids.into_iter().collect(),
            resource_address,
        });

        self.add_v1_instruction(CallMethod {
            address: address.into(),
            method_name: ACCOUNT_WITHDRAW_NON_FUNGIBLES_IDENT.to_string(),
            args,
        })
    }

    /// Withdraws resource from an account.
    pub fn burn_in_account(
        self,
        account_address: impl ResolvableComponentAddress,
        resource_address: impl ResolvableResourceAddress,
        amount: impl ResolvableDecimal,
    ) -> Self {
        let address = account_address.resolve(&self.registrar);
        let resource_address = resource_address.resolve_static(&self.registrar);
        let amount = amount.resolve();
        let args = to_manifest_value_and_unwrap!(&AccountBurnInput {
            resource_address,
            amount
        });

        self.add_v1_instruction(CallMethod {
            address: address.into(),
            method_name: ACCOUNT_BURN_IDENT.to_string(),
            args,
        })
    }

    /// Burns a single non-fungible from an account.
    pub fn burn_non_fungible_in_account(
        self,
        account_address: impl ResolvableComponentAddress,
        non_fungible_global_id: NonFungibleGlobalId,
    ) -> Self {
        let (resource_address, local_id) = non_fungible_global_id.into_parts();
        self.burn_non_fungibles_in_account(account_address, resource_address, [local_id])
    }

    /// Burns non-fungibles from an account.
    pub fn burn_non_fungibles_in_account(
        self,
        account_address: impl ResolvableComponentAddress,
        resource_address: impl ResolvableResourceAddress,
        local_ids: impl IntoIterator<Item = NonFungibleLocalId>,
    ) -> Self {
        let account_address = account_address.resolve(&self.registrar);
        let resource_address = resource_address.resolve_static(&self.registrar);

        self.call_method(
            account_address,
            ACCOUNT_BURN_NON_FUNGIBLES_IDENT,
            AccountBurnNonFungiblesInput {
                resource_address,
                ids: local_ids.into_iter().collect(),
            },
        )
    }

    /// Creates resource proof from an account.
    pub fn create_proof_from_account_of_amount(
        self,
        account_address: impl ResolvableComponentAddress,
        resource_address: impl ResolvableResourceAddress,
        amount: impl ResolvableDecimal,
    ) -> Self {
        let address = account_address.resolve(&self.registrar);
        let resource_address = resource_address.resolve_static(&self.registrar);
        let amount = amount.resolve();
        let args = to_manifest_value_and_unwrap!(&AccountCreateProofOfAmountInput {
            resource_address,
            amount,
        });

        self.add_v1_instruction(CallMethod {
            address: address.into(),
            method_name: ACCOUNT_CREATE_PROOF_OF_AMOUNT_IDENT.to_string(),
            args,
        })
    }

    /// Creates resource proof from an account.
    pub fn create_proof_from_account_of_non_fungible(
        self,
        account_address: impl ResolvableComponentAddress,
        non_fungible_global_id: NonFungibleGlobalId,
    ) -> Self {
        let (resource_address, local_id) = non_fungible_global_id.into_parts();
        self.create_proof_from_account_of_non_fungibles(
            account_address,
            resource_address,
            [local_id],
        )
    }

    /// Creates resource proof from an account.
    pub fn create_proof_from_account_of_non_fungibles(
        self,
        account_address: impl ResolvableComponentAddress,
        resource_address: impl ResolvableResourceAddress,
        local_ids: impl IntoIterator<Item = NonFungibleLocalId>,
    ) -> Self {
        let address = account_address.resolve(&self.registrar);
        let resource_address = resource_address.resolve_static(&self.registrar);

        let args = to_manifest_value_and_unwrap!(&AccountCreateProofOfNonFungiblesInput {
            resource_address,
            ids: local_ids.into_iter().collect(),
        });

        self.add_v1_instruction(CallMethod {
            address: address.into(),
            method_name: ACCOUNT_CREATE_PROOF_OF_NON_FUNGIBLES_IDENT.to_string(),
            args,
        })
    }

    pub fn deposit(
        self,
        account_address: impl ResolvableComponentAddress,
        bucket: impl ExistingManifestBucket,
    ) -> Self {
        let address = account_address.resolve(&self.registrar);

        let bucket = bucket.mark_consumed(&self.registrar);

        self.call_method(address, ACCOUNT_DEPOSIT_IDENT, manifest_args!(bucket))
    }

    /// Note - the batch should either be:
    /// * `ManifestExpression::EntireWorktop`,
    /// * An array, vec, or btreeset of bucket names or ManifestBuckets, eg `["my_bucket_1", "my_bucket_2"]`
    /// * An empty, explicitly typed array of strings, eg `Vec::<String>::new()`
    pub fn deposit_batch(
        self,
        account_address: impl ResolvableComponentAddress,
        batch: impl ResolvableBucketBatch,
    ) -> Self {
        let address = account_address.resolve(&self.registrar);
        let buckets = batch.consume_and_resolve(&self.registrar);

        self.call_method(
            address,
            ACCOUNT_DEPOSIT_BATCH_IDENT,
            AccountDepositBatchManifestInput { buckets },
        )
    }

    pub fn deposit_entire_worktop(self, account_address: impl ResolvableComponentAddress) -> Self {
        self.deposit_batch(account_address, ManifestExpression::EntireWorktop)
    }

    pub fn try_deposit_or_abort(
        self,
        account_address: impl ResolvableComponentAddress,
        authorized_depositor_badge: Option<ResourceOrNonFungible>,
        bucket: impl ExistingManifestBucket,
    ) -> Self {
        let address = account_address.resolve(&self.registrar);

        let bucket = bucket.mark_consumed(&self.registrar);

        self.call_method(
            address,
            ACCOUNT_TRY_DEPOSIT_OR_ABORT_IDENT,
            manifest_args!(bucket, authorized_depositor_badge),
        )
    }

    /// Note - the batch should either be:
    /// * `ManifestExpression::EntireWorktop`,
    /// * An array, vec, or btreeset of bucket names or ManifestBuckets, eg `["my_bucket_1", "my_bucket_2"]`
    /// * An empty, explicitly typed array of strings, eg `Vec::<String>::new()`
    pub fn try_deposit_batch_or_abort(
        self,
        account_address: impl ResolvableComponentAddress,
        batch: impl ResolvableBucketBatch,
        authorized_depositor_badge: Option<ResourceOrNonFungible>,
    ) -> Self {
        let address = account_address.resolve(&self.registrar);
        let buckets = batch.consume_and_resolve(&self.registrar);

        self.call_method(
            address,
            ACCOUNT_TRY_DEPOSIT_BATCH_OR_ABORT_IDENT,
            AccountTryDepositBatchOrAbortManifestInput {
                buckets,
                authorized_depositor_badge,
            },
        )
    }

    pub fn try_deposit_entire_worktop_or_abort(
        self,
        account_address: impl ResolvableComponentAddress,
        authorized_depositor_badge: Option<ResourceOrNonFungible>,
    ) -> Self {
        self.try_deposit_batch_or_abort(
            account_address,
            ManifestExpression::EntireWorktop,
            authorized_depositor_badge,
        )
    }

    pub fn try_deposit_or_refund(
        self,
        account_address: impl ResolvableComponentAddress,
        authorized_depositor_badge: Option<ResourceOrNonFungible>,
        bucket: impl ExistingManifestBucket,
    ) -> Self {
        let address = account_address.resolve(&self.registrar);

        let bucket = bucket.mark_consumed(&self.registrar);

        self.call_method(
            address,
            ACCOUNT_TRY_DEPOSIT_OR_REFUND_IDENT,
            manifest_args!(bucket, authorized_depositor_badge),
        )
    }

    /// Note - the batch should either be:
    /// * `ManifestExpression::EntireWorktop`,
    /// * An array, vec, or btreeset of bucket names or ManifestBuckets, eg `["my_bucket_1", "my_bucket_2"]`
    /// * An empty, explicitly typed array of strings, eg `Vec::<String>::new()`
    pub fn try_deposit_batch_or_refund(
        self,
        account_address: impl ResolvableComponentAddress,
        batch: impl ResolvableBucketBatch,
        authorized_depositor_badge: Option<ResourceOrNonFungible>,
    ) -> Self {
        let address = account_address.resolve(&self.registrar);
        let buckets = batch.consume_and_resolve(&self.registrar);

        self.call_method(
            address,
            ACCOUNT_TRY_DEPOSIT_BATCH_OR_REFUND_IDENT,
            AccountTryDepositBatchOrAbortManifestInput {
                buckets,
                authorized_depositor_badge,
            },
        )
    }

    pub fn try_deposit_entire_worktop_or_refund(
        self,
        account_address: impl ResolvableComponentAddress,
        authorized_depositor_badge: Option<ResourceOrNonFungible>,
    ) -> Self {
        self.try_deposit_batch_or_refund(
            account_address,
            ManifestExpression::EntireWorktop,
            authorized_depositor_badge,
        )
    }

    pub fn create_account_with_owner(
        self,
        address_reservation: impl OptionalExistingManifestAddressReservation,
        owner_role: OwnerRole,
    ) -> Self {
        let address_reservation = address_reservation.resolve(&self.registrar);
        self.call_function(
            ACCOUNT_PACKAGE,
            ACCOUNT_BLUEPRINT,
            ACCOUNT_CREATE_ADVANCED_IDENT,
            AccountCreateAdvancedManifestInput {
                address_reservation,
                owner_role,
            },
        )
    }

    pub fn create_access_controller(
        self,
        controlled_asset: impl ExistingManifestBucket,
        primary_role: AccessRule,
        recovery_role: AccessRule,
        confirmation_role: AccessRule,
        timed_recovery_delay_in_minutes: Option<u32>,
    ) -> Self {
        let controlled_asset = controlled_asset.mark_consumed(&self.registrar);
        self.call_function(
            ACCESS_CONTROLLER_PACKAGE,
            ACCESS_CONTROLLER_BLUEPRINT,
            ACCESS_CONTROLLER_CREATE_IDENT,
            (
                controlled_asset,
                RuleSet {
                    primary_role,
                    recovery_role,
                    confirmation_role,
                },
                timed_recovery_delay_in_minutes,
                Option::<()>::None,
            ),
        )
    }
}

//===========================
// V2 Specific Methods
//===========================

impl<M: BuildableManifest> ManifestBuilder<M>
where
    M::Instruction: From<InstructionV2>,
{
    /// An internal method which is used by other methods - the callers are expected to handle
    /// registering buckets/proofs/etc and consuming them
    fn add_v2_instruction(self, instruction: impl Into<InstructionV2>) -> Self {
        self.add_instruction(instruction.into())
    }

    pub fn assert_worktop_is_empty(self) -> Self {
        self.add_v2_instruction(AssertWorktopResourcesOnly {
            constraints: Default::default(),
        })
    }

    pub fn assert_worktop_resources_only(self, constraints: ManifestResourceConstraints) -> Self {
        self.add_v2_instruction(AssertWorktopResourcesOnly { constraints })
    }

    pub fn assert_worktop_resources_include(
        self,
        constraints: ManifestResourceConstraints,
    ) -> Self {
        self.add_v2_instruction(AssertWorktopResourcesInclude { constraints })
    }

    pub fn assert_next_call_returns_only(self, constraints: ManifestResourceConstraints) -> Self {
        self.add_v2_instruction(AssertNextCallReturnsOnly { constraints })
    }

    pub fn assert_next_call_returns_include(
        self,
        constraints: ManifestResourceConstraints,
    ) -> Self {
        self.add_v2_instruction(AssertNextCallReturnsInclude { constraints })
    }

    pub fn assert_bucket_contents(
        self,
        bucket: impl ExistingManifestBucket,
        constraint: ManifestResourceConstraint,
    ) -> Self {
        let bucket_id = bucket.resolve(&self.registrar);
        self.add_v2_instruction(AssertBucketContents {
            bucket_id,
            constraint,
        })
    }
}

impl<M: BuildableManifestSupportingChildren> ManifestBuilder<M>
where
    M::Instruction: From<InstructionV2>,
{
    pub fn use_child(
        mut self,
        child_name: impl NewManifestIntent,
        subintent_hash: SubintentHash,
    ) -> Self {
        child_name.register(&self.registrar);
        // Unwrap should be safe because a manifest implementing
        // BuildableManifestSupportingChildren claims that this returns Ok.
        self.manifest.add_child_subintent(subintent_hash).unwrap();
        self
    }

    pub fn yield_to_child(
        self,
        child_manifest_intent: impl ExistingManifestIntent,
        arguments: impl ResolvableArguments,
    ) -> Self {
        let intent = child_manifest_intent.resolve(&self.registrar);
        self.add_v2_instruction(YieldToChild {
            child_index: ManifestNamedIntentIndex(intent.0),
            args: arguments.resolve(),
        })
    }
}

impl<M: BuildableManifestWithParent> ManifestBuilder<M>
where
    M::Instruction: From<InstructionV2>,
{
    pub fn yield_to_parent(self, arguments: impl ResolvableArguments) -> Self {
        self.add_v2_instruction(YieldToParent {
            args: arguments.resolve(),
        })
    }

    pub fn verify_parent(self, access_rule: AccessRule) -> Self {
        self.add_v2_instruction(VerifyParent { access_rule })
    }
}

impl Default for ManifestBuilder<TransactionManifestV1> {
    fn default() -> Self {
        ManifestBuilder::new()
    }
}

#[cfg(test)]
mod tests {
    use super::*;

    fn get_builder_and_bucket_and_proof() -> (ManifestBuilder, ManifestBucket, ManifestProof) {
        let builder = ManifestBuilder::new()
            .take_from_worktop(XRD, dec!(100), "bucket")
            .create_proof_from_bucket_of_amount("bucket", dec!(5), "proof");
        let lookup = builder.name_lookup();
        let proof_id = lookup.proof("proof");
        let bucket_id = lookup.bucket("bucket");
        (builder, bucket_id, proof_id)
    }

    #[test]
    fn test_manifest_builder_add_instruction_advanced_proof() {
        let (builder, _, proof_id) = get_builder_and_bucket_and_proof();
        builder.add_instruction_advanced(CloneProof { proof_id });

        let (builder, _, _) = get_builder_and_bucket_and_proof();
        builder.add_instruction_advanced(PopFromAuthZone);

        let (builder, _, _) = get_builder_and_bucket_and_proof();
        builder.add_instruction_advanced(CreateProofFromAuthZoneOfAmount {
            resource_address: XRD,
            amount: dec!(1),
        });

        let (builder, _, _) = get_builder_and_bucket_and_proof();
        builder.add_instruction_advanced(CreateProofFromAuthZoneOfNonFungibles {
            resource_address: XRD,
            ids: vec![],
        });

        let (builder, _, _) = get_builder_and_bucket_and_proof();
        builder.add_instruction_advanced(CreateProofFromAuthZoneOfAll {
            resource_address: XRD,
        });

        let (builder, bucket_id, _) = get_builder_and_bucket_and_proof();
        builder.add_instruction_advanced(CreateProofFromBucketOfAmount {
            bucket_id,
            amount: dec!(1),
        });

        let (builder, bucket_id, _) = get_builder_and_bucket_and_proof();
        builder.add_instruction_advanced(CreateProofFromBucketOfNonFungibles {
            bucket_id,
            ids: vec![],
        });

        let (builder, bucket_id, _) = get_builder_and_bucket_and_proof();
        builder.add_instruction_advanced(CreateProofFromBucketOfAll { bucket_id });
    }

    #[test]
    fn test_manifest_builder_add_instruction_advanced_worktop() {
        let (builder, _, _) = get_builder_and_bucket_and_proof();
        builder.add_instruction_advanced(TakeFromWorktop {
            resource_address: XRD,
            amount: dec!(1),
        });

        let (builder, _, _) = get_builder_and_bucket_and_proof();
        builder.add_instruction_advanced(TakeAllFromWorktop {
            resource_address: XRD,
        });

        let (builder, _, _) = get_builder_and_bucket_and_proof();
        builder.add_instruction_advanced(TakeNonFungiblesFromWorktop {
            resource_address: XRD,
            ids: vec![],
        });
    }

    #[test]
    fn test_manifest_builder_add_instruction_advanced_global_address() {
        let (builder, _, _) = get_builder_and_bucket_and_proof();
        builder.add_instruction_advanced(AllocateGlobalAddress {
            package_address: PACKAGE_PACKAGE,
            blueprint_name: PACKAGE_BLUEPRINT.to_string(),
        });
    }

    #[test]
    fn test_manifest_builder_complex_deposit_batch_build_process_works() {
        let account = GENESIS_HELPER; // Not actually an account, but not relevant for this test
        ManifestBuilder::new()
            .get_free_xrd_from_faucet()
            .take_from_worktop(XRD, dec!(1000), "bucket_1")
            .try_deposit_entire_worktop_or_abort(account, None)
            .try_deposit_batch_or_abort(account, ["bucket_1"], None)
            .build();
    }
}<|MERGE_RESOLUTION|>--- conflicted
+++ resolved
@@ -417,11 +417,7 @@
             // And at present `add_instruction_advanced` is not actually used - so I'm not wasting time now
             // implementing this edge case.
             ManifestInstructionEffect::Invocation { .. } => {}
-<<<<<<< HEAD
             ManifestInstructionEffect::ResourceAssertion { .. } => {}
-=======
-            ManifestInstructionEffect::WorktopAssertion { .. } => {}
->>>>>>> acfcbd5c
             ManifestInstructionEffect::Verification { .. } => {}
         };
 
@@ -2288,20 +2284,20 @@
     }
 
     pub fn assert_worktop_is_empty(self) -> Self {
-        self.add_v2_instruction(AssertWorktopResourcesOnly {
+        self.add_v2_instruction(AssertResourcesOnly {
             constraints: Default::default(),
         })
     }
 
     pub fn assert_worktop_resources_only(self, constraints: ManifestResourceConstraints) -> Self {
-        self.add_v2_instruction(AssertWorktopResourcesOnly { constraints })
+        self.add_v2_instruction(AssertResourcesOnly { constraints })
     }
 
     pub fn assert_worktop_resources_include(
         self,
         constraints: ManifestResourceConstraints,
     ) -> Self {
-        self.add_v2_instruction(AssertWorktopResourcesInclude { constraints })
+        self.add_v2_instruction(AssertResourcesInclude { constraints })
     }
 
     pub fn assert_next_call_returns_only(self, constraints: ManifestResourceConstraints) -> Self {
