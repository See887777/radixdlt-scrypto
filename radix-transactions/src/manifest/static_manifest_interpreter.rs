use crate::internal_prelude::*;
use core::ops::ControlFlow;

use traversal::*;
use ManifestInstructionEffect as Effect;

/// This is a manifest interpreter which can be used to easily perform
/// more complex validations on a manifest, and supports an optional
/// visitor plugin mechanism.
///
/// This forms a next-generation validation ahead of the [`BasicManifestValidator`].
pub struct StaticManifestInterpreter<'a, M: ReadableManifest + ?Sized> {
    validation_ruleset: ValidationRuleset,
    manifest: &'a M,
    location: ManifestLocation,
    registered_blobs: IndexSet<ManifestBlobRef>,
    bucket_state: Vec<BucketState<'a>>,
    proof_state: Vec<ProofState<'a>>,
    address_reservation_state: Vec<AddressReservationState<'a>>,
    named_address_state: Vec<NamedAddressState<'a>>,
    intent_state: Vec<IntentState<'a>>,
    next_instruction_requirement: NextInstructionRequirement,
}

// --------------------------------------------
// IMPLEMENTATION NOTES - Regarding ControlFlow
// --------------------------------------------
// This manifest interpreter uses an optional visitor pattern, with the
// ControlFlow element from the Rust core library.
//
// ControlFlow is designed for a visitor use case, but as per my comment here
// (https://github.com/rust-lang/rust/issues/75744#issuecomment-2358375882)
// there are a couple of key missing functions:
// * It is missing #[must_use] - which means it's very easy to miss a ? in
//   an intermediate layer. As a workaround, we should stick #[must_use] on
//   all methods returning it.
//   (... yes, there is a war story here where I wasted more time than I care
//   to admit debugging a test :facepalm:)
// * It is missing a built-in conversion to Result
// * It is missing an automatic from conversion on Break when using the ?
//   operator. Apparently this is desired.
//
// Perhaps we should consider using Result here as it'd be easier to work with,
// even if semantically less accurate.
// --------------------------------------------

impl<'a, M: ReadableManifest + ?Sized> StaticManifestInterpreter<'a, M> {
    pub fn new(validation_ruleset: ValidationRuleset, manifest: &'a M) -> Self {
        Self {
            validation_ruleset,
            manifest,
            location: ManifestLocation::Preamble,
            registered_blobs: Default::default(),
            bucket_state: Default::default(),
            proof_state: Default::default(),
            address_reservation_state: Default::default(),
            named_address_state: Default::default(),
            intent_state: Default::default(),
            next_instruction_requirement: NextInstructionRequirement::None,
        }
    }

    pub fn validate(self) -> Result<(), ManifestValidationError> {
        self.validate_and_apply_visitor(&mut ())
    }

    pub fn validate_and_apply_visitor<V: ManifestInterpretationVisitor>(
        self,
        visitor: &mut V,
    ) -> Result<(), V::Output> {
        // For some reason ControlFlow doesn't implement Into<Result>
        match self.interpret_internal(visitor) {
            ControlFlow::Continue(()) => Ok(()),
            ControlFlow::Break(err) => Err(err),
        }
    }

    #[must_use]
    fn interpret_internal<V: ManifestInterpretationVisitor>(
        mut self,
        visitor: &mut V,
    ) -> ControlFlow<V::Output> {
        self.handle_preallocated_addresses(visitor, self.manifest.get_preallocated_addresses())?;
        self.handle_child_subintents(visitor, self.manifest.get_child_subintents())?;
        self.handle_blobs(visitor, self.manifest.get_blobs())?;
        for (index, instruction) in self.manifest.get_instructions().iter().enumerate() {
            self.handle_instruction(visitor, index, instruction)?;
        }
        self.verify_final_instruction::<V>()?;
        self.handle_wrap_up(visitor)?;
        ControlFlow::Continue(())
    }

    #[must_use]
    fn handle_preallocated_addresses<V: ManifestInterpretationVisitor>(
        &mut self,
        visitor: &mut V,
        preallocated_addresses: &'a [PreAllocatedAddress],
    ) -> ControlFlow<V::Output> {
        for preallocated_address in preallocated_addresses.iter() {
            let _ = self.handle_new_address_reservation(
                visitor,
                &preallocated_address.blueprint_id.package_address,
                preallocated_address.blueprint_id.blueprint_name.as_str(),
                Some(&preallocated_address.address),
            )?;
        }
        ControlFlow::Continue(())
    }

    #[must_use]
    fn handle_child_subintents<V: ManifestInterpretationVisitor>(
        &mut self,
        visitor: &mut V,
        child_subintents: &'a [ChildSubintent],
    ) -> ControlFlow<V::Output> {
        for child_subintent in child_subintents {
            self.handle_new_intent(
                visitor,
                IntentHash::Subintent(child_subintent.hash),
                IntentType::Child,
            )?;
        }
        ControlFlow::Continue(())
    }

    #[must_use]
    fn handle_blobs<'b, V: ManifestInterpretationVisitor>(
        &mut self,
        visitor: &mut V,
        blobs: impl Iterator<Item = (&'b Hash, &'b Vec<u8>)>,
    ) -> ControlFlow<V::Output> {
        for (hash, content) in blobs {
            if !self.registered_blobs.insert(ManifestBlobRef(hash.0)) {
                if self.validation_ruleset.validate_no_duplicate_blobs {
                    return ControlFlow::Break(
                        ManifestValidationError::DuplicateBlob(ManifestBlobRef(hash.0)).into(),
                    );
                }
            }
            visitor.on_register_blob(OnRegisterBlob {
                blob_ref: ManifestBlobRef(hash.0),
                content: content.as_ref(),
            })?;
        }
        ControlFlow::Continue(())
    }

    #[must_use]
    fn handle_instruction<V: ManifestInterpretationVisitor>(
        &mut self,
        visitor: &mut V,
        index: usize,
        instruction: &'a M::Instruction,
    ) -> ControlFlow<V::Output> {
        let effect = instruction.effect();
        self.location = ManifestLocation::Instruction { index };

        match self
            .next_instruction_requirement
            .handle_next_instruction(effect)
        {
            Ok(()) => {}
            Err(error) => return ControlFlow::Break(error.into()),
        }

        visitor.on_start_instruction(OnStartInstruction { index, effect })?;

        match effect {
            Effect::CreateBucket { source_amount } => {
                self.handle_new_bucket(visitor, source_amount)?;
            }
            Effect::CreateProof { source_amount } => {
                self.handle_new_proof(visitor, source_amount)?;
            }
            Effect::ConsumeBucket {
                consumed_bucket,
                destination,
            } => {
                self.consume_bucket(visitor, consumed_bucket, destination)?;
            }
            Effect::ConsumeProof {
                consumed_proof,
                destination,
            } => {
                self.consume_proof(visitor, consumed_proof, destination)?;
            }
            Effect::CloneProof { cloned_proof } => {
                self.handle_cloned_proof(visitor, cloned_proof)?;
            }
            Effect::DropManyProofs {
                drop_all_named_proofs,
                drop_all_authzone_signature_proofs,
                drop_all_authzone_non_signature_proofs,
            } => {
                if drop_all_named_proofs {
                    let proofs_to_drop: Vec<_> = self
                        .proof_state
                        .iter()
                        .enumerate()
                        .filter_map(|(index, p)| match p.consumed_at {
                            Some(_) => None,
                            None => Some(ManifestProof(index as u32)),
                        })
                        .collect();
                    for proof in proofs_to_drop {
                        self.consume_proof(visitor, proof, ProofDestination::Drop)?;
                    }
                }
                if drop_all_authzone_signature_proofs || drop_all_authzone_non_signature_proofs {
                    visitor.on_drop_authzone_proofs(OnDropAuthZoneProofs {
                        drop_all_signature_proofs: drop_all_authzone_signature_proofs,
                        drop_all_non_signature_proofs: drop_all_authzone_non_signature_proofs,
                    })?;
                }
            }
            Effect::Invocation { kind, args } => {
                self.handle_invocation(visitor, kind, args)?;
            }
            Effect::CreateAddressAndReservation {
                package_address,
                blueprint_name,
            } => {
                let reservation = self.handle_new_address_reservation(
                    visitor,
                    package_address,
                    blueprint_name,
                    None,
                )?;
                self.handle_new_named_address(
                    visitor,
                    Some(reservation),
                    package_address,
                    blueprint_name,
                )?;
            }
            Effect::ResourceAssertion { assertion } => {
                self.handle_resource_assertion(visitor, assertion)?;
            }
            Effect::Verification {
                verification,
                access_rule,
            } => {
                self.handle_verification(visitor, verification, access_rule)?;
            }
            Effect::Verification { verification } => {
                match verification {
                    VerificationKind::Parent => {
                        if !self.manifest.is_subintent() {
                            return ControlFlow::Break(
                                ManifestValidationError::InstructionNotSupportedInTransactionIntent
                                    .into(),
                            );
                        }
                    }
                }
                visitor.on_verification(OnVerification { kind: verification })?;
            }
        }

        visitor.on_end_instruction(OnEndInstruction { index, effect })
    }

    #[must_use]
    fn verify_final_instruction<V: ManifestInterpretationVisitor>(
        &mut self,
    ) -> ControlFlow<V::Output> {
        if !self.manifest.is_subintent() {
            return ControlFlow::Continue(());
        }
        match self.manifest.get_instructions().last().map(|i| i.effect()) {
            Some(ManifestInstructionEffect::Invocation {
                kind: InvocationKind::YieldToParent,
                ..
            }) => ControlFlow::Continue(()),
            _ => ControlFlow::Break(
                ManifestValidationError::SubintentDoesNotEndWithYieldToParent.into(),
            ),
        }
    }

    #[must_use]
<<<<<<< HEAD
    fn handle_wrap_up<V: ManifestInterpretationVisitor>(&mut self) -> ControlFlow<V::Output> {
        match self.next_instruction_requirement.validate_at_end() {
            Ok(()) => {}
            Err(error) => return ControlFlow::Break(error.into()),
        }
=======
    fn handle_wrap_up<V: ManifestInterpretationVisitor>(
        &mut self,
        visitor: &mut V,
    ) -> ControlFlow<V::Output> {
>>>>>>> acfcbd5c
        if self.validation_ruleset.validate_no_dangling_nodes {
            for (index, state) in self.bucket_state.iter().enumerate() {
                if state.consumed_at.is_none() {
                    return ControlFlow::Break(
                        ManifestValidationError::DanglingBucket(
                            ManifestBucket(index as u32),
                            format!("{state:?}"),
                        )
                        .into(),
                    );
                }
            }
            for (index, state) in self.address_reservation_state.iter().enumerate() {
                if state.consumed_at.is_none() {
                    return ControlFlow::Break(
                        ManifestValidationError::DanglingAddressReservation(
                            ManifestAddressReservation(index as u32),
                            format!("{state:?}"),
                        )
                        .into(),
                    );
                }
            }
        }
        visitor.on_finish(OnFinish)?;

        ControlFlow::Continue(())
    }

    #[must_use]
    fn handle_invocation<V: ManifestInterpretationVisitor>(
        &mut self,
        visitor: &mut V,
        invocation_kind: InvocationKind<'a>,
        args: &'a ManifestValue,
    ) -> ControlFlow<V::Output> {
        let yields_across_intent = match invocation_kind {
            InvocationKind::Method { address, .. } => {
                if self
                    .validation_ruleset
                    .validate_dynamic_address_in_command_part
                {
                    match address {
                        DynamicGlobalAddress::Static(_) => {}
                        DynamicGlobalAddress::Named(named_address) => {
                            // Check it exists
                            self.get_existing_named_address::<V>(*named_address)?;
                        }
                    }
                }
                false
            }
            InvocationKind::Function { address, .. } => {
                if self
                    .validation_ruleset
                    .validate_dynamic_address_in_command_part
                {
                    match address {
                        DynamicPackageAddress::Static(_) => {}
                        DynamicPackageAddress::Named(named_address) => {
                            // Check it exists
                            self.get_existing_named_address::<V>(*named_address)?;
                        }
                    }
                }
                false
            }
            InvocationKind::DirectMethod { .. } => false,
            InvocationKind::YieldToParent => {
                if !self.manifest.is_subintent() {
                    return ControlFlow::Break(
                        ManifestValidationError::InstructionNotSupportedInTransactionIntent.into(),
                    );
                }
                true
            }
            InvocationKind::YieldToChild { child_index } => {
                let index = child_index.0 as usize;
                if index >= self.manifest.get_child_subintents().len() {
                    return ControlFlow::Break(
                        ManifestValidationError::ChildIntentNotRegistered(child_index).into(),
                    );
                }
                true
            }
        };
        let encoded = match manifest_encode(args) {
            Ok(encoded) => encoded,
            Err(error) => {
                return ControlFlow::Break(ManifestValidationError::ArgsEncodeError(error).into())
            }
        };
        let mut traverser = ManifestTraverser::new(
            &encoded,
            ExpectedStart::PayloadPrefix(MANIFEST_SBOR_V1_PAYLOAD_PREFIX),
            VecTraverserConfig {
                max_depth: MANIFEST_SBOR_V1_MAX_DEPTH,
                check_exact_end: true,
            },
        );
        loop {
            let event = traverser.next_event();
            match event.event {
                TraversalEvent::ContainerStart(_) => {}
                TraversalEvent::ContainerEnd(_) => {}
                TraversalEvent::TerminalValue(r) => {
                    if let traversal::TerminalValueRef::Custom(c) = r {
                        match c.0 {
                            ManifestCustomValue::Address(address) => {
                                match address {
                                    ManifestAddress::Static(_) => {}
                                    ManifestAddress::Named(named_address) => {
                                        // Check it exists
                                        self.get_existing_named_address::<V>(named_address)?;
                                    }
                                }
                            }
                            ManifestCustomValue::Bucket(bucket) => {
                                self.consume_bucket(
                                    visitor,
                                    bucket,
                                    BucketDestination::Invocation(invocation_kind),
                                )?;
                            }
                            ManifestCustomValue::Proof(proof) => {
                                if yields_across_intent {
                                    return ControlFlow::Break(
                                        ManifestValidationError::ProofCannotBePassedToAnotherIntent
                                            .into(),
                                    );
                                }
                                self.consume_proof(
                                    visitor,
                                    proof,
                                    ProofDestination::Invocation(invocation_kind),
                                )?;
                            }
                            ManifestCustomValue::Expression(expression) => {
                                visitor.on_pass_expression(OnPassExpression {
                                    expression,
                                    destination: ExpressionDestination::Invocation(invocation_kind),
                                })?;
                            }
                            ManifestCustomValue::Blob(blob_ref) => {
                                if self.validation_ruleset.validate_blob_refs {
                                    if !self.registered_blobs.contains(&blob_ref) {
                                        return ControlFlow::Break(
                                            ManifestValidationError::BlobNotRegistered(blob_ref)
                                                .into(),
                                        );
                                    }
                                }
                                visitor.on_pass_blob(OnPassBlob {
                                    blob_ref,
                                    destination: BlobDestination::Invocation(invocation_kind),
                                })?;
                            }
                            ManifestCustomValue::AddressReservation(reservation) => {
                                self.consume_address_reservation(
                                    visitor,
                                    reservation,
                                    AddressReservationDestination::Invocation(invocation_kind),
                                )?;
                            }
                            ManifestCustomValue::Decimal(_)
                            | ManifestCustomValue::NonFungibleLocalId(_)
                            | ManifestCustomValue::PreciseDecimal(_) => {}
                        }
                    }
                }
                TraversalEvent::TerminalValueBatch(_) => {}
                TraversalEvent::End => {
                    break;
                }
                TraversalEvent::DecodeError(error) => {
                    return ControlFlow::Break(
                        ManifestValidationError::ArgsDecodeError(error).into(),
                    );
                }
            }
        }
        ControlFlow::Continue(())
    }

    #[must_use]
    fn handle_resource_assertion<V: ManifestInterpretationVisitor>(
        &mut self,
        visitor: &mut V,
        assertion: ResourceAssertion<'a>,
    ) -> ControlFlow<V::Output> {
        if self.validation_ruleset.validate_resource_assertions {
            match assertion {
                ResourceAssertion::WorktopResourceNonZeroAmount { .. } => {
                    // Nothing to validate
                }
                ResourceAssertion::WorktopResourceAtLeastAmount { amount, .. } => {
                    if amount.is_negative() {
                        return ControlFlow::Break(
                            ManifestValidationError::InvalidResourceConstraint.into(),
                        );
                    }
                }
                ResourceAssertion::WorktopResourceAtLeastNonFungibles {
                    resource_address, ..
                } => {
                    if resource_address.is_fungible() {
                        return ControlFlow::Break(
                            ManifestValidationError::InvalidResourceConstraint.into(),
                        );
                    }
                }
                ResourceAssertion::WorktopResourcesOnly { constraints }
                | ResourceAssertion::WorktopResourcesInclude { constraints } => {
                    if !constraints.is_valid() {
                        return ControlFlow::Break(
                            ManifestValidationError::InvalidResourceConstraint.into(),
                        );
                    }
                }
                ResourceAssertion::NextCallReturnsOnly { constraints }
                | ResourceAssertion::NextCallReturnsInclude { constraints } => {
                    if !constraints.is_valid() {
                        return ControlFlow::Break(
                            ManifestValidationError::InvalidResourceConstraint.into(),
                        );
                    }
                    self.next_instruction_requirement =
                        NextInstructionRequirement::RequiredInvocationDueToNextCallAssertion;
                }
                ResourceAssertion::BucketContents { bucket, constraint } => {
                    // Check the bucket currently exists
                    let state = self.get_existing_bucket::<V>(bucket)?;
                    let resource_address = state.source_amount.resource_address();
                    if !constraint.is_valid_for(resource_address) {
                        return ControlFlow::Break(
                            ManifestValidationError::InvalidResourceConstraint.into(),
                        );
                    }
                }
            }
        }
        visitor.on_worktop_assertion(OnWorktopAssertion { assertion })
    }

    #[must_use]
    fn handle_verification<V: ManifestInterpretationVisitor>(
        &mut self,
        visitor: &mut V,
        verification_kind: VerificationKind,
        access_rule: &AccessRule,
    ) -> ControlFlow<V::Output> {
        match verification_kind {
            VerificationKind::Parent => {
                if !self.manifest.is_subintent() {
                    return ControlFlow::Break(
                        ManifestValidationError::InstructionNotSupportedInTransactionIntent.into(),
                    );
                }
            }
        }
        visitor.on_verification(OnVerification {
            kind: verification_kind,
            access_rule,
        })?;
        ControlFlow::Continue(())
    }

    #[must_use]
    fn handle_new_bucket<V: ManifestInterpretationVisitor>(
        &mut self,
        visitor: &mut V,
        source_amount: BucketSourceAmount<'a>,
    ) -> ControlFlow<V::Output> {
        let new_bucket = ManifestBucket(self.bucket_state.len() as u32);
        let state = BucketState {
            name: self
                .manifest
                .get_known_object_names_ref()
                .known_bucket_name(new_bucket),
            created_at: self.location,
            proof_locks: 0,
            consumed_at: None,
            source_amount,
        };
        visitor.on_new_bucket(OnNewBucket {
            bucket: new_bucket,
            state: &state,
        })?;
        self.bucket_state.push(state);
        ControlFlow::Continue(())
    }

    #[must_use]
    fn get_existing_bucket<V: ManifestInterpretationVisitor>(
        &mut self,
        bucket: ManifestBucket,
    ) -> ControlFlow<V::Output, &mut BucketState<'a>> {
        match self.bucket_state.get_mut(bucket.0 as usize) {
            Some(state) => {
                if state.consumed_at.is_some() {
                    ControlFlow::Break(
                        ManifestValidationError::BucketAlreadyUsed(bucket, format!("{state:?}"))
                            .into(),
                    )
                } else {
                    ControlFlow::Continue(state)
                }
            }
            None => ControlFlow::Break(ManifestValidationError::BucketNotYetCreated(bucket).into()),
        }
    }

    #[must_use]
    fn consume_bucket<V: ManifestInterpretationVisitor>(
        &mut self,
        visitor: &mut V,
        bucket: ManifestBucket,
        destination: BucketDestination<'a>,
    ) -> ControlFlow<V::Output> {
        let check_proof_locks = self.validation_ruleset.validate_bucket_proof_lock;
        let location = self.location;
        let state = self.get_existing_bucket::<V>(bucket)?;
        if check_proof_locks && state.proof_locks > 0 {
            return ControlFlow::Break(
                ManifestValidationError::BucketConsumedWhilstLockedByProof(
                    bucket,
                    format!("{state:?}"),
                )
                .into(),
            );
        }
        state.consumed_at = Some(location);
        visitor.on_consume_bucket(OnConsumeBucket {
            bucket,
            state: &state,
            destination,
        })
    }

    #[must_use]
    fn handle_new_proof<V: ManifestInterpretationVisitor>(
        &mut self,
        visitor: &mut V,
        source_amount: ProofSourceAmount<'a>,
    ) -> ControlFlow<V::Output> {
        match source_amount.proof_kind() {
            ProofKind::BucketProof(bucket) => {
                self.get_existing_bucket::<V>(bucket)?.proof_locks += 1;
            }
            ProofKind::AuthZoneProof => {}
        }
        let new_proof = ManifestProof(self.proof_state.len() as u32);
        let state = ProofState {
            name: self
                .manifest
                .get_known_object_names_ref()
                .known_proof_name(new_proof),
            created_at: self.location,
            consumed_at: None,
            source_amount,
        };
        visitor.on_new_proof(OnNewProof {
            proof: new_proof,
            state: &state,
        })?;
        self.proof_state.push(state);
        ControlFlow::Continue(())
    }

    #[must_use]
    fn get_existing_proof<V: ManifestInterpretationVisitor>(
        &mut self,
        proof: ManifestProof,
    ) -> ControlFlow<V::Output, &mut ProofState<'a>> {
        match self.proof_state.get_mut(proof.0 as usize) {
            Some(state) => {
                if state.consumed_at.is_some() {
                    ControlFlow::Break(
                        ManifestValidationError::ProofAlreadyUsed(proof, format!("{state:?}"))
                            .into(),
                    )
                } else {
                    ControlFlow::Continue(state)
                }
            }
            None => ControlFlow::Break(ManifestValidationError::ProofNotYetCreated(proof).into()),
        }
    }

    #[must_use]
    fn handle_cloned_proof<V: ManifestInterpretationVisitor>(
        &mut self,
        visitor: &mut V,
        cloned_proof: ManifestProof,
    ) -> ControlFlow<V::Output> {
        let source_amount = self.get_existing_proof::<V>(cloned_proof)?.source_amount;
        self.handle_new_proof(visitor, source_amount)
    }

    #[must_use]
    fn consume_proof<V: ManifestInterpretationVisitor>(
        &mut self,
        visitor: &mut V,
        proof: ManifestProof,
        destination: ProofDestination<'a>,
    ) -> ControlFlow<V::Output> {
        let location = self.location;
        let state = self.get_existing_proof::<V>(proof)?;
        state.consumed_at = Some(location);
        visitor.on_consume_proof(OnConsumeProof {
            proof,
            state: &state,
            destination,
        })?;
        let source_amount = state.source_amount;
        match source_amount.proof_kind() {
            ProofKind::BucketProof(bucket) => {
                self.get_existing_bucket::<V>(bucket)?.proof_locks -= 1;
            }
            ProofKind::AuthZoneProof => {}
        }
        ControlFlow::Continue(())
    }

    #[must_use]
    fn handle_new_address_reservation<V: ManifestInterpretationVisitor>(
        &mut self,
        visitor: &mut V,
        package_address: &'a PackageAddress,
        blueprint_name: &'a str,
        preallocated_address: Option<&'a GlobalAddress>,
    ) -> ControlFlow<V::Output, ManifestAddressReservation> {
        let new_address_reservation =
            ManifestAddressReservation(self.address_reservation_state.len() as u32);
        let state = AddressReservationState {
            name: self
                .manifest
                .get_known_object_names_ref()
                .known_address_reservation_name(new_address_reservation),
            package_address,
            blueprint_name,
            preallocated_address,
            created_at: self.location,
            consumed_at: None,
        };
        visitor.on_new_address_reservation(OnNewAddressReservation {
            address_reservation: new_address_reservation,
            state: &state,
        })?;
        self.address_reservation_state.push(state);
        ControlFlow::Continue(new_address_reservation)
    }

    #[must_use]
    fn get_existing_address_reservation<V: ManifestInterpretationVisitor>(
        &mut self,
        address_reservation: ManifestAddressReservation,
    ) -> ControlFlow<V::Output, &mut AddressReservationState<'a>> {
        match self
            .address_reservation_state
            .get_mut(address_reservation.0 as usize)
        {
            Some(state) => {
                if state.consumed_at.is_some() {
                    ControlFlow::Break(
                        ManifestValidationError::AddressReservationAlreadyUsed(
                            address_reservation,
                            format!("{state:?}"),
                        )
                        .into(),
                    )
                } else {
                    ControlFlow::Continue(state)
                }
            }
            None => ControlFlow::Break(
                ManifestValidationError::AddressReservationNotYetCreated(address_reservation)
                    .into(),
            ),
        }
    }

    #[must_use]
    fn consume_address_reservation<V: ManifestInterpretationVisitor>(
        &mut self,
        visitor: &mut V,
        address_reservation: ManifestAddressReservation,
        destination: AddressReservationDestination<'a>,
    ) -> ControlFlow<V::Output> {
        let location = self.location;
        let state = self.get_existing_address_reservation::<V>(address_reservation)?;
        state.consumed_at = Some(location);
        visitor.on_consume_address_reservation(OnConsumeAddressReservation {
            address_reservation,
            state: &state,
            destination,
        })
    }

    #[must_use]
    fn handle_new_named_address<V: ManifestInterpretationVisitor>(
        &mut self,
        visitor: &mut V,
        associated_reservation: Option<ManifestAddressReservation>,
        package_address: &PackageAddress,
        blueprint_name: &str,
    ) -> ControlFlow<V::Output> {
        let new_named_address = ManifestNamedAddress(self.named_address_state.len() as u32);
        let state = NamedAddressState {
            name: self
                .manifest
                .get_known_object_names_ref()
                .known_address_name(new_named_address),
            associated_reservation,
            created_at: self.location,
        };
        visitor.on_new_named_address(OnNewNamedAddress {
            named_address: new_named_address,
            state: &state,
            package_address,
            blueprint_name,
        })?;
        self.named_address_state.push(state);
        ControlFlow::Continue(())
    }

    #[must_use]
    fn get_existing_named_address<V: ManifestInterpretationVisitor>(
        &mut self,
        named_address: ManifestNamedAddress,
    ) -> ControlFlow<V::Output, &mut NamedAddressState<'a>> {
        match self.named_address_state.get_mut(named_address.0 as usize) {
            Some(state) => ControlFlow::Continue(state),
            None => ControlFlow::Break(
                ManifestValidationError::NamedAddressNotYetCreated(named_address).into(),
            ),
        }
    }

    #[must_use]
    fn handle_new_intent<V: ManifestInterpretationVisitor>(
        &mut self,
        visitor: &mut V,
        intent_hash: IntentHash,
        intent_type: IntentType,
    ) -> ControlFlow<V::Output> {
        let new_intent = ManifestNamedIntent(self.intent_state.len() as u32);
        let state = IntentState {
            name: self
                .manifest
                .get_known_object_names_ref()
                .known_intent_name(new_intent),
            intent_hash,
            intent_type,
            created_at: self.location,
        };
        visitor.on_new_intent(OnNewIntent {
            intent: new_intent,
            state: &state,
        })?;
        self.intent_state.push(state);
        ControlFlow::Continue(())
    }
}

#[derive(Debug, Copy, Clone, PartialEq, Eq)]
pub enum ManifestLocation {
    Preamble,
    Instruction { index: usize },
}

#[derive(Debug, Clone, PartialEq, Eq)]
pub struct BucketState<'a> {
    pub name: Option<&'a str>,
    pub source_amount: BucketSourceAmount<'a>,
    pub created_at: ManifestLocation,
    pub proof_locks: u32,
    pub consumed_at: Option<ManifestLocation>,
}

#[derive(Debug, Clone, PartialEq, Eq)]
pub struct ProofState<'a> {
    pub name: Option<&'a str>,
    pub source_amount: ProofSourceAmount<'a>,
    pub created_at: ManifestLocation,
    pub consumed_at: Option<ManifestLocation>,
}

#[derive(Debug, Clone, PartialEq, Eq)]
pub struct AddressReservationState<'a> {
    pub name: Option<&'a str>,
    pub package_address: &'a PackageAddress,
    pub blueprint_name: &'a str,
    pub preallocated_address: Option<&'a GlobalAddress>,
    pub created_at: ManifestLocation,
    pub consumed_at: Option<ManifestLocation>,
}

#[derive(Debug, Clone, PartialEq, Eq)]
pub struct NamedAddressState<'a> {
    pub name: Option<&'a str>,
    pub associated_reservation: Option<ManifestAddressReservation>,
    pub created_at: ManifestLocation,
}

#[derive(Debug, Clone, PartialEq, Eq)]
pub struct IntentState<'a> {
    pub name: Option<&'a str>,
    pub intent_hash: IntentHash,
    pub intent_type: IntentType,
    pub created_at: ManifestLocation,
}

#[derive(Debug, Clone, PartialEq, Eq)]
pub enum IntentType {
    Child,
}

enum NextInstructionRequirement {
    None,
    RequiredInvocationDueToNextCallAssertion,
}

impl NextInstructionRequirement {
    fn handle_next_instruction(
        &mut self,
        effect: ManifestInstructionEffect,
    ) -> Result<(), ManifestValidationError> {
        match self {
            NextInstructionRequirement::None => Ok(()),
            NextInstructionRequirement::RequiredInvocationDueToNextCallAssertion => {
                if matches!(effect, ManifestInstructionEffect::Invocation { .. }) {
                    *self = NextInstructionRequirement::None;
                    Ok(())
                } else {
                    Err(ManifestValidationError::InstructionFollowingNextCallAssertionWasNotInvocation)
                }
            }
        }
    }

    fn validate_at_end(&self) -> Result<(), ManifestValidationError> {
        match self {
            NextInstructionRequirement::None => Ok(()),
            NextInstructionRequirement::RequiredInvocationDueToNextCallAssertion => {
                Err(ManifestValidationError::ManifestEndedWhilstExpectingNextCallAssertion)
            }
        }
    }
}

// TODO can add:
// * validate_preallocated_address_against_blueprint
// ...
// Possibly we should consider making this a generic to make it more performant.
pub struct ValidationRuleset {
    pub validate_no_duplicate_blobs: bool,
    pub validate_blob_refs: bool,
    pub validate_bucket_proof_lock: bool,
    pub validate_no_dangling_nodes: bool,
    pub validate_dynamic_address_in_command_part: bool,
    pub validate_resource_assertions: bool,
}

impl Default for ValidationRuleset {
    fn default() -> Self {
        Self::all()
    }
}

#[derive(Debug, Copy, Clone, PartialEq, Eq, Sbor)]
pub enum InterpreterValidationRulesetSpecifier {
    AllValidations,
    Cuttlefish,
}

impl ValidationRuleset {
    pub fn for_specifier(specifier: InterpreterValidationRulesetSpecifier) -> Self {
        match specifier {
            InterpreterValidationRulesetSpecifier::AllValidations => Self::all(),
            InterpreterValidationRulesetSpecifier::Cuttlefish => Self::cuttlefish(),
        }
    }

    pub fn all() -> Self {
        Self {
            validate_no_duplicate_blobs: true,
            validate_blob_refs: true,
            validate_bucket_proof_lock: true,
            validate_no_dangling_nodes: true,
            validate_dynamic_address_in_command_part: true,
            validate_resource_assertions: true,
        }
    }

    pub fn babylon_equivalent() -> Self {
        Self {
            validate_no_duplicate_blobs: false,
            validate_blob_refs: false,
            validate_bucket_proof_lock: true,
            validate_no_dangling_nodes: false,
            validate_dynamic_address_in_command_part: false,
            validate_resource_assertions: false,
        }
    }

    pub fn cuttlefish() -> Self {
        Self {
            validate_no_duplicate_blobs: true,
            validate_blob_refs: true,
            validate_bucket_proof_lock: true,
            validate_no_dangling_nodes: true,
            validate_dynamic_address_in_command_part: true,
            validate_resource_assertions: true,
        }
    }
}

#[derive(Debug, Clone, PartialEq, Eq)]
pub enum ManifestValidationError {
    DuplicateBlob(ManifestBlobRef),
    BlobNotRegistered(ManifestBlobRef),
    BucketNotYetCreated(ManifestBucket),
    BucketAlreadyUsed(ManifestBucket, String),
    BucketConsumedWhilstLockedByProof(ManifestBucket, String),
    ProofNotYetCreated(ManifestProof),
    ProofAlreadyUsed(ManifestProof, String),
    AddressReservationNotYetCreated(ManifestAddressReservation),
    AddressReservationAlreadyUsed(ManifestAddressReservation, String),
    NamedAddressNotYetCreated(ManifestNamedAddress),
    ChildIntentNotRegistered(ManifestNamedIntent),
    DanglingBucket(ManifestBucket, String),
    DanglingAddressReservation(ManifestAddressReservation, String),
    ArgsEncodeError(EncodeError),
    ArgsDecodeError(DecodeError),
    InstructionNotSupportedInTransactionIntent,
    SubintentDoesNotEndWithYieldToParent,
    ProofCannotBePassedToAnotherIntent,
    TooManyInstructions,
    InvalidResourceConstraint,
    InstructionFollowingNextCallAssertionWasNotInvocation,
    ManifestEndedWhilstExpectingNextCallAssertion,
}

// We allow unused variables so we don't have to prefix them all with `_`
#[allow(unused_variables)]
pub trait ManifestInterpretationVisitor {
    type Output: From<ManifestValidationError>;

    #[must_use]
    fn on_start_instruction(&mut self, details: OnStartInstruction) -> ControlFlow<Self::Output> {
        ControlFlow::Continue(())
    }

    #[must_use]
    fn on_end_instruction(&mut self, details: OnEndInstruction) -> ControlFlow<Self::Output> {
        ControlFlow::Continue(())
    }

    #[must_use]
    fn on_new_bucket(&mut self, details: OnNewBucket) -> ControlFlow<Self::Output> {
        ControlFlow::Continue(())
    }

    #[must_use]
    fn on_consume_bucket(&mut self, details: OnConsumeBucket) -> ControlFlow<Self::Output> {
        ControlFlow::Continue(())
    }

    #[must_use]
    fn on_new_proof(&mut self, details: OnNewProof) -> ControlFlow<Self::Output> {
        ControlFlow::Continue(())
    }

    #[must_use]
    fn on_consume_proof(&mut self, details: OnConsumeProof) -> ControlFlow<Self::Output> {
        ControlFlow::Continue(())
    }

    #[must_use]
    fn on_new_address_reservation(
        &mut self,
        details: OnNewAddressReservation,
    ) -> ControlFlow<Self::Output> {
        ControlFlow::Continue(())
    }

    #[must_use]
    fn on_consume_address_reservation(
        &mut self,
        details: OnConsumeAddressReservation,
    ) -> ControlFlow<Self::Output> {
        ControlFlow::Continue(())
    }

    #[must_use]
    fn on_new_named_address(&mut self, details: OnNewNamedAddress) -> ControlFlow<Self::Output> {
        ControlFlow::Continue(())
    }

    #[must_use]
    fn on_new_intent(&mut self, details: OnNewIntent) -> ControlFlow<Self::Output> {
        ControlFlow::Continue(())
    }

    #[must_use]
    fn on_drop_authzone_proofs(
        &mut self,
        details: OnDropAuthZoneProofs,
    ) -> ControlFlow<Self::Output> {
        ControlFlow::Continue(())
    }

    #[must_use]
    fn on_pass_expression(&mut self, details: OnPassExpression) -> ControlFlow<Self::Output> {
        ControlFlow::Continue(())
    }

    #[must_use]
    fn on_register_blob(&mut self, details: OnRegisterBlob) -> ControlFlow<Self::Output> {
        ControlFlow::Continue(())
    }

    #[must_use]
    fn on_pass_blob(&mut self, details: OnPassBlob) -> ControlFlow<Self::Output> {
        ControlFlow::Continue(())
    }

    #[must_use]
    fn on_worktop_assertion(&mut self, details: OnWorktopAssertion) -> ControlFlow<Self::Output> {
        ControlFlow::Continue(())
    }

    #[must_use]
    fn on_verification(&mut self, details: OnVerification) -> ControlFlow<Self::Output> {
        ControlFlow::Continue(())
    }

    #[must_use]
    fn on_finish(&mut self, details: OnFinish) -> ControlFlow<Self::Output> {
        ControlFlow::Continue(())
    }

    #[must_use]
    fn on_verification(&mut self, details: OnVerification) -> ControlFlow<Self::Output> {
        ControlFlow::Continue(())
    }
}

impl ManifestInterpretationVisitor for () {
    type Output = ManifestValidationError;
}

pub struct OnStartInstruction<'a> {
    pub index: usize,
    pub effect: ManifestInstructionEffect<'a>,
}

pub struct OnEndInstruction<'a> {
    pub index: usize,
    pub effect: ManifestInstructionEffect<'a>,
}

pub struct OnNewBucket<'s, 'a> {
    pub bucket: ManifestBucket,
    pub state: &'s BucketState<'a>,
}

pub struct OnConsumeBucket<'s, 'a> {
    pub bucket: ManifestBucket,
    pub state: &'s BucketState<'a>,
    pub destination: BucketDestination<'a>,
}

pub struct OnNewProof<'s, 'a> {
    pub proof: ManifestProof,
    pub state: &'s ProofState<'a>,
}

pub struct OnConsumeProof<'s, 'a> {
    pub proof: ManifestProof,
    pub state: &'s ProofState<'a>,
    pub destination: ProofDestination<'a>,
}

pub struct OnNewAddressReservation<'s, 'a> {
    pub address_reservation: ManifestAddressReservation,
    pub state: &'s AddressReservationState<'a>,
}

pub struct OnConsumeAddressReservation<'s, 'a> {
    pub address_reservation: ManifestAddressReservation,
    pub state: &'s AddressReservationState<'a>,
    pub destination: AddressReservationDestination<'a>,
}

pub struct OnNewNamedAddress<'s, 'a> {
    pub named_address: ManifestNamedAddress,
    pub state: &'s NamedAddressState<'a>,
    pub package_address: &'a PackageAddress,
    pub blueprint_name: &'a str,
}

pub struct OnNewIntent<'s, 'a> {
    pub intent: ManifestNamedIntent,
    pub state: &'s IntentState<'a>,
}

pub struct OnDropAuthZoneProofs {
    pub drop_all_signature_proofs: bool,
    pub drop_all_non_signature_proofs: bool,
}

pub struct OnPassExpression<'a> {
    pub expression: ManifestExpression,
    pub destination: ExpressionDestination<'a>,
}

pub struct OnRegisterBlob<'a> {
    pub blob_ref: ManifestBlobRef,
    pub content: &'a [u8],
}

pub struct OnPassBlob<'a> {
    pub blob_ref: ManifestBlobRef,
    pub destination: BlobDestination<'a>,
}

pub struct OnWorktopAssertion<'a> {
<<<<<<< HEAD
    pub assertion: ResourceAssertion<'a>,
}

pub struct OnVerification<'a> {
    pub kind: VerificationKind,
    pub access_rule: &'a AccessRule,
}
=======
    pub assertion: WorktopAssertion<'a>,
}

pub struct OnVerification {
    pub kind: VerificationKind,
}

pub struct OnFinish;
>>>>>>> acfcbd5c
<|MERGE_RESOLUTION|>--- conflicted
+++ resolved
@@ -243,19 +243,6 @@
             } => {
                 self.handle_verification(visitor, verification, access_rule)?;
             }
-            Effect::Verification { verification } => {
-                match verification {
-                    VerificationKind::Parent => {
-                        if !self.manifest.is_subintent() {
-                            return ControlFlow::Break(
-                                ManifestValidationError::InstructionNotSupportedInTransactionIntent
-                                    .into(),
-                            );
-                        }
-                    }
-                }
-                visitor.on_verification(OnVerification { kind: verification })?;
-            }
         }
 
         visitor.on_end_instruction(OnEndInstruction { index, effect })
@@ -280,18 +267,14 @@
     }
 
     #[must_use]
-<<<<<<< HEAD
-    fn handle_wrap_up<V: ManifestInterpretationVisitor>(&mut self) -> ControlFlow<V::Output> {
+    fn handle_wrap_up<V: ManifestInterpretationVisitor>(
+        &mut self,
+        visitor: &mut V,
+    ) -> ControlFlow<V::Output> {
         match self.next_instruction_requirement.validate_at_end() {
             Ok(()) => {}
             Err(error) => return ControlFlow::Break(error.into()),
         }
-=======
-    fn handle_wrap_up<V: ManifestInterpretationVisitor>(
-        &mut self,
-        visitor: &mut V,
-    ) -> ControlFlow<V::Output> {
->>>>>>> acfcbd5c
         if self.validation_ruleset.validate_no_dangling_nodes {
             for (index, state) in self.bucket_state.iter().enumerate() {
                 if state.consumed_at.is_none() {
@@ -484,35 +467,39 @@
     ) -> ControlFlow<V::Output> {
         if self.validation_ruleset.validate_resource_assertions {
             match assertion {
-                ResourceAssertion::WorktopResourceNonZeroAmount { .. } => {
+                ResourceAssertion::Worktop(WorktopAssertion::ResourceNonZeroAmount { .. }) => {
                     // Nothing to validate
                 }
-                ResourceAssertion::WorktopResourceAtLeastAmount { amount, .. } => {
+                ResourceAssertion::Worktop(WorktopAssertion::ResourceAtLeastAmount {
+                    amount,
+                    ..
+                }) => {
                     if amount.is_negative() {
                         return ControlFlow::Break(
                             ManifestValidationError::InvalidResourceConstraint.into(),
                         );
                     }
                 }
-                ResourceAssertion::WorktopResourceAtLeastNonFungibles {
-                    resource_address, ..
-                } => {
+                ResourceAssertion::Worktop(WorktopAssertion::ResourceAtLeastNonFungibles {
+                    resource_address,
+                    ..
+                }) => {
                     if resource_address.is_fungible() {
                         return ControlFlow::Break(
                             ManifestValidationError::InvalidResourceConstraint.into(),
                         );
                     }
                 }
-                ResourceAssertion::WorktopResourcesOnly { constraints }
-                | ResourceAssertion::WorktopResourcesInclude { constraints } => {
+                ResourceAssertion::Worktop(WorktopAssertion::ResourcesOnly { constraints })
+                | ResourceAssertion::Worktop(WorktopAssertion::ResourcesInclude { constraints }) => {
                     if !constraints.is_valid() {
                         return ControlFlow::Break(
                             ManifestValidationError::InvalidResourceConstraint.into(),
                         );
                     }
                 }
-                ResourceAssertion::NextCallReturnsOnly { constraints }
-                | ResourceAssertion::NextCallReturnsInclude { constraints } => {
+                ResourceAssertion::NextCall(NextCallAssertion::ReturnsOnly { constraints })
+                | ResourceAssertion::NextCall(NextCallAssertion::ReturnsInclude { constraints }) => {
                     if !constraints.is_valid() {
                         return ControlFlow::Break(
                             ManifestValidationError::InvalidResourceConstraint.into(),
@@ -521,7 +508,7 @@
                     self.next_instruction_requirement =
                         NextInstructionRequirement::RequiredInvocationDueToNextCallAssertion;
                 }
-                ResourceAssertion::BucketContents { bucket, constraint } => {
+                ResourceAssertion::Bucket(BucketAssertion::Contents { bucket, constraint }) => {
                     // Check the bucket currently exists
                     let state = self.get_existing_bucket::<V>(bucket)?;
                     let resource_address = state.source_amount.resource_address();
@@ -533,7 +520,7 @@
                 }
             }
         }
-        visitor.on_worktop_assertion(OnWorktopAssertion { assertion })
+        visitor.on_resource_assertion(OnResourceAssertion { assertion })
     }
 
     #[must_use]
@@ -1121,7 +1108,7 @@
     }
 
     #[must_use]
-    fn on_worktop_assertion(&mut self, details: OnWorktopAssertion) -> ControlFlow<Self::Output> {
+    fn on_resource_assertion(&mut self, details: OnResourceAssertion) -> ControlFlow<Self::Output> {
         ControlFlow::Continue(())
     }
 
@@ -1132,11 +1119,6 @@
 
     #[must_use]
     fn on_finish(&mut self, details: OnFinish) -> ControlFlow<Self::Output> {
-        ControlFlow::Continue(())
-    }
-
-    #[must_use]
-    fn on_verification(&mut self, details: OnVerification) -> ControlFlow<Self::Output> {
         ControlFlow::Continue(())
     }
 }
@@ -1220,8 +1202,7 @@
     pub destination: BlobDestination<'a>,
 }
 
-pub struct OnWorktopAssertion<'a> {
-<<<<<<< HEAD
+pub struct OnResourceAssertion<'a> {
     pub assertion: ResourceAssertion<'a>,
 }
 
@@ -1229,13 +1210,5 @@
     pub kind: VerificationKind,
     pub access_rule: &'a AccessRule,
 }
-=======
-    pub assertion: WorktopAssertion<'a>,
-}
-
-pub struct OnVerification {
-    pub kind: VerificationKind,
-}
-
-pub struct OnFinish;
->>>>>>> acfcbd5c
+
+pub struct OnFinish;