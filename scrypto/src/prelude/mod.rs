--- conflicted
+++ resolved
@@ -9,18 +9,10 @@
 pub use crate::runtime::*;
 pub use crate::{
     blueprint, debug, enable_function_auth, enable_method_auth, enable_package_royalties, error,
-<<<<<<< HEAD
-    extern_blueprint_internal, include_code, include_schema, info, internal_add_role,
-    main_permissions, metadata, metadata_config, method_permission, method_permissions,
-    module_permissions, permission_role_list, resource_list, role_definition_entry, roles,
-    roles_internal, royalties, royalty_config, this_package, to_role_key, trace, warn,
-    NonFungibleData,
-=======
-    extern_blueprint_internal, include_code, include_schema, info, main_accessibility, metadata,
-    metadata_config, method_accessibilities, method_accessibility, module_accessibility,
+    extern_blueprint_internal, include_code, include_schema, info, internal_add_role, main_accessibility,
+    metadata, metadata_config, method_accessibilities, method_accessibility, module_accessibility,
     permission_role_list, resource_list, role_definition_entry, roles, roles_internal, royalties,
     royalty_config, this_package, to_role_key, trace, warn, NonFungibleData,
->>>>>>> e56f5ebc
 };
 
 //=========================
