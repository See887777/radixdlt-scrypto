use crate::engine::scrypto_env::ScryptoEnv;

use crate::modules::ModuleHandle;
use crate::prelude::Attachable;
use radix_engine_derive::*;
use radix_engine_interface::api::node_modules::auth::{
    AccessRulesCreateInput, AccessRulesSetAuthorityMutabilityInput,
    AccessRulesSetAuthorityRuleInput, ACCESS_RULES_BLUEPRINT, ACCESS_RULES_CREATE_IDENT,
    ACCESS_RULES_SET_AUTHORITY_MUTABILITY_IDENT, ACCESS_RULES_SET_AUTHORITY_RULE_IDENT,
};
use radix_engine_interface::api::*;
use radix_engine_interface::blueprints::resource::{
    AccessRule, AuthorityKey, AuthorityRules, MethodAuthorities, ObjectKey,
};
use radix_engine_interface::constants::ACCESS_RULES_MODULE_PACKAGE;
use radix_engine_interface::data::scrypto::model::*;
use radix_engine_interface::data::scrypto::{scrypto_decode, scrypto_encode};
use radix_engine_interface::*;
use sbor::rust::prelude::*;

#[derive(Debug, Clone, PartialEq, Eq, Hash)]
pub struct AccessRules(pub ModuleHandle);

impl AccessRules {
    pub fn new(method_authorities: MethodAuthorities, authority_rules: AuthorityRules) -> Self {
        let rtn = ScryptoEnv
            .call_function(
                ACCESS_RULES_MODULE_PACKAGE,
                ACCESS_RULES_BLUEPRINT,
                ACCESS_RULES_CREATE_IDENT,
                scrypto_encode(&AccessRulesCreateInput {
                    method_authorities,
                    authority_rules,
                    inner_blueprint_rules: btreemap!(),
                })
                .unwrap(),
            )
            .unwrap();
        let access_rules: Own = scrypto_decode(&rtn).unwrap();
        Self(ModuleHandle::Own(access_rules))
    }

    pub fn set_authority_rule<A: Into<AccessRule>>(&self, name: &str, entry: A) {
        self.call_ignore_rtn(
            ACCESS_RULES_SET_AUTHORITY_RULE_IDENT,
            &AccessRulesSetAuthorityRuleInput {
                object_key: ObjectKey::SELF,
                name: name.into(),
                rule: entry.into(),
            },
        );
    }

    pub fn set_authority_rule_on_inner_blueprint<A: Into<AccessRule>>(
        &self,
        inner_blueprint: &str,
        name: &str,
        entry: A,
    ) {
        self.call_ignore_rtn(
            ACCESS_RULES_SET_AUTHORITY_RULE_IDENT,
            &AccessRulesSetAuthorityRuleInput {
                object_key: ObjectKey::inner_blueprint(inner_blueprint),
                name: name.into(),
                rule: entry.into(),
            },
        );
    }

    pub fn set_authority_mutability(&self, name: &str, mutability: AccessRule) {
        self.call_ignore_rtn(
            ACCESS_RULES_SET_AUTHORITY_MUTABILITY_IDENT,
            &AccessRulesSetAuthorityMutabilityInput {
                object_key: ObjectKey::SELF,
                name: name.to_string(),
                mutability,
            },
        );
    }
}

impl Attachable for AccessRules {
    const MODULE_ID: ObjectModuleId = ObjectModuleId::AccessRules;

    fn new(handle: ModuleHandle) -> Self {
        Self(handle)
    }

    fn handle(&self) -> &ModuleHandle {
        &self.0
    }
}

impl Default for AccessRules {
    fn default() -> Self {
        AccessRules::new(MethodAuthorities::new(), AuthorityRules::new())
    }
}

#[derive(Debug, Clone, PartialEq, Eq, Hash, ScryptoSbor)]
pub enum Mutability {
    LOCKED,
    MUTABLE(AccessRule),
}

impl From<Mutability> for AccessRule {
    fn from(val: Mutability) -> Self {
        match val {
            Mutability::LOCKED => AccessRule::DenyAll,
            Mutability::MUTABLE(rule) => rule,
        }
    }
<<<<<<< HEAD
=======
}

#[derive(Debug, Clone, PartialEq, Eq, ScryptoSbor)]
pub struct ActorAccessRules;

impl ActorAccessRules {
    pub fn set_authority_rule<A: Into<AccessRule>>(&self, name: &str, entry: A) {
        let _rtn = ScryptoEnv
            .actor_call_module_method(
                OBJECT_HANDLE_SELF,
                ObjectModuleId::AccessRules,
                ACCESS_RULES_SET_AUTHORITY_RULE_IDENT,
                scrypto_encode(&AccessRulesSetAuthorityRuleInput {
                    object_key: ObjectKey::SELF,
                    authority_key: AuthorityKey::main(name),
                    rule: entry.into(),
                })
                .unwrap(),
            )
            .unwrap();
    }

    pub fn set_authority_mutability(&self, name: &str, mutability: AccessRule) {
        let _rtn = ScryptoEnv
            .actor_call_module_method(
                OBJECT_HANDLE_SELF,
                ObjectModuleId::AccessRules,
                ACCESS_RULES_SET_AUTHORITY_MUTABILITY_IDENT,
                scrypto_encode(&AccessRulesSetAuthorityMutabilityInput {
                    object_key: ObjectKey::SELF,
                    authority_key: AuthorityKey::main(name),
                    mutability,
                })
                .unwrap(),
            )
            .unwrap();
    }
>>>>>>> 4e126568
}<|MERGE_RESOLUTION|>--- conflicted
+++ resolved
@@ -9,9 +9,7 @@
     ACCESS_RULES_SET_AUTHORITY_MUTABILITY_IDENT, ACCESS_RULES_SET_AUTHORITY_RULE_IDENT,
 };
 use radix_engine_interface::api::*;
-use radix_engine_interface::blueprints::resource::{
-    AccessRule, AuthorityKey, AuthorityRules, MethodAuthorities, ObjectKey,
-};
+use radix_engine_interface::blueprints::resource::{AccessRule, AuthorityKey, AuthorityRules, METADATA_AUTHORITY, MethodAuthorities, ObjectKey};
 use radix_engine_interface::constants::ACCESS_RULES_MODULE_PACKAGE;
 use radix_engine_interface::data::scrypto::model::*;
 use radix_engine_interface::data::scrypto::{scrypto_decode, scrypto_encode};
@@ -45,7 +43,18 @@
             ACCESS_RULES_SET_AUTHORITY_RULE_IDENT,
             &AccessRulesSetAuthorityRuleInput {
                 object_key: ObjectKey::SELF,
-                name: name.into(),
+                authority_key: AuthorityKey::main(name),
+                rule: entry.into(),
+            },
+        );
+    }
+
+    pub fn set_metadata_authority_rule<A: Into<AccessRule>>(&self, entry: A) {
+        self.call_ignore_rtn(
+            ACCESS_RULES_SET_AUTHORITY_RULE_IDENT,
+            &AccessRulesSetAuthorityRuleInput {
+                object_key: ObjectKey::SELF,
+                authority_key: AuthorityKey::metadata(METADATA_AUTHORITY),
                 rule: entry.into(),
             },
         );
@@ -61,7 +70,7 @@
             ACCESS_RULES_SET_AUTHORITY_RULE_IDENT,
             &AccessRulesSetAuthorityRuleInput {
                 object_key: ObjectKey::inner_blueprint(inner_blueprint),
-                name: name.into(),
+                authority_key: AuthorityKey::main(name),
                 rule: entry.into(),
             },
         );
@@ -72,7 +81,18 @@
             ACCESS_RULES_SET_AUTHORITY_MUTABILITY_IDENT,
             &AccessRulesSetAuthorityMutabilityInput {
                 object_key: ObjectKey::SELF,
-                name: name.to_string(),
+                authority_key: AuthorityKey::main(name),
+                mutability,
+            },
+        );
+    }
+
+    pub fn set_metadata_mutability(&self, mutability: AccessRule) {
+        self.call_ignore_rtn(
+            ACCESS_RULES_SET_AUTHORITY_MUTABILITY_IDENT,
+            &AccessRulesSetAuthorityMutabilityInput {
+                object_key: ObjectKey::SELF,
+                authority_key: AuthorityKey::metadata(METADATA_AUTHORITY),
                 mutability,
             },
         );
@@ -110,44 +130,4 @@
             Mutability::MUTABLE(rule) => rule,
         }
     }
-<<<<<<< HEAD
-=======
-}
-
-#[derive(Debug, Clone, PartialEq, Eq, ScryptoSbor)]
-pub struct ActorAccessRules;
-
-impl ActorAccessRules {
-    pub fn set_authority_rule<A: Into<AccessRule>>(&self, name: &str, entry: A) {
-        let _rtn = ScryptoEnv
-            .actor_call_module_method(
-                OBJECT_HANDLE_SELF,
-                ObjectModuleId::AccessRules,
-                ACCESS_RULES_SET_AUTHORITY_RULE_IDENT,
-                scrypto_encode(&AccessRulesSetAuthorityRuleInput {
-                    object_key: ObjectKey::SELF,
-                    authority_key: AuthorityKey::main(name),
-                    rule: entry.into(),
-                })
-                .unwrap(),
-            )
-            .unwrap();
-    }
-
-    pub fn set_authority_mutability(&self, name: &str, mutability: AccessRule) {
-        let _rtn = ScryptoEnv
-            .actor_call_module_method(
-                OBJECT_HANDLE_SELF,
-                ObjectModuleId::AccessRules,
-                ACCESS_RULES_SET_AUTHORITY_MUTABILITY_IDENT,
-                scrypto_encode(&AccessRulesSetAuthorityMutabilityInput {
-                    object_key: ObjectKey::SELF,
-                    authority_key: AuthorityKey::main(name),
-                    mutability,
-                })
-                .unwrap(),
-            )
-            .unwrap();
-    }
->>>>>>> 4e126568
 }