--- conflicted
+++ resolved
@@ -1,25 +1,14 @@
-<<<<<<< HEAD
 use sbor::rust::borrow::ToOwned;
 use sbor::rust::string::ToString;
 use sbor::rust::vec;
 use sbor::rust::vec::Vec;
-=======
-use crate::engine::api::{CheckAccessRuleInput, CheckAccessRuleOutput, CHECK_ACCESS_RULE};
+use sbor::*;
+use scrypto::math::Decimal;
+
+use crate::engine::api::RadixEngineInput;
 use crate::engine::call_engine;
 use crate::resource::AccessRuleNode::{AllOf, AnyOf};
 use crate::resource::*;
-use crate::rust::borrow::ToOwned;
-use crate::rust::vec;
-use crate::rust::vec::Vec;
-use crate::rust::string::ToString;
->>>>>>> 8c176b71
-use sbor::*;
-use scrypto::math::Decimal;
-
-use crate::resource::AccessRuleNode::{AllOf, AnyOf};
-use crate::resource::*;
-
-/// TODO: add documentation for public types once they're stable.
 
 #[derive(Debug, Clone, PartialEq, Eq, Hash, Describe, TypeId, Encode, Decode)]
 pub enum SoftDecimal {
@@ -365,13 +354,13 @@
 
 impl AccessRule {
     pub fn check(&self, proofs: &[Proof]) -> bool {
-        let input = CheckAccessRuleInput {
-            access_rule: self.clone(),
-            proof_ids: proofs.iter().map(|proof| proof.0).collect()
-        };
-        let output: CheckAccessRuleOutput = call_engine(CHECK_ACCESS_RULE, input);
-
-        output.is_authorized
+        let input = RadixEngineInput::CheckAccessRule(
+            self.clone(),
+            proofs.iter().map(|proof| proof.0).collect(),
+        );
+        let output: bool = call_engine(input);
+
+        output
     }
 }
 
