--- conflicted
+++ resolved
@@ -1,20 +1,10 @@
 use crate::engine::scrypto_env::ScryptoEnv;
-<<<<<<< HEAD
 use radix_engine_interface::api::ClientPackageApi;
 use radix_engine_interface::blueprints::resource::*;
 use radix_engine_interface::constants::RESOURCE_MANAGER_PACKAGE;
 use radix_engine_interface::data::{scrypto_decode, scrypto_encode};
 use radix_engine_interface::math::Decimal;
-use sbor::rust::borrow::ToOwned;
-use sbor::rust::collections::{BTreeMap, BTreeSet};
-=======
-use crate::radix_engine_interface::api::Invokable;
-use radix_engine_interface::api::wasm::SerializableInvocation;
-use radix_engine_interface::math::Decimal;
-use radix_engine_interface::model::resource_access_rules_from_owner_badge;
-use radix_engine_interface::model::*;
 use sbor::rust::collections::*;
->>>>>>> e9381b7b
 use sbor::rust::marker::PhantomData;
 use sbor::rust::string::String;
 use sbor::rust::vec::Vec;
@@ -145,102 +135,14 @@
     }
 }
 
-<<<<<<< HEAD
-    /// Creates resource with the given initial supply.
-    ///
-    /// # Example
-    /// ```ignore
-    /// let bucket = ResourceBuilder::new_fungible()
-    ///     .metadata("name", "TestToken")
-    ///     .initial_supply(5);
-    /// ```
-    pub fn initial_supply<T: Into<Decimal>>(self, amount: T) -> Bucket {
-        let rtn = ScryptoEnv
-            .call_function(
-                RESOURCE_MANAGER_PACKAGE,
-                RESOURCE_MANAGER_BLUEPRINT,
-                RESOURCE_MANAGER_CREATE_FUNGIBLE_WITH_INITIAL_SUPPLY_IDENT,
-                scrypto_encode(&ResourceManagerCreateFungibleWithInitialSupplyInput {
-                    divisibility: self.divisibility,
-                    metadata: self.metadata,
-                    access_rules: BTreeMap::new(),
-                    initial_supply: amount.into(),
-                })
-                .unwrap(),
-            )
-            .unwrap();
-        let (_resource_address, bucket): (ResourceAddress, Bucket) = scrypto_decode(&rtn).unwrap();
-        bucket
-    }
-
-    pub fn no_initial_supply(self) -> ResourceAddress {
-        let rtn = ScryptoEnv
-            .call_function(
-                RESOURCE_MANAGER_PACKAGE,
-                RESOURCE_MANAGER_BLUEPRINT,
-                RESOURCE_MANAGER_CREATE_FUNGIBLE_IDENT,
-                scrypto_encode(&ResourceManagerCreateFungibleInput {
-                    divisibility: self.divisibility,
-                    metadata: self.metadata,
-                    access_rules: BTreeMap::new(),
-                })
-                .unwrap(),
-            )
-            .unwrap();
-
-        scrypto_decode(&rtn).unwrap()
-=======
 pub struct NonFungibleResourceType<T: IsNonFungibleLocalId>(PhantomData<T>);
 impl<T: IsNonFungibleLocalId> ResourceType for NonFungibleResourceType<T> {}
 impl<T: IsNonFungibleLocalId> Default for NonFungibleResourceType<T> {
     fn default() -> Self {
         Self(PhantomData)
->>>>>>> e9381b7b
-    }
-}
-
-<<<<<<< HEAD
-    pub fn initial_supply_with_owner<T: Into<Decimal>>(
-        self,
-        amount: T,
-        owner_badge: NonFungibleGlobalId,
-    ) -> Bucket {
-        let rtn = ScryptoEnv
-            .call_function(
-                RESOURCE_MANAGER_PACKAGE,
-                RESOURCE_MANAGER_BLUEPRINT,
-                RESOURCE_MANAGER_CREATE_FUNGIBLE_WITH_INITIAL_SUPPLY_IDENT,
-                scrypto_encode(&ResourceManagerCreateFungibleWithInitialSupplyInput {
-                    divisibility: self.divisibility,
-                    metadata: self.metadata,
-                    access_rules: resource_access_rules_from_owner_badge(&owner_badge),
-                    initial_supply: amount.into(),
-                })
-                .unwrap(),
-            )
-            .unwrap();
-        let (_resource_address, bucket): (ResourceAddress, Bucket) = scrypto_decode(&rtn).unwrap();
-        bucket
-    }
-
-    pub fn no_initial_supply_with_owner(self, owner_badge: NonFungibleGlobalId) -> ResourceAddress {
-        let rtn = ScryptoEnv
-            .call_function(
-                RESOURCE_MANAGER_PACKAGE,
-                RESOURCE_MANAGER_BLUEPRINT,
-                RESOURCE_MANAGER_CREATE_FUNGIBLE_IDENT,
-                scrypto_encode(&ResourceManagerCreateFungibleInput {
-                    divisibility: self.divisibility,
-                    metadata: self.metadata,
-                    access_rules: resource_access_rules_from_owner_badge(&owner_badge),
-                })
-                .unwrap(),
-            )
-            .unwrap();
-
-        scrypto_decode(&rtn).unwrap()
-    }
-=======
+    }
+}
+
 // Builder types
 pub trait IsFungibleBuilder {}
 impl<A: ConfiguredAuth> IsFungibleBuilder for InProgressResourceBuilder<FungibleResourceType, A> {}
@@ -249,7 +151,6 @@
 impl<A: ConfiguredAuth, Y: IsNonFungibleLocalId> IsNonFungibleBuilder
     for InProgressResourceBuilder<NonFungibleResourceType<Y>, A>
 {
->>>>>>> e9381b7b
 }
 
 ////////////////////////////////////////////////////////////
@@ -261,105 +162,8 @@
     /// Adds a resource metadata.
     ///
     /// If a previous attribute with the same name has been set, it will be overwritten.
-<<<<<<< HEAD
-    pub fn metadata<K: AsRef<str>, V: AsRef<str>>(mut self, name: K, value: V) -> Self {
-        self.metadata
-            .insert(name.as_ref().to_owned(), value.as_ref().to_owned());
-        self
-    }
-
-    pub fn mintable<R: Into<AccessRule>>(mut self, method_auth: AccessRule, mutability: R) -> Self {
-        self.authorization
-            .insert(Mint, (method_auth, mutability.into()));
-        self
-    }
-
-    pub fn burnable<R: Into<AccessRule>>(mut self, method_auth: AccessRule, mutability: R) -> Self {
-        self.authorization
-            .insert(Burn, (method_auth, mutability.into()));
-        self
-    }
-
-    pub fn recallable<R: Into<AccessRule>>(
-        mut self,
-        method_auth: AccessRule,
-        mutability: R,
-    ) -> Self {
-        self.authorization
-            .insert(Recall, (method_auth, mutability.into()));
-        self
-    }
-
-    pub fn restrict_withdraw<R: Into<AccessRule>>(
-        mut self,
-        method_auth: AccessRule,
-        mutability: R,
-    ) -> Self {
-        self.authorization
-            .insert(Withdraw, (method_auth, mutability.into()));
-        self
-    }
-
-    pub fn restrict_deposit<R: Into<AccessRule>>(
-        mut self,
-        method_auth: AccessRule,
-        mutability: R,
-    ) -> Self {
-        self.authorization
-            .insert(Deposit, (method_auth, mutability.into()));
-        self
-    }
-
-    pub fn updateable_metadata<R: Into<AccessRule>>(
-        mut self,
-        method_auth: AccessRule,
-        mutability: R,
-    ) -> Self {
-        self.authorization
-            .insert(UpdateMetadata, (method_auth, mutability.into()));
-        self
-    }
-
-    pub fn initial_supply<T: Into<Decimal>>(self, amount: T) -> Bucket {
-        let rtn = ScryptoEnv
-            .call_function(
-                RESOURCE_MANAGER_PACKAGE,
-                RESOURCE_MANAGER_BLUEPRINT,
-                RESOURCE_MANAGER_CREATE_FUNGIBLE_WITH_INITIAL_SUPPLY_IDENT,
-                scrypto_encode(&ResourceManagerCreateFungibleWithInitialSupplyInput {
-                    divisibility: self.divisibility,
-                    metadata: self.metadata,
-                    access_rules: self.authorization,
-                    initial_supply: amount.into(),
-                })
-                .unwrap(),
-            )
-            .unwrap();
-        let (_resource_address, bucket): (ResourceAddress, Bucket) = scrypto_decode(&rtn).unwrap();
-        bucket
-    }
-
-    /// Creates resource with no initial supply.
-    pub fn no_initial_supply(self) -> ResourceAddress {
-        let rtn = ScryptoEnv
-            .call_function(
-                RESOURCE_MANAGER_PACKAGE,
-                RESOURCE_MANAGER_BLUEPRINT,
-                RESOURCE_MANAGER_CREATE_FUNGIBLE_IDENT,
-                scrypto_encode(&ResourceManagerCreateFungibleInput {
-                    divisibility: self.divisibility,
-                    metadata: self.metadata,
-                    access_rules: self.authorization,
-                })
-                .unwrap(),
-            )
-            .unwrap();
-
-        scrypto_decode(&rtn).unwrap()
-=======
     fn metadata<K: Into<String>, V: Into<String>>(self, name: K, value: V) -> Self::OutputBuilder {
         self.add_metadata(name.into(), value.into())
->>>>>>> e9381b7b
     }
 }
 impl<B: private::CanAddMetadata> UpdateMetadataBuilder for B {}
@@ -566,24 +370,6 @@
 }
 impl<B: IsNonFungibleBuilder + private::CanAddAuth> UpdateNonFungibleAuthBuilder for B {}
 
-<<<<<<< HEAD
-    /// Creates resource with no initial supply.
-    pub fn no_initial_supply(self) -> ResourceAddress {
-        let rtn = ScryptoEnv
-            .call_function(
-                RESOURCE_MANAGER_PACKAGE,
-                RESOURCE_MANAGER_BLUEPRINT,
-                RESOURCE_MANAGER_CREATE_NON_FUNGIBLE_IDENT,
-                scrypto_encode(&ResourceManagerCreateNonFungibleInput {
-                    id_type: Y::id_type(),
-                    metadata: self.metadata,
-                    access_rules: BTreeMap::new(),
-                })
-                .unwrap(),
-            )
-            .unwrap();
-        scrypto_decode(&rtn).unwrap()
-=======
 pub trait SetOwnerBuilder: private::CanAddOwner {
     /// Sets the owner badge to be the given non-fungible.
     ///
@@ -591,37 +377,53 @@
     /// and to change any of the access rules after creation.
     fn owner_non_fungible_badge(self, owner_badge: NonFungibleGlobalId) -> Self::OutputBuilder {
         self.set_owner(owner_badge)
->>>>>>> e9381b7b
     }
 }
 impl<B: private::CanAddOwner> SetOwnerBuilder for B {}
 
-<<<<<<< HEAD
-    pub fn no_initial_supply_with_owner(self, owner_badge: NonFungibleGlobalId) -> ResourceAddress {
-        let rtn = ScryptoEnv
-            .call_function(
-                RESOURCE_MANAGER_PACKAGE,
-                RESOURCE_MANAGER_BLUEPRINT,
-                RESOURCE_MANAGER_CREATE_NON_FUNGIBLE_IDENT,
-                scrypto_encode(&ResourceManagerCreateNonFungibleInput {
-                    id_type: Y::id_type(),
-                    metadata: self.metadata,
-                    access_rules: resource_access_rules_from_owner_badge(&owner_badge),
-                })
-                .unwrap(),
-            )
-            .unwrap();
-        scrypto_decode(&rtn).unwrap()
-=======
 pub trait CreateWithNoSupplyBuilder: private::CanCreateWithNoSupply {
     /// Creates the resource with no initial supply.
     ///
     /// The resource's address is returned.
     fn create_with_no_initial_supply(self) -> ResourceAddress {
-        ScryptoEnv
-            .invoke(self.into_create_with_no_supply_invocation())
-            .unwrap()
->>>>>>> e9381b7b
+        match self.into_create_with_no_supply_invocation() {
+            private::CreateWithNoSupply::Fungible {
+                divisibility,
+                metadata,
+                access_rules,
+            } => ScryptoEnv
+                .call_function(
+                    RESOURCE_MANAGER_PACKAGE,
+                    RESOURCE_MANAGER_BLUEPRINT,
+                    RESOURCE_MANAGER_CREATE_FUNGIBLE_IDENT,
+                    scrypto_encode(&ResourceManagerCreateFungibleInput {
+                        divisibility,
+                        metadata,
+                        access_rules,
+                    })
+                    .unwrap(),
+                )
+                .map(|bytes| scrypto_decode(&bytes).unwrap())
+                .unwrap(),
+            private::CreateWithNoSupply::NonFungible {
+                id_type,
+                metadata,
+                access_rules,
+            } => ScryptoEnv
+                .call_function(
+                    RESOURCE_MANAGER_PACKAGE,
+                    RESOURCE_MANAGER_BLUEPRINT,
+                    RESOURCE_MANAGER_CREATE_NON_FUNGIBLE_IDENT,
+                    scrypto_encode(&ResourceManagerCreateNonFungibleInput {
+                        id_type,
+                        metadata,
+                        access_rules,
+                    })
+                    .unwrap(),
+                )
+                .map(|bytes| scrypto_decode(&bytes).unwrap())
+                .unwrap(),
+        }
     }
 }
 impl<B: private::CanCreateWithNoSupply> CreateWithNoSupplyBuilder for B {}
@@ -663,13 +465,21 @@
     ///     .mint_initial_supply(5);
     /// ```
     pub fn mint_initial_supply<T: Into<Decimal>>(self, amount: T) -> Bucket {
-        mint_from_invocation(ResourceManagerCreateFungibleWithInitialSupplyInvocation {
-            resource_address: None,
-            divisibility: self.resource_type.divisibility,
-            metadata: self.metadata,
-            access_rules: self.auth.into_access_rules(),
-            initial_supply: amount.into(),
-        })
+        ScryptoEnv
+            .call_function(
+                RESOURCE_MANAGER_PACKAGE,
+                RESOURCE_MANAGER_BLUEPRINT,
+                RESOURCE_MANAGER_CREATE_FUNGIBLE_WITH_INITIAL_SUPPLY_IDENT,
+                scrypto_encode(&ResourceManagerCreateFungibleWithInitialSupplyInput {
+                    divisibility: self.resource_type.divisibility,
+                    metadata: self.metadata,
+                    access_rules: self.auth.into_access_rules(),
+                    initial_supply: amount.into(),
+                })
+                .unwrap(),
+            )
+            .map(|bytes| scrypto_decode(&bytes).unwrap())
+            .unwrap()
     }
 }
 
@@ -700,41 +510,21 @@
         T: IntoIterator<Item = (StringNonFungibleLocalId, V)>,
         V: NonFungibleData,
     {
-<<<<<<< HEAD
-        let mut encoded = BTreeMap::new();
-        for (id, e) in entries {
-            encoded.insert(
-                id.into(),
-                (e.immutable_data().unwrap(), e.mutable_data().unwrap()),
-            );
-        }
-
-        let rtn = ScryptoEnv
+        ScryptoEnv
             .call_function(
                 RESOURCE_MANAGER_PACKAGE,
                 RESOURCE_MANAGER_BLUEPRINT,
                 RESOURCE_MANAGER_CREATE_NON_FUNGIBLE_WITH_INITIAL_SUPPLY_IDENT,
                 scrypto_encode(&ResourceManagerCreateNonFungibleWithInitialSupplyInput {
-                    id_type: Y::id_type(),
+                    id_type: StringNonFungibleLocalId::id_type(),
                     metadata: self.metadata,
-                    access_rules: BTreeMap::new(),
-                    entries: encoded,
+                    access_rules: self.auth.into_access_rules(),
+                    entries: map_entries(entries),
                 })
                 .unwrap(),
             )
-            .unwrap();
-        let (_resource_address, bucket): (ResourceAddress, Bucket) = scrypto_decode(&rtn).unwrap();
-        bucket
-=======
-        mint_from_invocation(
-            ResourceManagerCreateNonFungibleWithInitialSupplyInvocation {
-                id_type: StringNonFungibleLocalId::id_type(),
-                metadata: self.metadata,
-                access_rules: self.auth.into_access_rules(),
-                entries: map_entries(entries),
-            },
-        )
->>>>>>> e9381b7b
+            .map(|bytes| scrypto_decode(&bytes).unwrap())
+            .unwrap()
     }
 }
 
@@ -765,40 +555,21 @@
         T: IntoIterator<Item = (IntegerNonFungibleLocalId, V)>,
         V: NonFungibleData,
     {
-<<<<<<< HEAD
-        let mut encoded = BTreeMap::new();
-        for (id, e) in entries {
-            encoded.insert(
-                id.into(),
-                (e.immutable_data().unwrap(), e.mutable_data().unwrap()),
-            );
-        }
-
-        let rtn = ScryptoEnv
+        ScryptoEnv
             .call_function(
                 RESOURCE_MANAGER_PACKAGE,
                 RESOURCE_MANAGER_BLUEPRINT,
                 RESOURCE_MANAGER_CREATE_NON_FUNGIBLE_WITH_INITIAL_SUPPLY_IDENT,
                 scrypto_encode(&ResourceManagerCreateNonFungibleWithInitialSupplyInput {
-                    id_type: Y::id_type(),
+                    id_type: IntegerNonFungibleLocalId::id_type(),
                     metadata: self.metadata,
-                    access_rules: resource_access_rules_from_owner_badge(&owner_badge),
-                    entries: encoded,
+                    access_rules: self.auth.into_access_rules(),
+                    entries: map_entries(entries),
                 })
                 .unwrap(),
             )
-            .unwrap();
-        let (_resource_address, bucket): (ResourceAddress, Bucket) = scrypto_decode(&rtn).unwrap();
-        bucket
-=======
-        mint_from_invocation(
-            ResourceManagerCreateNonFungibleWithInitialSupplyInvocation {
-                id_type: IntegerNonFungibleLocalId::id_type(),
-                metadata: self.metadata,
-                access_rules: self.auth.into_access_rules(),
-                entries: map_entries(entries),
-            },
-        )
+            .map(|bytes| scrypto_decode(&bytes).unwrap())
+            .unwrap()
     }
 }
 
@@ -829,15 +600,21 @@
         T: IntoIterator<Item = (BytesNonFungibleLocalId, V)>,
         V: NonFungibleData,
     {
-        mint_from_invocation(
-            ResourceManagerCreateNonFungibleWithInitialSupplyInvocation {
-                id_type: BytesNonFungibleLocalId::id_type(),
-                metadata: self.metadata,
-                access_rules: self.auth.into_access_rules(),
-                entries: map_entries(entries),
-            },
-        )
->>>>>>> e9381b7b
+        ScryptoEnv
+            .call_function(
+                RESOURCE_MANAGER_PACKAGE,
+                RESOURCE_MANAGER_BLUEPRINT,
+                RESOURCE_MANAGER_CREATE_NON_FUNGIBLE_WITH_INITIAL_SUPPLY_IDENT,
+                scrypto_encode(&ResourceManagerCreateNonFungibleWithInitialSupplyInput {
+                    id_type: BytesNonFungibleLocalId::id_type(),
+                    metadata: self.metadata,
+                    access_rules: self.auth.into_access_rules(),
+                    entries: map_entries(entries),
+                })
+                .unwrap(),
+            )
+            .map(|bytes| scrypto_decode(&bytes).unwrap())
+            .unwrap()
     }
 }
 
@@ -871,21 +648,7 @@
         T: IntoIterator<Item = V>,
         V: NonFungibleData,
     {
-        mint_from_invocation(
-            ResourceManagerCreateUuidNonFungibleWithInitialSupplyInvocation {
-                metadata: self.metadata,
-                access_rules: self.auth.into_access_rules(),
-                entries: entries
-                    .into_iter()
-                    .map(|data| (data.immutable_data().unwrap(), data.mutable_data().unwrap()))
-                    .collect(),
-            },
-        )
-    }
-}
-
-<<<<<<< HEAD
-        let rtn = ScryptoEnv
+        ScryptoEnv
             .call_function(
                 RESOURCE_MANAGER_PACKAGE,
                 RESOURCE_MANAGER_BLUEPRINT,
@@ -893,18 +656,22 @@
                 scrypto_encode(
                     &ResourceManagerCreateUuidNonFungibleWithInitialSupplyInput {
                         metadata: self.metadata,
-                        access_rules: BTreeMap::new(),
-                        entries: encoded,
+                        access_rules: self.auth.into_access_rules(),
+                        entries: entries
+                            .into_iter()
+                            .map(|data| {
+                                (data.immutable_data().unwrap(), data.mutable_data().unwrap())
+                            })
+                            .collect(),
                     },
                 )
                 .unwrap(),
             )
-            .unwrap();
-
-        let (_resource_address, bucket): (ResourceAddress, Bucket) = scrypto_decode(&rtn).unwrap();
-        bucket
-    }
-=======
+            .map(|bytes| scrypto_decode(&bytes).unwrap())
+            .unwrap()
+    }
+}
+
 ///////////////////////////////////
 /// PRIVATE TRAIT IMPLEMENTATIONS
 /// These don't need good rust docs
@@ -922,15 +689,6 @@
             )
         })
         .collect()
->>>>>>> e9381b7b
-}
-
-fn mint_from_invocation(
-    invocation: impl SerializableInvocation<ScryptoOutput = (ResourceAddress, Bucket)>,
-) -> Bucket {
-    let (_resource_address, bucket) = ScryptoEnv.invoke(invocation).unwrap();
-
-    bucket
 }
 
 impl<T: ResourceType, A: ConfiguredAuth> private::CanAddMetadata
@@ -987,71 +745,27 @@
     }
 }
 
-<<<<<<< HEAD
-    /// Creates resource with no initial supply.
-    pub fn no_initial_supply(self) -> ResourceAddress {
-        let rtn = ScryptoEnv
-            .call_function(
-                RESOURCE_MANAGER_PACKAGE,
-                RESOURCE_MANAGER_BLUEPRINT,
-                RESOURCE_MANAGER_CREATE_NON_FUNGIBLE_IDENT,
-                scrypto_encode(&ResourceManagerCreateNonFungibleInput {
-                    id_type: Y::id_type(),
-                    metadata: self.metadata,
-                    access_rules: self.authorization,
-                })
-                .unwrap(),
-            )
-            .unwrap();
-
-        scrypto_decode(&rtn).unwrap()
-=======
 impl<A: ConfiguredAuth> private::CanCreateWithNoSupply
     for InProgressResourceBuilder<FungibleResourceType, A>
 {
-    type Invocation = ResourceManagerCreateFungibleInvocation;
-
-    fn into_create_with_no_supply_invocation(self) -> Self::Invocation {
-        Self::Invocation {
+    fn into_create_with_no_supply_invocation(self) -> private::CreateWithNoSupply {
+        private::CreateWithNoSupply::Fungible {
             divisibility: self.resource_type.divisibility,
             metadata: self.metadata,
             access_rules: self.auth.into_access_rules(),
         }
->>>>>>> e9381b7b
     }
 }
 
 impl<A: ConfiguredAuth, Y: IsNonFungibleLocalId> private::CanCreateWithNoSupply
     for InProgressResourceBuilder<NonFungibleResourceType<Y>, A>
 {
-    type Invocation = ResourceManagerCreateNonFungibleInvocation;
-
-<<<<<<< HEAD
-        let rtn = ScryptoEnv
-            .call_function(
-                RESOURCE_MANAGER_PACKAGE,
-                RESOURCE_MANAGER_BLUEPRINT,
-                RESOURCE_MANAGER_CREATE_NON_FUNGIBLE_WITH_INITIAL_SUPPLY_IDENT,
-                scrypto_encode(&ResourceManagerCreateNonFungibleWithInitialSupplyInput {
-                    id_type: Y::id_type(),
-                    metadata: self.metadata,
-                    access_rules: self.authorization,
-                    entries: encoded,
-                })
-                .unwrap(),
-            )
-            .unwrap();
-        let (_resource_address, bucket): (ResourceAddress, Bucket) = scrypto_decode(&rtn).unwrap();
-        bucket
-=======
-    fn into_create_with_no_supply_invocation(self) -> Self::Invocation {
-        Self::Invocation {
-            resource_address: None,
+    fn into_create_with_no_supply_invocation(self) -> private::CreateWithNoSupply {
+        private::CreateWithNoSupply::NonFungible {
             id_type: Y::id_type(),
             metadata: self.metadata,
             access_rules: self.auth.into_access_rules(),
         }
->>>>>>> e9381b7b
     }
 }
 
@@ -1069,31 +783,10 @@
 /// See https://stackoverflow.com/a/53207767 for more information on this.
 mod private {
     use super::*;
-    use radix_engine_interface::{
-        api::wasm::SerializableInvocation,
-        model::{AccessRule, NonFungibleGlobalId, ResourceAddress, ResourceMethodAuthKey},
+    use radix_engine_interface::blueprints::resource::{
+        AccessRule, NonFungibleGlobalId, ResourceMethodAuthKey,
     };
 
-<<<<<<< HEAD
-        let rtn = ScryptoEnv
-            .call_function(
-                RESOURCE_MANAGER_PACKAGE,
-                RESOURCE_MANAGER_BLUEPRINT,
-                RESOURCE_MANAGER_CREATE_UUID_NON_FUNGIBLE_WITH_INITIAL_SUPPLY,
-                scrypto_encode(
-                    &ResourceManagerCreateUuidNonFungibleWithInitialSupplyInput {
-                        metadata: self.metadata,
-                        access_rules: self.authorization,
-                        entries: encoded,
-                    },
-                )
-                .unwrap(),
-            )
-            .unwrap();
-
-        let (_resource_address, bucket): (ResourceAddress, Bucket) = scrypto_decode(&rtn).unwrap();
-        bucket
-=======
     pub trait CanAddMetadata: Sized {
         type OutputBuilder;
 
@@ -1118,9 +811,19 @@
     }
 
     pub trait CanCreateWithNoSupply: Sized {
-        type Invocation: SerializableInvocation<ScryptoOutput = ResourceAddress>;
-
-        fn into_create_with_no_supply_invocation(self) -> Self::Invocation;
->>>>>>> e9381b7b
+        fn into_create_with_no_supply_invocation(self) -> CreateWithNoSupply;
+    }
+
+    pub enum CreateWithNoSupply {
+        Fungible {
+            divisibility: u8,
+            metadata: BTreeMap<String, String>,
+            access_rules: BTreeMap<ResourceMethodAuthKey, (AccessRule, AccessRule)>,
+        },
+        NonFungible {
+            id_type: NonFungibleIdType,
+            metadata: BTreeMap<String, String>,
+            access_rules: BTreeMap<ResourceMethodAuthKey, (AccessRule, AccessRule)>,
+        },
     }
 }