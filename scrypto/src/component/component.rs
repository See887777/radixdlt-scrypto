use crate::abi::*;
use crate::engine::scrypto_env::ScryptoEnv;
use crate::runtime::*;
use crate::*;
use radix_engine_interface::api::node_modules::auth::{
    AccessRulesAddAccessCheckInput, AccessRulesGetLengthInput, ACCESS_RULES_ADD_ACCESS_CHECK_IDENT,
    ACCESS_RULES_GET_LENGTH_IDENT,
};
use radix_engine_interface::api::node_modules::metadata::{
    MetadataSetInput, METADATA_GET_IDENT, METADATA_SET_IDENT,
};
use radix_engine_interface::api::node_modules::royalty::{
    ComponentClaimRoyaltyInput, ComponentSetRoyaltyConfigInput,
    COMPONENT_ROYALTY_CLAIM_ROYALTY_IDENT, COMPONENT_ROYALTY_SET_ROYALTY_CONFIG_IDENT,
};
<<<<<<< HEAD
use radix_engine_interface::api::types::ComponentId;
=======
use radix_engine_interface::api::types::{Address, ComponentId, RENodeId};
use radix_engine_interface::api::ClientNativeInvokeApi;
>>>>>>> 7b5f5b11
use radix_engine_interface::api::{types::*, ClientComponentApi};
use radix_engine_interface::blueprints::resource::{
    require, AccessRule, AccessRuleKey, AccessRules, Bucket,
};
use radix_engine_interface::data::{
    scrypto_decode, scrypto_encode, ScryptoCustomValueKind, ScryptoDecode, ScryptoEncode,
};
use radix_engine_interface::rule;
use sbor::rust::borrow::ToOwned;
use sbor::rust::string::String;
use sbor::rust::vec::Vec;

use super::ComponentAccessRules;

pub trait ComponentState<T: Component + LocalComponent>: ScryptoEncode + ScryptoDecode {
    fn instantiate(self) -> T;
}

// TODO: I've temporarily disabled &mut requirement on the Component trait.
// If not, I will have to overhaul the `ComponentSystem` infra, which will be likely be removed anyway.
//
// Since there is no mutability semantics in the system and kernel, there is no technical benefits
// with &mut, other than to frustrate developers.

pub trait Component {
    fn call<T: ScryptoDecode>(&self, method: &str, args: Vec<u8>) -> T;

    fn set_metadata<K: AsRef<str>, V: AsRef<str>>(&self, name: K, value: V);
    fn add_access_check(&self, access_rules: AccessRules);
    fn set_royalty_config(&self, royalty_config: RoyaltyConfig);
    fn claim_royalty(&self) -> Bucket;

    fn package_address(&self) -> PackageAddress;
    fn blueprint_name(&self) -> String;
    fn access_rules_chain(&self) -> Vec<ComponentAccessRules>;
    // TODO: fn metadata<K: AsRef<str>>(&self, name: K) -> Option<String>;

    /// Protects this component with owner badge
    fn with_owner_badge(&self, owner_badge: NonFungibleGlobalId) {
        let mut access_rules =
            AccessRules::new().default(AccessRule::AllowAll, AccessRule::AllowAll);
        access_rules.set_access_rule_and_mutability(
            AccessRuleKey::new(NodeModuleId::Metadata, METADATA_GET_IDENT.to_string()),
            AccessRule::AllowAll,
            rule!(require(owner_badge.clone())),
        );
        access_rules.set_access_rule_and_mutability(
            AccessRuleKey::new(NodeModuleId::Metadata, METADATA_SET_IDENT.to_string()),
            rule!(require(owner_badge.clone())),
            rule!(require(owner_badge.clone())),
        );
        access_rules.set_access_rule_and_mutability(
            AccessRuleKey::new(
                NodeModuleId::ComponentRoyalty,
                COMPONENT_ROYALTY_SET_ROYALTY_CONFIG_IDENT.to_string(),
            ),
            rule!(require(owner_badge.clone())),
            rule!(require(owner_badge.clone())),
        );
        access_rules.set_access_rule_and_mutability(
            AccessRuleKey::new(
                NodeModuleId::ComponentRoyalty,
                COMPONENT_ROYALTY_CLAIM_ROYALTY_IDENT.to_string(),
            ),
            rule!(require(owner_badge.clone())),
            rule!(require(owner_badge.clone())),
        );

        self.add_access_check(access_rules);
    }
}

pub trait LocalComponent {
    fn globalize(self) -> ComponentAddress;
}

#[derive(PartialEq, Eq, Hash, Clone)]
pub struct OwnedComponent(pub ComponentId);

impl Component for OwnedComponent {
    fn call<T: ScryptoDecode>(&self, method: &str, args: Vec<u8>) -> T {
        let output = ScryptoEnv
            .call_method(RENodeId::Component(self.0), method, args)
            .unwrap();
        scrypto_decode(&output).unwrap()
    }

    fn set_metadata<K: AsRef<str>, V: AsRef<str>>(&self, name: K, value: V) {
        ScryptoEnv
            .call_module_method(
                RENodeId::Component(self.0),
                NodeModuleId::Metadata,
                METADATA_SET_IDENT,
                scrypto_encode(&MetadataSetInput {
                    key: name.as_ref().to_owned(),
                    value: value.as_ref().to_owned(),
                })
                .unwrap(),
            )
            .unwrap();
    }

    fn add_access_check(&self, access_rules: AccessRules) {
        ScryptoEnv
            .call_module_method(
                RENodeId::Component(self.0),
                NodeModuleId::AccessRules,
                ACCESS_RULES_ADD_ACCESS_CHECK_IDENT,
                scrypto_encode(&AccessRulesAddAccessCheckInput { access_rules }).unwrap(),
            )
            .unwrap();
    }

    fn set_royalty_config(&self, royalty_config: RoyaltyConfig) {
        ScryptoEnv
            .call_module_method(
                RENodeId::Component(self.0),
                NodeModuleId::ComponentRoyalty,
                COMPONENT_ROYALTY_SET_ROYALTY_CONFIG_IDENT,
                scrypto_encode(&ComponentSetRoyaltyConfigInput { royalty_config }).unwrap(),
            )
            .unwrap();
    }

    fn claim_royalty(&self) -> Bucket {
        let rtn = ScryptoEnv
            .call_module_method(
                RENodeId::Component(self.0),
                NodeModuleId::ComponentRoyalty,
                COMPONENT_ROYALTY_CLAIM_ROYALTY_IDENT,
                scrypto_encode(&ComponentClaimRoyaltyInput {}).unwrap(),
            )
            .unwrap();
        scrypto_decode(&rtn).unwrap()
    }

    fn package_address(&self) -> PackageAddress {
        ScryptoEnv.get_component_type_info(self.0).unwrap().0
    }

    fn blueprint_name(&self) -> String {
        ScryptoEnv.get_component_type_info(self.0).unwrap().1
    }

    fn access_rules_chain(&self) -> Vec<ComponentAccessRules> {
        let rtn = ScryptoEnv
            .call_module_method(
                RENodeId::Component(self.0),
                NodeModuleId::AccessRules,
                ACCESS_RULES_GET_LENGTH_IDENT,
                scrypto_encode(&AccessRulesGetLengthInput {}).unwrap(),
            )
            .unwrap();

        let length: u32 = scrypto_decode(&rtn).unwrap();
        (0..length)
            .into_iter()
            .map(|id| ComponentAccessRules::new(self.0, id))
            .collect()
    }
}

impl LocalComponent for OwnedComponent {
    fn globalize(self) -> ComponentAddress {
        ScryptoEnv.globalize_component(self.0).unwrap()
    }
}

#[derive(PartialEq, Eq, Hash, Clone)]
pub struct GlobalComponentRef(pub ComponentAddress);

impl Component for GlobalComponentRef {
    fn call<T: ScryptoDecode>(&self, method: &str, args: Vec<u8>) -> T {
        let output = ScryptoEnv
            .call_method(RENodeId::Global(self.0.into()), method, args)
            .unwrap();
        scrypto_decode(&output).unwrap()
    }

    fn set_metadata<K: AsRef<str>, V: AsRef<str>>(&self, name: K, value: V) {
        ScryptoEnv
<<<<<<< HEAD
            .call_module_method(
                RENodeId::Global(self.0.into()),
                NodeModuleId::Metadata,
                METADATA_SET_IDENT,
                scrypto_encode(&MetadataSetInput {
                    key: name.as_ref().to_owned(),
                    value: value.as_ref().to_owned(),
                })
                .unwrap(),
            )
=======
            .call_native(MetadataSetInvocation {
                receiver: RENodeId::Global(Address::Component(self.0)),
                key: name.as_ref().to_owned(),
                value: value.as_ref().to_owned(),
            })
>>>>>>> 7b5f5b11
            .unwrap();
    }

    fn add_access_check(&self, access_rules: AccessRules) {
<<<<<<< HEAD
        ScryptoEnv
            .call_module_method(
                RENodeId::Global(self.0.into()),
                NodeModuleId::AccessRules,
                ACCESS_RULES_ADD_ACCESS_CHECK_IDENT,
                scrypto_encode(&AccessRulesAddAccessCheckInput { access_rules }).unwrap(),
            )
            .unwrap();
    }

    fn set_royalty_config(&self, royalty_config: RoyaltyConfig) {
        ScryptoEnv
            .call_module_method(
                RENodeId::Global(self.0.into()),
                NodeModuleId::ComponentRoyalty,
                COMPONENT_ROYALTY_SET_ROYALTY_CONFIG_IDENT,
                scrypto_encode(&ComponentSetRoyaltyConfigInput { royalty_config }).unwrap(),
            )
            .unwrap();
    }

    fn claim_royalty(&self) -> Bucket {
        let rtn = ScryptoEnv
            .call_module_method(
                RENodeId::Global(self.0.into()),
                NodeModuleId::ComponentRoyalty,
                COMPONENT_ROYALTY_CLAIM_ROYALTY_IDENT,
                scrypto_encode(&ComponentClaimRoyaltyInput {}).unwrap(),
            )
            .unwrap();
        scrypto_decode(&rtn).unwrap()
=======
        let mut env = ScryptoEnv;
        env.call_native(AccessRulesAddAccessCheckInvocation {
            receiver: RENodeId::Global(Address::Component(self.0)),
            access_rules,
        })
        .unwrap();
    }

    fn set_royalty_config(&self, royalty_config: RoyaltyConfig) {
        let mut env = ScryptoEnv;
        env.call_native(ComponentSetRoyaltyConfigInvocation {
            receiver: RENodeId::Global(Address::Component(self.0)),
            royalty_config,
        })
        .unwrap();
    }

    fn claim_royalty(&self) -> Bucket {
        let mut env = ScryptoEnv;
        env.call_native(ComponentClaimRoyaltyInvocation {
            receiver: RENodeId::Global(Address::Component(self.0)),
        })
        .unwrap()
>>>>>>> 7b5f5b11
    }

    fn package_address(&self) -> PackageAddress {
        ScryptoEnv.get_global_component_type_info(self.0).unwrap().0
    }

    fn blueprint_name(&self) -> String {
        ScryptoEnv.get_global_component_type_info(self.0).unwrap().1
    }

    fn access_rules_chain(&self) -> Vec<ComponentAccessRules> {
<<<<<<< HEAD
        let rtn = ScryptoEnv
            .call_module_method(
                RENodeId::Global(self.0.into()),
                NodeModuleId::AccessRules,
                ACCESS_RULES_GET_LENGTH_IDENT,
                scrypto_encode(&AccessRulesGetLengthInput {}).unwrap(),
            )
=======
        let mut env = ScryptoEnv;
        let length = env
            .call_native(AccessRulesGetLengthInvocation {
                receiver: RENodeId::Global(Address::Component(self.0)),
            })
>>>>>>> 7b5f5b11
            .unwrap();
        let length: u32 = scrypto_decode(&rtn).unwrap();
        (0..length)
            .into_iter()
            .map(|id| ComponentAccessRules::new(self.0, id))
            .collect()
    }
}

//========
// binary
//========

impl Categorize<ScryptoCustomValueKind> for OwnedComponent {
    #[inline]
    fn value_kind() -> ValueKind<ScryptoCustomValueKind> {
        ValueKind::Custom(ScryptoCustomValueKind::Own)
    }
}

impl<E: Encoder<ScryptoCustomValueKind>> Encode<ScryptoCustomValueKind, E> for OwnedComponent {
    #[inline]
    fn encode_value_kind(&self, encoder: &mut E) -> Result<(), EncodeError> {
        encoder.write_value_kind(Self::value_kind())
    }

    #[inline]
    fn encode_body(&self, encoder: &mut E) -> Result<(), EncodeError> {
        Own::Component(self.0).encode_body(encoder)
    }
}

impl<D: Decoder<ScryptoCustomValueKind>> Decode<ScryptoCustomValueKind, D> for OwnedComponent {
    fn decode_body_with_value_kind(
        decoder: &mut D,
        value_kind: ValueKind<ScryptoCustomValueKind>,
    ) -> Result<Self, DecodeError> {
        let o = Own::decode_body_with_value_kind(decoder, value_kind)?;
        match o {
            Own::Component(component_id) => Ok(Self(component_id)),
            _ => Err(DecodeError::InvalidCustomValue),
        }
    }
}

impl scrypto_abi::LegacyDescribe for OwnedComponent {
    fn describe() -> scrypto_abi::Type {
        Type::Component
    }
}<|MERGE_RESOLUTION|>--- conflicted
+++ resolved
@@ -13,12 +13,7 @@
     ComponentClaimRoyaltyInput, ComponentSetRoyaltyConfigInput,
     COMPONENT_ROYALTY_CLAIM_ROYALTY_IDENT, COMPONENT_ROYALTY_SET_ROYALTY_CONFIG_IDENT,
 };
-<<<<<<< HEAD
-use radix_engine_interface::api::types::ComponentId;
-=======
 use radix_engine_interface::api::types::{Address, ComponentId, RENodeId};
-use radix_engine_interface::api::ClientNativeInvokeApi;
->>>>>>> 7b5f5b11
 use radix_engine_interface::api::{types::*, ClientComponentApi};
 use radix_engine_interface::blueprints::resource::{
     require, AccessRule, AccessRuleKey, AccessRules, Bucket,
@@ -200,9 +195,8 @@
 
     fn set_metadata<K: AsRef<str>, V: AsRef<str>>(&self, name: K, value: V) {
         ScryptoEnv
-<<<<<<< HEAD
-            .call_module_method(
-                RENodeId::Global(self.0.into()),
+            .call_module_method(
+                RENodeId::Global(Address::Component(self.0)),
                 NodeModuleId::Metadata,
                 METADATA_SET_IDENT,
                 scrypto_encode(&MetadataSetInput {
@@ -211,18 +205,10 @@
                 })
                 .unwrap(),
             )
-=======
-            .call_native(MetadataSetInvocation {
-                receiver: RENodeId::Global(Address::Component(self.0)),
-                key: name.as_ref().to_owned(),
-                value: value.as_ref().to_owned(),
-            })
->>>>>>> 7b5f5b11
             .unwrap();
     }
 
     fn add_access_check(&self, access_rules: AccessRules) {
-<<<<<<< HEAD
         ScryptoEnv
             .call_module_method(
                 RENodeId::Global(self.0.into()),
@@ -254,31 +240,6 @@
             )
             .unwrap();
         scrypto_decode(&rtn).unwrap()
-=======
-        let mut env = ScryptoEnv;
-        env.call_native(AccessRulesAddAccessCheckInvocation {
-            receiver: RENodeId::Global(Address::Component(self.0)),
-            access_rules,
-        })
-        .unwrap();
-    }
-
-    fn set_royalty_config(&self, royalty_config: RoyaltyConfig) {
-        let mut env = ScryptoEnv;
-        env.call_native(ComponentSetRoyaltyConfigInvocation {
-            receiver: RENodeId::Global(Address::Component(self.0)),
-            royalty_config,
-        })
-        .unwrap();
-    }
-
-    fn claim_royalty(&self) -> Bucket {
-        let mut env = ScryptoEnv;
-        env.call_native(ComponentClaimRoyaltyInvocation {
-            receiver: RENodeId::Global(Address::Component(self.0)),
-        })
-        .unwrap()
->>>>>>> 7b5f5b11
     }
 
     fn package_address(&self) -> PackageAddress {
@@ -290,7 +251,6 @@
     }
 
     fn access_rules_chain(&self) -> Vec<ComponentAccessRules> {
-<<<<<<< HEAD
         let rtn = ScryptoEnv
             .call_module_method(
                 RENodeId::Global(self.0.into()),
@@ -298,13 +258,6 @@
                 ACCESS_RULES_GET_LENGTH_IDENT,
                 scrypto_encode(&AccessRulesGetLengthInput {}).unwrap(),
             )
-=======
-        let mut env = ScryptoEnv;
-        let length = env
-            .call_native(AccessRulesGetLengthInvocation {
-                receiver: RENodeId::Global(Address::Component(self.0)),
-            })
->>>>>>> 7b5f5b11
             .unwrap();
         let length: u32 = scrypto_decode(&rtn).unwrap();
         (0..length)
