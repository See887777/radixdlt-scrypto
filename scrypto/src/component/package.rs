<<<<<<< HEAD
use crate::engine::scrypto_env::ScryptoEnv;
use crate::runtime::*;
use radix_engine_interface::api::api::EngineApi;
use radix_engine_interface::api::api::SysNativeInvokable;
use radix_engine_interface::data::ScryptoCustomTypeId;
=======
use radix_engine_interface::data::ScryptoDecode;
>>>>>>> 56bd7960
use radix_engine_interface::model::*;
use sbor::rust::collections::HashMap;
use sbor::rust::fmt::Debug;
use sbor::rust::string::String;
use sbor::rust::vec::Vec;

/// Represents a published package.
#[derive(Debug)]
pub struct BorrowedPackage(pub(crate) PackageAddress);

impl BorrowedPackage {
    /// Invokes a function on this package.
    pub fn call<T: ScryptoDecode>(&self, blueprint_name: &str, function: &str, args: Vec<u8>) -> T {
        Runtime::call_function(self.0, blueprint_name, function, args)
    }

    pub fn set_royalty_config(
        &mut self,
        royalty_config: HashMap<String, RoyaltyConfig>,
    ) -> &mut Self {
        self.sys_set_royalty_config(royalty_config, &mut ScryptoEnv)
            .unwrap()
    }

    pub fn sys_set_royalty_config<Y, E: Debug + Decode<ScryptoCustomTypeId>>(
        &mut self,
        royalty_config: HashMap<String, RoyaltyConfig>,
        sys_calls: &mut Y,
    ) -> Result<&mut Self, E>
    where
        Y: EngineApi<E> + SysNativeInvokable<PackageSetRoyaltyConfigInvocation, E>,
    {
        sys_calls.sys_invoke(PackageSetRoyaltyConfigInvocation {
            receiver: self.0,
            royalty_config,
        })?;

        Ok(self)
    }
}<|MERGE_RESOLUTION|>--- conflicted
+++ resolved
@@ -1,12 +1,8 @@
-<<<<<<< HEAD
 use crate::engine::scrypto_env::ScryptoEnv;
 use crate::runtime::*;
 use radix_engine_interface::api::api::EngineApi;
 use radix_engine_interface::api::api::SysNativeInvokable;
-use radix_engine_interface::data::ScryptoCustomTypeId;
-=======
 use radix_engine_interface::data::ScryptoDecode;
->>>>>>> 56bd7960
 use radix_engine_interface::model::*;
 use sbor::rust::collections::HashMap;
 use sbor::rust::fmt::Debug;
@@ -31,7 +27,7 @@
             .unwrap()
     }
 
-    pub fn sys_set_royalty_config<Y, E: Debug + Decode<ScryptoCustomTypeId>>(
+    pub fn sys_set_royalty_config<Y, E: Debug + ScryptoDecode>(
         &mut self,
         royalty_config: HashMap<String, RoyaltyConfig>,
         sys_calls: &mut Y,
