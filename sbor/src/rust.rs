--- conflicted
+++ resolved
@@ -23,6 +23,8 @@
 #[cfg(feature = "alloc")]
 pub use core::hash;
 #[cfg(feature = "alloc")]
+pub use core::iter;
+#[cfg(feature = "alloc")]
 pub use core::marker;
 #[cfg(feature = "alloc")]
 pub use core::mem;
@@ -31,11 +33,7 @@
 #[cfg(feature = "alloc")]
 pub use core::ptr;
 #[cfg(feature = "alloc")]
-<<<<<<< HEAD
 pub use core::slice;
-=======
-pub use core::iter;
->>>>>>> 8c176b71
 
 #[cfg(not(feature = "alloc"))]
 pub use std::borrow;
@@ -51,6 +49,8 @@
 pub use std::format;
 #[cfg(not(feature = "alloc"))]
 pub use std::hash;
+#[cfg(not(feature = "alloc"))]
+pub use std::iter;
 #[cfg(not(feature = "alloc"))]
 pub use std::marker;
 #[cfg(not(feature = "alloc"))]
@@ -69,8 +69,6 @@
 pub use std::string;
 #[cfg(not(feature = "alloc"))]
 pub use std::vec;
-#[cfg(not(feature = "alloc"))]
-pub use std::iter;
 
 /// Collection types.
 pub mod collections {
