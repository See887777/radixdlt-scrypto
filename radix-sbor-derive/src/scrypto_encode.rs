use proc_macro2::TokenStream;
use syn::Result;

pub fn handle_scrypto_encode(input: TokenStream) -> Result<TokenStream> {
    sbor_derive_common::encode::handle_encode(
        input,
        Some("radix_common::data::scrypto::ScryptoCustomValueKind"),
    )
}

#[cfg(test)]
mod tests {
    use super::*;
    use proc_macro2::TokenStream;
    use quote::quote;
    use std::str::FromStr;

    fn assert_code_eq(a: TokenStream, b: TokenStream) {
        assert_eq!(a.to_string(), b.to_string());
    }

    #[test]
    fn test_encode_struct() {
        let input = TokenStream::from_str("pub struct MyStruct { }").unwrap();
        let output = handle_scrypto_encode(input).unwrap();

        assert_code_eq(
            output,
            quote! {
                impl<E: sbor::Encoder<radix_common::data::scrypto::ScryptoCustomValueKind> >
                    sbor::Encode<radix_common::data::scrypto::ScryptoCustomValueKind, E> for MyStruct
                {
                    #[inline]
                    fn encode_value_kind(&self, encoder: &mut E) -> Result<(), sbor::EncodeError> {
                        encoder.write_value_kind(sbor::ValueKind::Tuple)
                    }
                    #[inline]
                    fn encode_body(&self, encoder: &mut E) -> Result<(), sbor::EncodeError> {
                        use sbor::{self, Encode};
                        encoder.write_size(0)?;
                        Ok(())
                    }
                }
            },
        );
    }

    #[test]
    fn test_encode_enum() {
        let input = TokenStream::from_str("enum MyEnum<T: Bound> { A { named: T }, B(String), C }")
            .unwrap();
        let output = handle_scrypto_encode(input).unwrap();

        assert_code_eq(
            output,
            quote! {
                impl<
                        T: Bound,
                        E: sbor::Encoder<radix_common::data::scrypto::ScryptoCustomValueKind>
                    > sbor::Encode<radix_common::data::scrypto::ScryptoCustomValueKind, E> for MyEnum<T>
                where
<<<<<<< HEAD
                    T: ::sbor::Encode<radix_common::data::scrypto::ScryptoCustomValueKind, E>
=======
                    T: sbor::Encode<radix_common::data::scrypto::ScryptoCustomValueKind, E>,
                    T: sbor::Categorize<radix_common::data::scrypto::ScryptoCustomValueKind>
>>>>>>> 8657186e
                {
                    #[inline]
                    fn encode_value_kind(&self, encoder: &mut E) -> Result<(), sbor::EncodeError> {
                        encoder.write_value_kind(sbor::ValueKind::Enum)
                    }
                    #[inline]
                    fn encode_body(&self, encoder: &mut E) -> Result<(), sbor::EncodeError> {
                        use sbor::{self, Encode};
                        match self {
                            Self::A { named, .. } => {
                                encoder.write_discriminator(0u8)?;
                                encoder.write_size(1)?;
                                encoder.encode(named)?;
                            }
                            Self::B(a0) => {
                                encoder.write_discriminator(1u8)?;
                                encoder.write_size(1)?;
                                encoder.encode(a0)?;
                            }
                            Self::C => {
                                encoder.write_discriminator(2u8)?;
                                encoder.write_size(0)?;
                            }
                        }
                        Ok(())
                    }
                }
            },
        );
    }
}<|MERGE_RESOLUTION|>--- conflicted
+++ resolved
@@ -59,12 +59,7 @@
                         E: sbor::Encoder<radix_common::data::scrypto::ScryptoCustomValueKind>
                     > sbor::Encode<radix_common::data::scrypto::ScryptoCustomValueKind, E> for MyEnum<T>
                 where
-<<<<<<< HEAD
-                    T: ::sbor::Encode<radix_common::data::scrypto::ScryptoCustomValueKind, E>
-=======
-                    T: sbor::Encode<radix_common::data::scrypto::ScryptoCustomValueKind, E>,
-                    T: sbor::Categorize<radix_common::data::scrypto::ScryptoCustomValueKind>
->>>>>>> 8657186e
+                    T: sbor::Encode<radix_common::data::scrypto::ScryptoCustomValueKind, E>
                 {
                     #[inline]
                     fn encode_value_kind(&self, encoder: &mut E) -> Result<(), sbor::EncodeError> {
