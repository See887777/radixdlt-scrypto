--- conflicted
+++ resolved
@@ -611,13 +611,8 @@
         ast::Instruction::CreateAccount { withdraw_rule } => Instruction::CallFunction {
             package_address: ACCOUNT_PACKAGE,
             blueprint_name: ACCOUNT_BLUEPRINT.to_string(),
-<<<<<<< HEAD
             function_name: ACCOUNT_CREATE_GLOBAL_IDENT.to_string(),
-            args: scrypto_encode(&AccountCreateGlobalInput {
-=======
-            function_name: ACCOUNT_CREATE_LOCAL_IDENT.to_string(),
-            args: manifest_encode(&AccountCreateLocalInput {
->>>>>>> 06cce35e
+            args: manifest_encode(&AccountCreateGlobalInput {
                 withdraw_rule: generate_typed_value(
                     withdraw_rule,
                     resolver,
