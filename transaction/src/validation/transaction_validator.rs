use std::collections::HashSet;

use sbor::rust::vec;
use scrypto::buffer::scrypto_decode;
use scrypto::crypto::*;
use scrypto::prelude::Network;
use scrypto::values::*;

use crate::errors::{SignatureValidationError, *};
use crate::model::*;
use crate::validation::*;

pub struct ValidationParameters {
    pub network: Network,
    pub current_epoch: u64,
    pub max_cost_unit_limit: u32,
    pub min_tip_bps: u32,
}

pub struct TransactionValidator;

impl TransactionValidator {
    pub const MAX_PAYLOAD_SIZE: usize = 4 * 1024 * 1024;

    pub fn validate_from_slice<I: IntentHashStore>(
        transaction: &[u8],
        intent_hash_store: &I,
        parameters: &ValidationParameters,
    ) -> Result<ValidatedTransaction, TransactionValidationError> {
        if transaction.len() > Self::MAX_PAYLOAD_SIZE {
            return Err(TransactionValidationError::TransactionTooLarge);
        }

        let transaction: NotarizedTransaction = scrypto_decode(transaction)
            .map_err(TransactionValidationError::DeserializationError)?;

        Self::validate(transaction, intent_hash_store, parameters)
    }

    pub fn validate<I: IntentHashStore>(
        transaction: NotarizedTransaction,
        intent_hash_store: &I,
        parameters: &ValidationParameters,
    ) -> Result<ValidatedTransaction, TransactionValidationError> {
        // verify the intent
        let instructions = Self::validate_intent(
            &transaction.signed_intent.intent,
            intent_hash_store,
            parameters,
        )?;

        // verify signatures
        Self::validate_signatures(&transaction)
            .map_err(TransactionValidationError::SignatureValidationError)?;

        // TODO: whether to use intent hash or transaction hash
        let transaction_hash = transaction.hash();

        let mut signer_public_keys: Vec<EcdsaPublicKey> = transaction
            .signed_intent
            .intent_signatures
            .iter()
            .map(|e| e.0)
            .collect();
        if transaction.signed_intent.intent.header.notary_as_signatory {
            signer_public_keys.push(transaction.signed_intent.intent.header.notary_public_key);
        }

        Ok(ValidatedTransaction {
            transaction,
            transaction_hash,
            instructions,
            signer_public_keys,
        })
    }

<<<<<<< HEAD
    pub fn validate_preview_intent<I: IntentHashStore>(
        preview_intent: PreviewIntent,
        intent_hash_store: &I,
        parameters: &ValidationParameters,
=======
    pub fn validate_preview_intent(
        preview_intent: PreviewIntent,
        intent_hash_store: &dyn IntentHashManager,
        epoch_manager: &dyn EpochManager,
>>>>>>> c03bc3bd
    ) -> Result<ValidatedPreviewTransaction, TransactionValidationError> {
        let intent = &preview_intent.intent;

        let transaction_hash = preview_intent.hash();

        let instructions = Self::validate_intent(&intent, intent_hash_store, parameters)?;

        Ok(ValidatedPreviewTransaction {
            preview_intent,
            transaction_hash,
            instructions,
        })
    }

<<<<<<< HEAD
    fn validate_intent<I: IntentHashStore>(
        intent: &TransactionIntent,
        intent_hash_store: &I,
        parameters: &ValidationParameters,
=======
    fn validate_intent(
        intent: &TransactionIntent,
        intent_hash_store: &dyn IntentHashManager,
        epoch_manager: &dyn EpochManager,
>>>>>>> c03bc3bd
    ) -> Result<Vec<ExecutableInstruction>, TransactionValidationError> {
        // verify intent hash
        if !intent_hash_store.allows(&intent.hash()) {
            return Err(TransactionValidationError::IntentHashRejected);
        }

        // verify intent header
        Self::validate_header(&intent, parameters)
            .map_err(TransactionValidationError::HeaderValidationError)?;

        let mut instructions = vec![];

        // semantic analysis
        let mut id_validator = IdValidator::new();
        for inst in &intent.manifest.instructions {
            match inst.clone() {
                Instruction::TakeFromWorktop { resource_address } => {
                    id_validator
                        .new_bucket()
                        .map_err(TransactionValidationError::IdValidationError)?;
                    instructions.push(ExecutableInstruction::TakeFromWorktop { resource_address });
                }
                Instruction::TakeFromWorktopByAmount {
                    amount,
                    resource_address,
                } => {
                    id_validator
                        .new_bucket()
                        .map_err(TransactionValidationError::IdValidationError)?;
                    instructions.push(ExecutableInstruction::TakeFromWorktopByAmount {
                        amount,
                        resource_address,
                    });
                }
                Instruction::TakeFromWorktopByIds {
                    ids,
                    resource_address,
                } => {
                    id_validator
                        .new_bucket()
                        .map_err(TransactionValidationError::IdValidationError)?;
                    instructions.push(ExecutableInstruction::TakeFromWorktopByIds {
                        ids,
                        resource_address,
                    });
                }
                Instruction::ReturnToWorktop { bucket_id } => {
                    id_validator
                        .drop_bucket(bucket_id)
                        .map_err(TransactionValidationError::IdValidationError)?;
                    instructions.push(ExecutableInstruction::ReturnToWorktop { bucket_id });
                }
                Instruction::AssertWorktopContains { resource_address } => {
                    instructions
                        .push(ExecutableInstruction::AssertWorktopContains { resource_address });
                }
                Instruction::AssertWorktopContainsByAmount {
                    amount,
                    resource_address,
                } => {
                    instructions.push(ExecutableInstruction::AssertWorktopContainsByAmount {
                        amount,
                        resource_address,
                    });
                }
                Instruction::AssertWorktopContainsByIds {
                    ids,
                    resource_address,
                } => {
                    instructions.push(ExecutableInstruction::AssertWorktopContainsByIds {
                        ids,
                        resource_address,
                    });
                }
                Instruction::PopFromAuthZone => {
                    id_validator
                        .new_proof(ProofKind::AuthZoneProof)
                        .map_err(TransactionValidationError::IdValidationError)?;
                    instructions.push(ExecutableInstruction::PopFromAuthZone);
                }
                Instruction::PushToAuthZone { proof_id } => {
                    id_validator
                        .drop_proof(proof_id)
                        .map_err(TransactionValidationError::IdValidationError)?;
                    instructions.push(ExecutableInstruction::PushToAuthZone { proof_id });
                }
                Instruction::ClearAuthZone => {
                    instructions.push(ExecutableInstruction::ClearAuthZone);
                }
                Instruction::CreateProofFromAuthZone { resource_address } => {
                    id_validator
                        .new_proof(ProofKind::AuthZoneProof)
                        .map_err(TransactionValidationError::IdValidationError)?;
                    instructions
                        .push(ExecutableInstruction::CreateProofFromAuthZone { resource_address });
                }
                Instruction::CreateProofFromAuthZoneByAmount {
                    amount,
                    resource_address,
                } => {
                    id_validator
                        .new_proof(ProofKind::AuthZoneProof)
                        .map_err(TransactionValidationError::IdValidationError)?;
                    instructions.push(ExecutableInstruction::CreateProofFromAuthZoneByAmount {
                        amount,
                        resource_address,
                    });
                }
                Instruction::CreateProofFromAuthZoneByIds {
                    ids,
                    resource_address,
                } => {
                    id_validator
                        .new_proof(ProofKind::AuthZoneProof)
                        .map_err(TransactionValidationError::IdValidationError)?;
                    instructions.push(ExecutableInstruction::CreateProofFromAuthZoneByIds {
                        ids,
                        resource_address,
                    });
                }
                Instruction::CreateProofFromBucket { bucket_id } => {
                    id_validator
                        .new_proof(ProofKind::BucketProof(bucket_id))
                        .map_err(TransactionValidationError::IdValidationError)?;
                    instructions.push(ExecutableInstruction::CreateProofFromBucket { bucket_id });
                }
                Instruction::CloneProof { proof_id } => {
                    id_validator
                        .clone_proof(proof_id)
                        .map_err(TransactionValidationError::IdValidationError)?;
                    instructions.push(ExecutableInstruction::CloneProof { proof_id });
                }
                Instruction::DropProof { proof_id } => {
                    id_validator
                        .drop_proof(proof_id)
                        .map_err(TransactionValidationError::IdValidationError)?;
                    instructions.push(ExecutableInstruction::DropProof { proof_id });
                }
                Instruction::CallFunction {
                    package_address,
                    blueprint_name,
                    method_name,
                    arg,
                } => {
                    // TODO: decode into Value
                    Self::validate_call_data(&arg, &mut id_validator)
                        .map_err(TransactionValidationError::CallDataValidationError)?;
                    instructions.push(ExecutableInstruction::CallFunction {
                        package_address,
                        blueprint_name,
                        method_name,
                        arg,
                    });
                }
                Instruction::CallMethod {
                    component_address,
                    method_name,
                    arg,
                } => {
                    // TODO: decode into Value
                    Self::validate_call_data(&arg, &mut id_validator)
                        .map_err(TransactionValidationError::CallDataValidationError)?;
                    instructions.push(ExecutableInstruction::CallMethod {
                        component_address,
                        method_name,
                        arg,
                    });
                }
                Instruction::CallMethodWithAllResources {
                    component_address,
                    method,
                } => {
                    id_validator
                        .move_all_resources()
                        .map_err(TransactionValidationError::IdValidationError)?;
                    instructions.push(ExecutableInstruction::CallMethodWithAllResources {
                        component_address,
                        method,
                    });
                }
                Instruction::PublishPackage { package } => {
                    instructions.push(ExecutableInstruction::PublishPackage { package });
                }
            }
        }

        return Ok(instructions);
    }

    fn validate_header(
        intent: &TransactionIntent,
        parameters: &ValidationParameters,
    ) -> Result<(), HeaderValidationError> {
        let header = &intent.header;

        // version
        if header.version != TRANSACTION_VERSION_V1 {
            return Err(HeaderValidationError::UnknownVersion(header.version));
        }

        // network
        if header.network != parameters.network {
            return Err(HeaderValidationError::InvalidNetwork);
        }

        // epoch
        if header.end_epoch_exclusive <= header.start_epoch_inclusive {
            return Err(HeaderValidationError::InvalidEpochRange);
        }
        if header.end_epoch_exclusive - header.start_epoch_inclusive > MAX_EPOCH_DURATION {
            return Err(HeaderValidationError::EpochRangeTooLarge);
        }
        if parameters.current_epoch < header.start_epoch_inclusive
            || parameters.current_epoch >= header.end_epoch_exclusive
        {
            return Err(HeaderValidationError::OutOfEpochRange);
        }

        // cost unit limit and tip
        if header.cost_unit_limit > parameters.max_cost_unit_limit {
            return Err(HeaderValidationError::InvalidCostUnitLimit);
        }
        if header.tip_bps < parameters.min_tip_bps {
            return Err(HeaderValidationError::InvalidTipBps);
        }

        Ok(())
    }

    fn validate_signatures(
        transaction: &NotarizedTransaction,
    ) -> Result<(), SignatureValidationError> {
        // TODO: split into static validation part and runtime validation part to support more signatures
        if transaction.signed_intent.intent_signatures.len() > MAX_NUMBER_OF_INTENT_SIGNATURES {
            return Err(SignatureValidationError::TooManySignatures);
        }

        // verify intent signature
        let intent_payload = transaction.signed_intent.intent.to_bytes();
        let mut signers = HashSet::new();
        for sig in &transaction.signed_intent.intent_signatures {
            if !verify_ecdsa(&intent_payload, &sig.0, &sig.1) {
                return Err(SignatureValidationError::InvalidIntentSignature);
            }
            if !signers.insert(sig.0.to_vec()) {
                return Err(SignatureValidationError::DuplicateSigner);
            }
        }

        // verify notary signature
        let signed_intent_payload = transaction.signed_intent.to_bytes();
        if !verify_ecdsa(
            &signed_intent_payload,
            &transaction.signed_intent.intent.header.notary_public_key,
            &transaction.notary_signature,
        ) {
            return Err(SignatureValidationError::InvalidNotarySignature);
        }

        Ok(())
    }

    fn validate_call_data(
        call_data: &[u8],
        id_validator: &mut IdValidator,
    ) -> Result<(), CallDataValidationError> {
        let value =
            ScryptoValue::from_slice(call_data).map_err(CallDataValidationError::DecodeError)?;
        id_validator
            .move_resources(&value)
            .map_err(CallDataValidationError::IdValidationError)?;
        if let Some(vault_id) = value.vault_ids.iter().nth(0) {
            return Err(CallDataValidationError::VaultNotAllowed(vault_id.clone()));
        }
        if let Some(kv_store_id) = value.kv_store_ids.iter().nth(0) {
            return Err(CallDataValidationError::KeyValueStoreNotAllowed(
                kv_store_id.clone(),
            ));
        }
        Ok(())
    }
}

#[cfg(test)]
mod tests {
    use scrypto::core::Network;

    use super::*;
    use crate::{builder::ManifestBuilder, builder::TransactionBuilder, signing::EcdsaPrivateKey};

    macro_rules! assert_invalid_tx {
        ($result: expr, ($version: expr, $start_epoch: expr, $end_epoch: expr, $nonce: expr, $signers: expr, $notary: expr)) => {{
            let mut intent_hash_store: TestIntentHashStore = TestIntentHashStore::new();
            let parameters: ValidationParameters = ValidationParameters {
                network: Network::LocalSimulator,
                current_epoch: 1,
                max_cost_unit_limit: 10_000_000,
                min_tip_bps: 0,
            };
            assert_eq!(
                Err($result),
                TransactionValidator::validate(
                    create_transaction(
                        $version,
                        $start_epoch,
                        $end_epoch,
                        $nonce,
                        $signers,
                        $notary
                    ),
                    &mut intent_hash_store,
                    &parameters,
                )
            );
        }};
    }

    #[test]
    fn test_invalid_header() {
        assert_invalid_tx!(
            TransactionValidationError::HeaderValidationError(
                HeaderValidationError::UnknownVersion(2)
            ),
            (2, 0, 100, 5, vec![1], 2)
        );
        assert_invalid_tx!(
            TransactionValidationError::HeaderValidationError(
                HeaderValidationError::InvalidEpochRange
            ),
            (1, 0, 0, 5, vec![1], 2)
        );
        assert_invalid_tx!(
            TransactionValidationError::HeaderValidationError(
                HeaderValidationError::EpochRangeTooLarge
            ),
            (1, 0, 1000, 5, vec![1], 2)
        );
        assert_invalid_tx!(
            TransactionValidationError::HeaderValidationError(
                HeaderValidationError::OutOfEpochRange
            ),
            (1, 100, 101, 5, vec![1], 2)
        );
    }

    #[test]
    fn test_invalid_signatures() {
        assert_invalid_tx!(
            TransactionValidationError::SignatureValidationError(
                SignatureValidationError::TooManySignatures
            ),
            (1, 0, 100, 5, (1..20).collect(), 2)
        );
        assert_invalid_tx!(
            TransactionValidationError::SignatureValidationError(
                SignatureValidationError::DuplicateSigner
            ),
            (1, 0, 100, 5, vec![1, 1], 2)
        );
    }

    #[test]
    fn test_valid_preview() {
        let mut intent_hash_store: TestIntentHashStore = TestIntentHashStore::new();
        let parameters: ValidationParameters = ValidationParameters {
            network: Network::LocalSimulator,
            current_epoch: 1,
            max_cost_unit_limit: 10_000_000,
            min_tip_bps: 0,
        };

        // Build the whole transaction but only really care about the intent
        let tx = create_transaction(1, 0, 100, 5, vec![1, 2], 2);
        let signer_public_keys = tx
            .signed_intent
            .intent_signatures
            .into_iter()
            .map(|p| p.0)
            .collect();

        let result = TransactionValidator::validate_preview_intent(
            PreviewIntent {
                intent: tx.signed_intent.intent,
                signer_public_keys: signer_public_keys,
                flags: PreviewFlags {
                    unlimited_loan: true,
                },
            },
            &mut intent_hash_store,
            &parameters,
        );

        assert!(result.is_ok());
    }

    fn create_transaction(
        version: u8,
        start_epoch: u64,
        end_epoch: u64,
        nonce: u64,
        signers: Vec<u64>,
        notary: u64,
    ) -> NotarizedTransaction {
        let sk_notary = EcdsaPrivateKey::from_u64(notary).unwrap();

        let mut builder = TransactionBuilder::new()
            .header(TransactionHeader {
                version,
                network: Network::LocalSimulator,
                start_epoch_inclusive: start_epoch,
                end_epoch_exclusive: end_epoch,
                nonce,
                notary_public_key: sk_notary.public_key(),
                notary_as_signatory: false,
                cost_unit_limit: 1_000_000,
                tip_bps: 5,
            })
            .manifest(
                ManifestBuilder::new(Network::LocalSimulator)
                    .clear_auth_zone()
                    .build(),
            );

        for signer in signers {
            builder = builder.sign(&EcdsaPrivateKey::from_u64(signer).unwrap());
        }
        builder = builder.notarize(&sk_notary);

        builder.build()
    }
}<|MERGE_RESOLUTION|>--- conflicted
+++ resolved
@@ -22,9 +22,9 @@
 impl TransactionValidator {
     pub const MAX_PAYLOAD_SIZE: usize = 4 * 1024 * 1024;
 
-    pub fn validate_from_slice<I: IntentHashStore>(
+    pub fn validate_from_slice<I: IntentHashManager>(
         transaction: &[u8],
-        intent_hash_store: &I,
+        intent_hash_manager: &I,
         parameters: &ValidationParameters,
     ) -> Result<ValidatedTransaction, TransactionValidationError> {
         if transaction.len() > Self::MAX_PAYLOAD_SIZE {
@@ -34,18 +34,18 @@
         let transaction: NotarizedTransaction = scrypto_decode(transaction)
             .map_err(TransactionValidationError::DeserializationError)?;
 
-        Self::validate(transaction, intent_hash_store, parameters)
-    }
-
-    pub fn validate<I: IntentHashStore>(
+        Self::validate(transaction, intent_hash_manager, parameters)
+    }
+
+    pub fn validate<I: IntentHashManager>(
         transaction: NotarizedTransaction,
-        intent_hash_store: &I,
+        intent_hash_manager: &I,
         parameters: &ValidationParameters,
     ) -> Result<ValidatedTransaction, TransactionValidationError> {
         // verify the intent
         let instructions = Self::validate_intent(
             &transaction.signed_intent.intent,
-            intent_hash_store,
+            intent_hash_manager,
             parameters,
         )?;
 
@@ -74,23 +74,16 @@
         })
     }
 
-<<<<<<< HEAD
-    pub fn validate_preview_intent<I: IntentHashStore>(
+    pub fn validate_preview_intent<I: IntentHashManager>(
         preview_intent: PreviewIntent,
-        intent_hash_store: &I,
+        intent_hash_manager: &I,
         parameters: &ValidationParameters,
-=======
-    pub fn validate_preview_intent(
-        preview_intent: PreviewIntent,
-        intent_hash_store: &dyn IntentHashManager,
-        epoch_manager: &dyn EpochManager,
->>>>>>> c03bc3bd
     ) -> Result<ValidatedPreviewTransaction, TransactionValidationError> {
         let intent = &preview_intent.intent;
 
         let transaction_hash = preview_intent.hash();
 
-        let instructions = Self::validate_intent(&intent, intent_hash_store, parameters)?;
+        let instructions = Self::validate_intent(&intent, intent_hash_manager, parameters)?;
 
         Ok(ValidatedPreviewTransaction {
             preview_intent,
@@ -99,20 +92,13 @@
         })
     }
 
-<<<<<<< HEAD
-    fn validate_intent<I: IntentHashStore>(
+    fn validate_intent<I: IntentHashManager>(
         intent: &TransactionIntent,
-        intent_hash_store: &I,
+        intent_hash_manager: &I,
         parameters: &ValidationParameters,
-=======
-    fn validate_intent(
-        intent: &TransactionIntent,
-        intent_hash_store: &dyn IntentHashManager,
-        epoch_manager: &dyn EpochManager,
->>>>>>> c03bc3bd
     ) -> Result<Vec<ExecutableInstruction>, TransactionValidationError> {
         // verify intent hash
-        if !intent_hash_store.allows(&intent.hash()) {
+        if !intent_hash_manager.allows(&intent.hash()) {
             return Err(TransactionValidationError::IntentHashRejected);
         }
 
@@ -402,7 +388,7 @@
 
     macro_rules! assert_invalid_tx {
         ($result: expr, ($version: expr, $start_epoch: expr, $end_epoch: expr, $nonce: expr, $signers: expr, $notary: expr)) => {{
-            let mut intent_hash_store: TestIntentHashStore = TestIntentHashStore::new();
+            let mut intent_hash_manager: TestIntentHashManager = TestIntentHashManager::new();
             let parameters: ValidationParameters = ValidationParameters {
                 network: Network::LocalSimulator,
                 current_epoch: 1,
@@ -420,7 +406,7 @@
                         $signers,
                         $notary
                     ),
-                    &mut intent_hash_store,
+                    &mut intent_hash_manager,
                     &parameters,
                 )
             );
@@ -473,7 +459,7 @@
 
     #[test]
     fn test_valid_preview() {
-        let mut intent_hash_store: TestIntentHashStore = TestIntentHashStore::new();
+        let mut intent_hash_manager: TestIntentHashManager = TestIntentHashManager::new();
         let parameters: ValidationParameters = ValidationParameters {
             network: Network::LocalSimulator,
             current_epoch: 1,
@@ -498,7 +484,7 @@
                     unlimited_loan: true,
                 },
             },
-            &mut intent_hash_store,
+            &mut intent_hash_manager,
             &parameters,
         );
 
