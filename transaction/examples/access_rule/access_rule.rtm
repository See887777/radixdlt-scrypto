SET_AUTHORITY_ACCESS_RULE
    Address("${resource_address}")
<<<<<<< HEAD
    Enum(0u8)
    "auth"
    Enum("AccessRule::AllowAll");
=======
    Enum<0u8>()
    Enum<0u8>()
    Enum<"AccessRule::AllowAll">();
>>>>>>> 5cb7492a
<|MERGE_RESOLUTION|>--- conflicted
+++ resolved
@@ -1,11 +1,5 @@
 SET_AUTHORITY_ACCESS_RULE
     Address("${resource_address}")
-<<<<<<< HEAD
     Enum(0u8)
     "auth"
-    Enum("AccessRule::AllowAll");
-=======
-    Enum<0u8>()
-    Enum<0u8>()
-    Enum<"AccessRule::AllowAll">();
->>>>>>> 5cb7492a
+    Enum<"AccessRule::AllowAll">();