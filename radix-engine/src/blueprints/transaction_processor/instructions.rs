use crate::blueprints::transaction_processor::{
    TransactionProcessorError, TxnProcessorObjects, TxnProcessorObjectsWithApi,
};
use crate::errors::{ApplicationError, RuntimeError};
use crate::kernel::kernel_api::{KernelNodeApi, KernelSubstateApi};
use radix_common::prelude::{scrypto_encode, BlueprintId, ManifestValue, Own, ScryptoValue};
use radix_engine_interface::api::{AttachedModuleId, SystemApi};
use radix_engine_interface::blueprints::transaction_processor::InstructionOutput;
use radix_engine_interface::prelude::{IndexedScryptoValue, Proof};
use radix_native_sdk::resource::{
    NativeBucket, NativeFungibleBucket, NativeNonFungibleBucket, NativeProof, Worktop,
};
use radix_native_sdk::runtime::LocalAuthZone;
use radix_rust::prelude::*;
use radix_transactions::data::transform;
<<<<<<< HEAD
use radix_transactions::model::manifest_instruction::*;
use radix_transactions::model::{InstructionV1, InstructionV2};

pub enum Yield {
    ToChild(usize),
    ToParent,
}
=======
use radix_transactions::manifest::*;
use radix_transactions::prelude::*;
>>>>>>> eeabd9cd

pub trait TxnInstruction {
    fn execute<Y: SystemApi<RuntimeError> + KernelNodeApi + KernelSubstateApi<L>, L: Default>(
        self,
        worktop: &mut Worktop,
        objects: &mut TxnProcessorObjects,
        api: &mut Y,
    ) -> Result<(InstructionOutput, Option<Yield>), RuntimeError>;
}

impl TxnInstruction for InstructionV1 {
    fn execute<Y: SystemApi<RuntimeError> + KernelNodeApi + KernelSubstateApi<L>, L: Default>(
        self,
        worktop: &mut Worktop,
        objects: &mut TxnProcessorObjects,
        api: &mut Y,
    ) -> Result<(InstructionOutput, Option<Yield>), RuntimeError> {
        let output = match self {
            InstructionV1::TakeAllFromWorktop(i) => i.execute(worktop, objects, api),
            InstructionV1::TakeFromWorktop(i) => i.execute(worktop, objects, api),
            InstructionV1::TakeNonFungiblesFromWorktop(i) => i.execute(worktop, objects, api),
            InstructionV1::ReturnToWorktop(i) => i.execute(worktop, objects, api),
            InstructionV1::AssertWorktopContainsAny(i) => i.execute(worktop, objects, api),
            InstructionV1::AssertWorktopContains(i) => i.execute(worktop, objects, api),
            InstructionV1::AssertWorktopContainsNonFungibles(i) => i.execute(worktop, objects, api),
            InstructionV1::PopFromAuthZone(i) => i.execute(worktop, objects, api),
            InstructionV1::PushToAuthZone(i) => i.execute(worktop, objects, api),
            InstructionV1::CreateProofFromAuthZoneOfAmount(i) => i.execute(worktop, objects, api),
            InstructionV1::CreateProofFromAuthZoneOfNonFungibles(i) => {
                i.execute(worktop, objects, api)
            }
            InstructionV1::CreateProofFromAuthZoneOfAll(i) => i.execute(worktop, objects, api),
            InstructionV1::CreateProofFromBucketOfAmount(i) => i.execute(worktop, objects, api),
            InstructionV1::CreateProofFromBucketOfNonFungibles(i) => {
                i.execute(worktop, objects, api)
            }
            InstructionV1::CreateProofFromBucketOfAll(i) => i.execute(worktop, objects, api),
            InstructionV1::DropAuthZoneProofs(i) => i.execute(worktop, objects, api),
            InstructionV1::DropAuthZoneRegularProofs(i) => i.execute(worktop, objects, api),
            InstructionV1::DropAuthZoneSignatureProofs(i) => i.execute(worktop, objects, api),
            InstructionV1::BurnResource(i) => i.execute(worktop, objects, api),
            InstructionV1::CloneProof(i) => i.execute(worktop, objects, api),
            InstructionV1::DropProof(i) => i.execute(worktop, objects, api),
            InstructionV1::CallFunction(i) => i.execute(worktop, objects, api),
            InstructionV1::CallMethod(i) => i.execute(worktop, objects, api),
            InstructionV1::CallRoyaltyMethod(i) => i.execute(worktop, objects, api),
            InstructionV1::CallMetadataMethod(i) => i.execute(worktop, objects, api),
            InstructionV1::CallRoleAssignmentMethod(i) => i.execute(worktop, objects, api),
            InstructionV1::CallDirectVaultMethod(i) => i.execute(worktop, objects, api),
            InstructionV1::DropNamedProofs(i) => i.execute(worktop, objects, api),
            InstructionV1::DropAllProofs(i) => i.execute(worktop, objects, api),
            InstructionV1::AllocateGlobalAddress(i) => i.execute(worktop, objects, api),
        }?;
        Ok((output, None))
    }
}

impl TxnInstruction for InstructionV2 {
    fn execute<Y: SystemApi<RuntimeError> + KernelNodeApi + KernelSubstateApi<L>, L: Default>(
        self,
        worktop: &mut Worktop,
        objects: &mut TxnProcessorObjects,
        api: &mut Y,
    ) -> Result<(InstructionOutput, Option<Yield>), RuntimeError> {
        let output = match self {
            InstructionV2::TakeAllFromWorktop(i) => i.execute(worktop, objects, api),
            InstructionV2::TakeFromWorktop(i) => i.execute(worktop, objects, api),
            InstructionV2::TakeNonFungiblesFromWorktop(i) => i.execute(worktop, objects, api),
            InstructionV2::ReturnToWorktop(i) => i.execute(worktop, objects, api),
            InstructionV2::AssertWorktopContainsAny(i) => i.execute(worktop, objects, api),
            InstructionV2::AssertWorktopContains(i) => i.execute(worktop, objects, api),
            InstructionV2::AssertWorktopContainsNonFungibles(i) => i.execute(worktop, objects, api),
            InstructionV2::PopFromAuthZone(i) => i.execute(worktop, objects, api),
            InstructionV2::PushToAuthZone(i) => i.execute(worktop, objects, api),
            InstructionV2::CreateProofFromAuthZoneOfAmount(i) => i.execute(worktop, objects, api),
            InstructionV2::CreateProofFromAuthZoneOfNonFungibles(i) => {
                i.execute(worktop, objects, api)
            }
            InstructionV2::CreateProofFromAuthZoneOfAll(i) => i.execute(worktop, objects, api),
            InstructionV2::CreateProofFromBucketOfAmount(i) => i.execute(worktop, objects, api),
            InstructionV2::CreateProofFromBucketOfNonFungibles(i) => {
                i.execute(worktop, objects, api)
            }
            InstructionV2::CreateProofFromBucketOfAll(i) => i.execute(worktop, objects, api),
            InstructionV2::DropAuthZoneProofs(i) => i.execute(worktop, objects, api),
            InstructionV2::DropAuthZoneRegularProofs(i) => i.execute(worktop, objects, api),
            InstructionV2::DropAuthZoneSignatureProofs(i) => i.execute(worktop, objects, api),
            InstructionV2::BurnResource(i) => i.execute(worktop, objects, api),
            InstructionV2::CloneProof(i) => i.execute(worktop, objects, api),
            InstructionV2::DropProof(i) => i.execute(worktop, objects, api),
            InstructionV2::CallFunction(i) => i.execute(worktop, objects, api),
            InstructionV2::CallMethod(i) => i.execute(worktop, objects, api),
            InstructionV2::CallRoyaltyMethod(i) => i.execute(worktop, objects, api),
            InstructionV2::CallMetadataMethod(i) => i.execute(worktop, objects, api),
            InstructionV2::CallRoleAssignmentMethod(i) => i.execute(worktop, objects, api),
            InstructionV2::CallDirectVaultMethod(i) => i.execute(worktop, objects, api),
            InstructionV2::DropNamedProofs(i) => i.execute(worktop, objects, api),
            InstructionV2::DropAllProofs(i) => i.execute(worktop, objects, api),
            InstructionV2::AllocateGlobalAddress(i) => i.execute(worktop, objects, api),
            InstructionV2::YieldToChild(i) => {
                return Ok((
                    InstructionOutput::None,
                    Some(Yield::ToChild(i.child_index.0 as usize)),
                ));
            }
            InstructionV2::YieldToParent(_) => {
                return Ok((InstructionOutput::None, Some(Yield::ToParent)));
            }
            InstructionV2::AuthenticateParent(_) => todo!(),
        }?;

        Ok((output, None))
    }
}

pub trait TxnNormalInstruction {
    fn execute<Y: SystemApi<RuntimeError> + KernelNodeApi + KernelSubstateApi<L>, L: Default>(
        self,
        worktop: &mut Worktop,
        objects: &mut TxnProcessorObjects,
        api: &mut Y,
    ) -> Result<InstructionOutput, RuntimeError>;
}

impl TxnNormalInstruction for TakeAllFromWorktop {
    fn execute<Y: SystemApi<RuntimeError> + KernelNodeApi + KernelSubstateApi<L>, L: Default>(
        self,
        worktop: &mut Worktop,
        objects: &mut TxnProcessorObjects,
        api: &mut Y,
    ) -> Result<InstructionOutput, RuntimeError> {
        let bucket = worktop.take_all(self.resource_address, api)?;
        objects.create_manifest_bucket(bucket)?;
        Ok(InstructionOutput::None)
    }
}

impl TxnNormalInstruction for TakeFromWorktop {
    fn execute<Y: SystemApi<RuntimeError> + KernelNodeApi + KernelSubstateApi<L>, L: Default>(
        self,
        worktop: &mut Worktop,
        objects: &mut TxnProcessorObjects,
        api: &mut Y,
    ) -> Result<InstructionOutput, RuntimeError> {
        let bucket = worktop.take(self.resource_address, self.amount, api)?;
        objects.create_manifest_bucket(bucket)?;
        Ok(InstructionOutput::None)
    }
}

impl TxnNormalInstruction for TakeNonFungiblesFromWorktop {
    fn execute<Y: SystemApi<RuntimeError> + KernelNodeApi + KernelSubstateApi<L>, L: Default>(
        self,
        worktop: &mut Worktop,
        objects: &mut TxnProcessorObjects,
        api: &mut Y,
    ) -> Result<InstructionOutput, RuntimeError> {
        let bucket = worktop.take_non_fungibles(
            self.resource_address,
            self.ids.into_iter().collect(),
            api,
        )?;
        objects.create_manifest_bucket(bucket)?;
        Ok(InstructionOutput::None)
    }
}

impl TxnNormalInstruction for ReturnToWorktop {
    fn execute<Y: SystemApi<RuntimeError> + KernelNodeApi + KernelSubstateApi<L>, L: Default>(
        self,
        worktop: &mut Worktop,
        objects: &mut TxnProcessorObjects,
        api: &mut Y,
    ) -> Result<InstructionOutput, RuntimeError> {
        let bucket = objects.take_bucket(&self.bucket_id)?;
        worktop.put(bucket, api)?;
        Ok(InstructionOutput::None)
    }
}

impl TxnNormalInstruction for AssertWorktopContainsAny {
    fn execute<Y: SystemApi<RuntimeError> + KernelNodeApi + KernelSubstateApi<L>, L: Default>(
        self,
        worktop: &mut Worktop,
        _objects: &mut TxnProcessorObjects,
        api: &mut Y,
    ) -> Result<InstructionOutput, RuntimeError> {
        worktop.assert_contains(self.resource_address, api)?;
        Ok(InstructionOutput::None)
    }
}

impl TxnNormalInstruction for AssertWorktopContains {
    fn execute<Y: SystemApi<RuntimeError> + KernelNodeApi + KernelSubstateApi<L>, L: Default>(
        self,
        worktop: &mut Worktop,
        _objects: &mut TxnProcessorObjects,
        api: &mut Y,
    ) -> Result<InstructionOutput, RuntimeError> {
        worktop.assert_contains_amount(self.resource_address, self.amount, api)?;
        Ok(InstructionOutput::None)
    }
}

impl TxnNormalInstruction for AssertWorktopContainsNonFungibles {
    fn execute<Y: SystemApi<RuntimeError> + KernelNodeApi + KernelSubstateApi<L>, L: Default>(
        self,
        worktop: &mut Worktop,
        _objects: &mut TxnProcessorObjects,
        api: &mut Y,
    ) -> Result<InstructionOutput, RuntimeError> {
        worktop.assert_contains_non_fungibles(
            self.resource_address,
            self.ids.into_iter().collect(),
            api,
        )?;
        Ok(InstructionOutput::None)
    }
}

impl TxnNormalInstruction for PopFromAuthZone {
    fn execute<Y: SystemApi<RuntimeError> + KernelNodeApi + KernelSubstateApi<L>, L: Default>(
        self,
        _worktop: &mut Worktop,
        objects: &mut TxnProcessorObjects,
        api: &mut Y,
    ) -> Result<InstructionOutput, RuntimeError> {
        let proof = LocalAuthZone::pop(api)?.ok_or(RuntimeError::ApplicationError(
            ApplicationError::TransactionProcessorError(TransactionProcessorError::AuthZoneIsEmpty),
        ))?;
        objects.create_manifest_proof(proof)?;
        Ok(InstructionOutput::None)
    }
}

impl TxnNormalInstruction for PushToAuthZone {
    fn execute<Y: SystemApi<RuntimeError> + KernelNodeApi + KernelSubstateApi<L>, L: Default>(
        self,
        _worktop: &mut Worktop,
        objects: &mut TxnProcessorObjects,
        api: &mut Y,
    ) -> Result<InstructionOutput, RuntimeError> {
        let proof = objects.take_proof(&self.proof_id)?;
        LocalAuthZone::push(proof, api)?;
        Ok(InstructionOutput::None)
    }
}

impl TxnNormalInstruction for CreateProofFromAuthZoneOfAmount {
    fn execute<Y: SystemApi<RuntimeError> + KernelNodeApi + KernelSubstateApi<L>, L: Default>(
        self,
        _worktop: &mut Worktop,
        objects: &mut TxnProcessorObjects,
        api: &mut Y,
    ) -> Result<InstructionOutput, RuntimeError> {
        let proof = LocalAuthZone::create_proof_of_amount(self.amount, self.resource_address, api)?;
        objects.create_manifest_proof(proof)?;
        Ok(InstructionOutput::None)
    }
}

impl TxnNormalInstruction for CreateProofFromAuthZoneOfNonFungibles {
    fn execute<Y: SystemApi<RuntimeError> + KernelNodeApi + KernelSubstateApi<L>, L: Default>(
        self,
        _worktop: &mut Worktop,
        objects: &mut TxnProcessorObjects,
        api: &mut Y,
    ) -> Result<InstructionOutput, RuntimeError> {
        let proof = LocalAuthZone::create_proof_of_non_fungibles(
            &self.ids.into_iter().collect(),
            self.resource_address,
            api,
        )?;
        objects.create_manifest_proof(proof)?;
        Ok(InstructionOutput::None)
    }
}

impl TxnNormalInstruction for CreateProofFromAuthZoneOfAll {
    fn execute<Y: SystemApi<RuntimeError> + KernelNodeApi + KernelSubstateApi<L>, L: Default>(
        self,
        _worktop: &mut Worktop,
        objects: &mut TxnProcessorObjects,
        api: &mut Y,
    ) -> Result<InstructionOutput, RuntimeError> {
        let proof = LocalAuthZone::create_proof_of_all(self.resource_address, api)?;
        objects.create_manifest_proof(proof)?;
        Ok(InstructionOutput::None)
    }
}

impl TxnNormalInstruction for CreateProofFromBucketOfAmount {
    fn execute<Y: SystemApi<RuntimeError> + KernelNodeApi + KernelSubstateApi<L>, L: Default>(
        self,
        _worktop: &mut Worktop,
        objects: &mut TxnProcessorObjects,
        api: &mut Y,
    ) -> Result<InstructionOutput, RuntimeError> {
        let bucket = objects.get_bucket(&self.bucket_id)?;
        let proof = bucket.create_proof_of_amount(self.amount, api)?;
        objects.create_manifest_proof(proof.into())?;
        Ok(InstructionOutput::None)
    }
}

impl TxnNormalInstruction for CreateProofFromBucketOfNonFungibles {
    fn execute<Y: SystemApi<RuntimeError> + KernelNodeApi + KernelSubstateApi<L>, L: Default>(
        self,
        _worktop: &mut Worktop,
        objects: &mut TxnProcessorObjects,
        api: &mut Y,
    ) -> Result<InstructionOutput, RuntimeError> {
        let bucket = objects.get_bucket(&self.bucket_id)?;
        let proof = bucket.create_proof_of_non_fungibles(self.ids.into_iter().collect(), api)?;
        objects.create_manifest_proof(proof.into())?;
        Ok(InstructionOutput::None)
    }
}

impl TxnNormalInstruction for CreateProofFromBucketOfAll {
    fn execute<Y: SystemApi<RuntimeError> + KernelNodeApi + KernelSubstateApi<L>, L: Default>(
        self,
        _worktop: &mut Worktop,
        objects: &mut TxnProcessorObjects,
        api: &mut Y,
    ) -> Result<InstructionOutput, RuntimeError> {
        let bucket = objects.get_bucket(&self.bucket_id)?;
        let proof = bucket.create_proof_of_all(api)?;
        objects.create_manifest_proof(proof)?;
        Ok(InstructionOutput::None)
    }
}

impl TxnNormalInstruction for DropAuthZoneProofs {
    fn execute<Y: SystemApi<RuntimeError> + KernelNodeApi + KernelSubstateApi<L>, L: Default>(
        self,
        _worktop: &mut Worktop,
        _objects: &mut TxnProcessorObjects,
        api: &mut Y,
    ) -> Result<InstructionOutput, RuntimeError> {
        LocalAuthZone::drop_proofs(api)?;
        Ok(InstructionOutput::None)
    }
}

impl TxnNormalInstruction for DropAuthZoneRegularProofs {
    fn execute<Y: SystemApi<RuntimeError> + KernelNodeApi + KernelSubstateApi<L>, L: Default>(
        self,
        _worktop: &mut Worktop,
        _objects: &mut TxnProcessorObjects,
        api: &mut Y,
    ) -> Result<InstructionOutput, RuntimeError> {
        LocalAuthZone::drop_regular_proofs(api)?;
        Ok(InstructionOutput::None)
    }
}

impl TxnNormalInstruction for DropAuthZoneSignatureProofs {
    fn execute<Y: SystemApi<RuntimeError> + KernelNodeApi + KernelSubstateApi<L>, L: Default>(
        self,
        _worktop: &mut Worktop,
        _objects: &mut TxnProcessorObjects,
        api: &mut Y,
    ) -> Result<InstructionOutput, RuntimeError> {
        LocalAuthZone::drop_signature_proofs(api)?;
        Ok(InstructionOutput::None)
    }
}

impl TxnNormalInstruction for BurnResource {
    fn execute<Y: SystemApi<RuntimeError> + KernelNodeApi + KernelSubstateApi<L>, L: Default>(
        self,
        worktop: &mut Worktop,
        objects: &mut TxnProcessorObjects,
        api: &mut Y,
    ) -> Result<InstructionOutput, RuntimeError> {
        let bucket = objects.take_bucket(&self.bucket_id)?;
        let rtn = bucket.burn(api)?;

        let result = IndexedScryptoValue::from_typed(&rtn);
        objects.handle_call_return_data(&result, &worktop, api)?;
        Ok(InstructionOutput::CallReturn(result.into()))
    }
}

impl TxnNormalInstruction for CloneProof {
    fn execute<Y: SystemApi<RuntimeError> + KernelNodeApi + KernelSubstateApi<L>, L: Default>(
        self,
        _worktop: &mut Worktop,
        objects: &mut TxnProcessorObjects,
        api: &mut Y,
    ) -> Result<InstructionOutput, RuntimeError> {
        let proof = objects.get_proof(&self.proof_id)?;
        let proof = proof.clone(api)?;
        objects.create_manifest_proof(proof)?;
        Ok(InstructionOutput::None)
    }
}

impl TxnNormalInstruction for DropProof {
    fn execute<Y: SystemApi<RuntimeError> + KernelNodeApi + KernelSubstateApi<L>, L: Default>(
        self,
        _worktop: &mut Worktop,
        objects: &mut TxnProcessorObjects,
        api: &mut Y,
    ) -> Result<InstructionOutput, RuntimeError> {
        let proof = objects.take_proof(&self.proof_id)?;
        proof.drop(api)?;
        Ok(InstructionOutput::None)
    }
}

fn handle_invocation<Y: SystemApi<RuntimeError> + KernelSubstateApi<L>, L: Default>(
    api: &mut Y,
    objects: &mut TxnProcessorObjects,
    worktop: &mut Worktop,
    args: ManifestValue,
    invocation_handler: impl FnOnce(&mut Y, ScryptoValue) -> Result<Vec<u8>, RuntimeError>,
) -> Result<InstructionOutput, RuntimeError> {
    let scrypto_value = {
        let mut processor_with_api = TxnProcessorObjectsWithApi {
            worktop,
            objects,
            api,
            current_total_size_of_blobs: 0,
        };
        transform(args, &mut processor_with_api)?
    };

    let rtn = invocation_handler(api, scrypto_value)?;

    let result = IndexedScryptoValue::from_vec(rtn)
        .map_err(|error| TransactionProcessorError::InvocationOutputDecodeError(error))?;
    objects.handle_call_return_data(&result, &worktop, api)?;
    Ok(InstructionOutput::CallReturn(result.into()))
}

impl TxnNormalInstruction for CallFunction {
    fn execute<Y: SystemApi<RuntimeError> + KernelNodeApi + KernelSubstateApi<L>, L: Default>(
        self,
        worktop: &mut Worktop,
        objects: &mut TxnProcessorObjects,
        api: &mut Y,
    ) -> Result<InstructionOutput, RuntimeError> {
        let package_address = objects.resolve_package_address(self.package_address)?;
        handle_invocation(api, objects, worktop, self.args, |api, args| {
            api.call_function(
                package_address,
                &self.blueprint_name,
                &self.function_name,
                scrypto_encode(&args).map_err(TransactionProcessorError::ArgsEncodeError)?,
            )
        })
    }
}

impl TxnNormalInstruction for CallMethod {
    fn execute<Y: SystemApi<RuntimeError> + KernelNodeApi + KernelSubstateApi<L>, L: Default>(
        self,
        worktop: &mut Worktop,
        objects: &mut TxnProcessorObjects,
        api: &mut Y,
    ) -> Result<InstructionOutput, RuntimeError> {
        let address = objects.resolve_global_address(self.address)?;
        handle_invocation(api, objects, worktop, self.args, |api, args| {
            api.call_method(
                address.as_node_id(),
                &self.method_name,
                scrypto_encode(&args).map_err(TransactionProcessorError::ArgsEncodeError)?,
            )
        })
    }
}

impl TxnNormalInstruction for CallRoyaltyMethod {
    fn execute<Y: SystemApi<RuntimeError> + KernelNodeApi + KernelSubstateApi<L>, L: Default>(
        self,
        worktop: &mut Worktop,
        objects: &mut TxnProcessorObjects,
        api: &mut Y,
    ) -> Result<InstructionOutput, RuntimeError> {
        let address = objects.resolve_global_address(self.address)?;
        handle_invocation(api, objects, worktop, self.args, |api, args| {
            api.call_module_method(
                address.as_node_id(),
                AttachedModuleId::Royalty,
                &self.method_name,
                scrypto_encode(&args).map_err(TransactionProcessorError::ArgsEncodeError)?,
            )
        })
    }
}

impl TxnNormalInstruction for CallMetadataMethod {
    fn execute<Y: SystemApi<RuntimeError> + KernelNodeApi + KernelSubstateApi<L>, L: Default>(
        self,
        worktop: &mut Worktop,
        objects: &mut TxnProcessorObjects,
        api: &mut Y,
    ) -> Result<InstructionOutput, RuntimeError> {
        let address = objects.resolve_global_address(self.address)?;
        handle_invocation(api, objects, worktop, self.args, |api, args| {
            api.call_module_method(
                address.as_node_id(),
                AttachedModuleId::Metadata,
                &self.method_name,
                scrypto_encode(&args).map_err(TransactionProcessorError::ArgsEncodeError)?,
            )
        })
    }
}

impl TxnNormalInstruction for CallRoleAssignmentMethod {
    fn execute<Y: SystemApi<RuntimeError> + KernelNodeApi + KernelSubstateApi<L>, L: Default>(
        self,
        worktop: &mut Worktop,
        objects: &mut TxnProcessorObjects,
        api: &mut Y,
    ) -> Result<InstructionOutput, RuntimeError> {
        let address = objects.resolve_global_address(self.address)?;
        handle_invocation(api, objects, worktop, self.args, |api, args| {
            api.call_module_method(
                address.as_node_id(),
                AttachedModuleId::RoleAssignment,
                &self.method_name,
                scrypto_encode(&args).map_err(TransactionProcessorError::ArgsEncodeError)?,
            )
        })
    }
}

impl TxnNormalInstruction for CallDirectVaultMethod {
    fn execute<Y: SystemApi<RuntimeError> + KernelNodeApi + KernelSubstateApi<L>, L: Default>(
        self,
        worktop: &mut Worktop,
        objects: &mut TxnProcessorObjects,
        api: &mut Y,
    ) -> Result<InstructionOutput, RuntimeError> {
        handle_invocation(api, objects, worktop, self.args, |api, args| {
            api.call_direct_access_method(
                self.address.as_node_id(),
                &self.method_name,
                scrypto_encode(&args).map_err(TransactionProcessorError::ArgsEncodeError)?,
            )
        })
    }
}

impl TxnNormalInstruction for DropNamedProofs {
    fn execute<Y: SystemApi<RuntimeError> + KernelNodeApi + KernelSubstateApi<L>, L: Default>(
        self,
        _worktop: &mut Worktop,
        objects: &mut TxnProcessorObjects,
        api: &mut Y,
    ) -> Result<InstructionOutput, RuntimeError> {
        for (_, real_id) in objects.proof_mapping.drain(..) {
            let proof = Proof(Own(real_id));
            proof.drop(api).map(|_| IndexedScryptoValue::unit())?;
        }
        Ok(InstructionOutput::None)
    }
}

impl TxnNormalInstruction for DropAllProofs {
    fn execute<Y: SystemApi<RuntimeError> + KernelNodeApi + KernelSubstateApi<L>, L: Default>(
        self,
        _worktop: &mut Worktop,
        objects: &mut TxnProcessorObjects,
        api: &mut Y,
    ) -> Result<InstructionOutput, RuntimeError> {
        for (_, real_id) in objects.proof_mapping.drain(..) {
            let proof = Proof(Own(real_id));
            proof.drop(api).map(|_| IndexedScryptoValue::unit())?;
        }
        LocalAuthZone::drop_proofs(api)?;
        Ok(InstructionOutput::None)
    }
}

impl TxnNormalInstruction for AllocateGlobalAddress {
    fn execute<Y: SystemApi<RuntimeError> + KernelNodeApi + KernelSubstateApi<L>, L: Default>(
        self,
        _worktop: &mut Worktop,
        objects: &mut TxnProcessorObjects,
        api: &mut Y,
    ) -> Result<InstructionOutput, RuntimeError> {
        let (address_reservation, address) = api.allocate_global_address(BlueprintId::new(
            &self.package_address,
            self.blueprint_name,
        ))?;
        objects.create_manifest_address_reservation(address_reservation)?;
        objects.create_manifest_address(address)?;

        Ok(InstructionOutput::None)
    }
}<|MERGE_RESOLUTION|>--- conflicted
+++ resolved
@@ -13,18 +13,15 @@
 use radix_native_sdk::runtime::LocalAuthZone;
 use radix_rust::prelude::*;
 use radix_transactions::data::transform;
-<<<<<<< HEAD
-use radix_transactions::model::manifest_instruction::*;
 use radix_transactions::model::{InstructionV1, InstructionV2};
+use radix_transactions::manifest::*;
+use radix_transactions::prelude::*;
 
 pub enum Yield {
     ToChild(usize),
     ToParent,
 }
-=======
-use radix_transactions::manifest::*;
-use radix_transactions::prelude::*;
->>>>>>> eeabd9cd
+
 
 pub trait TxnInstruction {
     fn execute<Y: SystemApi<RuntimeError> + KernelNodeApi + KernelSubstateApi<L>, L: Default>(
@@ -97,6 +94,7 @@
             InstructionV2::AssertWorktopContainsAny(i) => i.execute(worktop, objects, api),
             InstructionV2::AssertWorktopContains(i) => i.execute(worktop, objects, api),
             InstructionV2::AssertWorktopContainsNonFungibles(i) => i.execute(worktop, objects, api),
+            InstructionV2::AssertWorktopIsEmpty(_) => todo!(),
             InstructionV2::PopFromAuthZone(i) => i.execute(worktop, objects, api),
             InstructionV2::PushToAuthZone(i) => i.execute(worktop, objects, api),
             InstructionV2::CreateProofFromAuthZoneOfAmount(i) => i.execute(worktop, objects, api),
@@ -124,6 +122,7 @@
             InstructionV2::DropNamedProofs(i) => i.execute(worktop, objects, api),
             InstructionV2::DropAllProofs(i) => i.execute(worktop, objects, api),
             InstructionV2::AllocateGlobalAddress(i) => i.execute(worktop, objects, api),
+            InstructionV2::VerifyParent(_) => todo!(),
             InstructionV2::YieldToChild(i) => {
                 return Ok((
                     InstructionOutput::None,
@@ -133,7 +132,6 @@
             InstructionV2::YieldToParent(_) => {
                 return Ok((InstructionOutput::None, Some(Yield::ToParent)));
             }
-            InstructionV2::AuthenticateParent(_) => todo!(),
         }?;
 
         Ok((output, None))
