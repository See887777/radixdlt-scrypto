--- conflicted
+++ resolved
@@ -159,15 +159,9 @@
     {
         let faucet_code = include_bytes!("../../../assets/faucet.wasm").to_vec();
         let faucet_abi = include_bytes!("../../../assets/faucet.abi").to_vec();
-<<<<<<< HEAD
         instructions.push(Instruction::Basic(BasicInstruction::PublishPackage {
-            code: Blob(hash(&faucet_code)),
-            abi: Blob(hash(&faucet_abi)),
-=======
-        let inst = BasicInstruction::PublishPackage {
             code: ManifestBlobRef(hash(&faucet_code)),
             abi: ManifestBlobRef(hash(&faucet_abi)),
->>>>>>> 1ed58a26
             royalty_config: BTreeMap::new(),
             metadata: BTreeMap::new(),
             access_rules: AccessRules::new().default(AccessRule::DenyAll, AccessRule::DenyAll),
@@ -180,15 +174,9 @@
     {
         let account_code = include_bytes!("../../../assets/account.wasm").to_vec();
         let account_abi = include_bytes!("../../../assets/account.abi").to_vec();
-<<<<<<< HEAD
         instructions.push(Instruction::Basic(BasicInstruction::PublishPackage {
-            code: Blob(hash(&account_code)),
-            abi: Blob(hash(&account_abi)),
-=======
-        let inst = BasicInstruction::PublishPackage {
             code: ManifestBlobRef(hash(&account_code)),
             abi: ManifestBlobRef(hash(&account_abi)),
->>>>>>> 1ed58a26
             royalty_config: BTreeMap::new(),
             metadata: BTreeMap::new(),
             access_rules: AccessRules::new().default(AccessRule::DenyAll, AccessRule::DenyAll),
