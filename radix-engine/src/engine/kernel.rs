--- conflicted
+++ resolved
@@ -183,22 +183,11 @@
     fn read_substate_internal(
         call_frames: &mut Vec<CallFrame>,
         track: &mut Track<'s, R>,
-<<<<<<< HEAD
         node_pointer: RENodePointer,
         offset: SubstateOffset,
     ) -> Result<ScryptoValue, RuntimeError> {
+        // TODO: Cleanup
         if let SubstateOffset::Component(ComponentOffset::Info) = offset {
-=======
-        substate_id: &SubstateId,
-    ) -> Result<(RENodePointer, ScryptoValue), RuntimeError> {
-        let node_id = SubstateProperties::get_node_id(substate_id);
-        let node_pointer = call_frames
-            .last()
-            .expect("Current frame always exists")
-            .get_node_pointer(node_id)?;
-
-        if let SubstateId::ComponentInfo(address) = substate_id {
->>>>>>> 5ca58875
             node_pointer
                 .acquire_lock(
                     SubstateOffset::Component(ComponentOffset::State),
@@ -518,14 +507,7 @@
                     .acquire_lock(offset.clone(), false, false, &mut self.track)
                     .map_err(RuntimeError::KernelError)?;
 
-<<<<<<< HEAD
                 let package = self.track.borrow_node(&node_id).package();
-=======
-                let package = self
-                    .track
-                    .borrow_node(&RENodeId::Package(package_address.clone()))
-                    .package();
->>>>>>> 5ca58875
                 let abi =
                     package
                         .blueprint_abi(blueprint_name)
@@ -543,15 +525,7 @@
                 }
 
                 node_pointer
-<<<<<<< HEAD
                     .release_lock(offset, false, &mut self.track)
-=======
-                    .release_lock(
-                        SubstateId::Package(*package_address),
-                        false,
-                        &mut self.track,
-                    )
->>>>>>> 5ca58875
                     .map_err(RuntimeError::KernelError)?;
             }
             _ => {}
@@ -1270,15 +1244,6 @@
                 Self::current_frame_mut(&mut self.call_frames)
                     .node_refs
                     .insert(node_id, RENodePointer::Store(node_id));
-                // TODO: Remove, Need this to support dereference of substate for now
-                if let RENodeId::Global(GlobalAddress::Component(component_address)) = node_id {
-                    Self::current_frame_mut(&mut self.call_frames)
-                        .node_refs
-                        .insert(
-                            RENodeId::Component(component_address),
-                            RENodePointer::Store(RENodeId::Component(component_address)),
-                        );
-                }
             }
 
             let cur_children = value.node_ids();
