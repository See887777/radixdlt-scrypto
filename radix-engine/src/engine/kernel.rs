use core::marker::PhantomData;

use sbor::rust::boxed::Box;
use sbor::rust::collections::*;
use sbor::rust::format;
use sbor::rust::string::String;
use sbor::rust::string::ToString;
use sbor::rust::vec;
use sbor::*;
use scrypto::buffer::scrypto_decode;
use scrypto::core::Receiver;
use scrypto::core::ScryptoActor;
use scrypto::engine::types::*;
use scrypto::prelude::FnIdentifier;
use scrypto::prelude::NativeFnIdentifier;
use scrypto::prelude::VaultFnIdentifier;
use scrypto::values::*;
use transaction::model::ExecutableInstruction;
use transaction::validation::*;

use crate::engine::*;
use crate::fee::*;
use crate::model::*;
use crate::wasm::*;

#[macro_export]
macro_rules! trace {
    ( $self: expr, $level: expr, $msg: expr $( , $arg:expr )* ) => {
        #[cfg(not(feature = "alloc"))]
        if $self.trace {
            println!("{}[{:5}] {}", "  ".repeat(Self::current_frame(&$self.call_frames).depth) , $level, sbor::rust::format!($msg, $( $arg ),*));
        }
    };
}

pub struct Kernel<
    'g, // Lifetime of values outliving all frames
    's, // Substate store lifetime
    W,  // WASM engine type
    I,  // WASM instance type
    C,  // Fee reserve type
> where
    W: WasmEngine<I>,
    I: WasmInstance,
    C: FeeReserve,
{
    /// The transaction hash
    transaction_hash: Hash,
    /// The max call depth
    max_depth: usize,
    /// Whether to show trace messages
    #[allow(dead_code)] // for no_std
    trace: bool,

    /// State track
    track: &'g mut Track<'s>,
    /// Wasm engine
    wasm_engine: &'g mut W,
    /// Wasm Instrumenter
    wasm_instrumenter: &'g mut WasmInstrumenter,

    /// Fee reserve
    fee_reserve: &'g mut C,
    /// Fee table
    fee_table: &'g FeeTable,

    /// ID allocator
    id_allocator: IdAllocator,

    execution_trace: &'g mut ExecutionTrace,

    /// Call frames
    call_frames: Vec<CallFrame>,

    phantom: PhantomData<I>,
}

impl<'g, 's, W, I, C> Kernel<'g, 's, W, I, C>
where
    W: WasmEngine<I>,
    I: WasmInstance,
    C: FeeReserve,
{
    pub fn new(
        transaction_hash: Hash,
        transaction_signers: Vec<EcdsaPublicKey>,
        is_system: bool,
        max_depth: usize,
        trace: bool,
        track: &'g mut Track<'s>,
        wasm_engine: &'g mut W,
        wasm_instrumenter: &'g mut WasmInstrumenter,
        fee_reserve: &'g mut C,
        fee_table: &'g FeeTable,
        execution_trace: &'g mut ExecutionTrace,
    ) -> Self {
        let frame = CallFrame::new_root(transaction_signers);
        let mut kernel = Self {
            transaction_hash,
            max_depth,
            trace,
            track,
            wasm_engine,
            wasm_instrumenter,
            fee_reserve,
            fee_table,
            id_allocator: IdAllocator::new(IdSpace::Application),
<<<<<<< HEAD
            execution_trace,
            call_frames: vec![],
=======
            call_frames: vec![frame],
>>>>>>> 129ed2a8
            phantom: PhantomData,
        };

        if is_system {
            let non_fungible_ids = [NonFungibleId::from_u32(0)].into_iter().collect();
            let bucket_id = match kernel
                .node_create(HeapRENode::Bucket(Bucket::new(
                    ResourceContainer::new_non_fungible(SYSTEM_TOKEN, non_fungible_ids),
                )))
                .unwrap()
            {
                RENodeId::Bucket(bucket_id) => bucket_id,
                _ => panic!("Unexpected RENodeID returned"),
            };
            let substate_id = SubstateId::Bucket(bucket_id);
            let mut node_ref = kernel
                .substate_borrow_mut(&substate_id)
                .expect("TODO check this unwrap");
            let bucket = node_ref.bucket();
            let system_proof = bucket
                .create_proof(bucket_id)
                .expect("TODO check this unwrap");
            Self::current_frame_mut(&mut kernel.call_frames)
                .auth_zone
                .proofs
                .push(system_proof);
        }
        kernel
    }

    fn process_call_data(validated: &ScryptoValue) -> Result<(), RuntimeError> {
        if !validated.kv_store_ids.is_empty() {
            return Err(RuntimeError::KeyValueStoreNotAllowed);
        }
        if !validated.vault_ids.is_empty() {
            return Err(RuntimeError::VaultNotAllowed);
        }
        Ok(())
    }

    fn process_return_data(validated: &ScryptoValue) -> Result<(), RuntimeError> {
        if !validated.kv_store_ids.is_empty() {
            return Err(RuntimeError::KeyValueStoreNotAllowed);
        }

        // TODO: Should we disallow vaults to be moved?

        Ok(())
    }

    fn read_value_internal(
        call_frames: &mut Vec<CallFrame>,
        track: &mut Track<'s>,
        substate_id: &SubstateId,
    ) -> Result<(RENodePointer, ScryptoValue), RuntimeError> {
        let node_id = SubstateProperties::get_node_id(substate_id);

        // Get location
        // Note this must be run AFTER values are taken, otherwise there would be inconsistent readable_values state
        let node_pointer = call_frames
            .last()
            .expect("Current frame always exists")
            .node_refs
            .get(&node_id)
            .cloned()
            .ok_or_else(|| RuntimeError::SubstateReadSubstateNotFound(substate_id.clone()))?;

        if matches!(substate_id, SubstateId::ComponentInfo(..)) {
            node_pointer
                .acquire_lock(substate_id.clone(), false, false, track)
                .expect("Should never fail");
        }

        // Read current value
        let current_value = {
            let mut node_ref = node_pointer.to_ref_mut(call_frames, track);
            node_ref.read_scrypto_value(&substate_id)?
        };

        // TODO: Remove, integrate with substate borrow mechanism
        if matches!(substate_id, SubstateId::ComponentInfo(..)) {
            node_pointer.release_lock(substate_id.clone(), false, track);
        }

        Ok((node_pointer.clone(), current_value))
    }

    fn new_uuid(id_allocator: &mut IdAllocator, transaction_hash: Hash) -> u128 {
        id_allocator.new_uuid(transaction_hash).unwrap()
    }

    fn new_node_id(
        id_allocator: &mut IdAllocator,
        transaction_hash: Hash,
        re_node: &HeapRENode,
    ) -> RENodeId {
        match re_node {
            HeapRENode::Bucket(..) => {
                let bucket_id = id_allocator.new_bucket_id().unwrap();
                RENodeId::Bucket(bucket_id)
            }
            HeapRENode::Proof(..) => {
                let proof_id = id_allocator.new_proof_id().unwrap();
                RENodeId::Proof(proof_id)
            }
            HeapRENode::Worktop(..) => RENodeId::Worktop,
            HeapRENode::Vault(..) => {
                let vault_id = id_allocator.new_vault_id(transaction_hash).unwrap();
                RENodeId::Vault(vault_id)
            }
            HeapRENode::KeyValueStore(..) => {
                let kv_store_id = id_allocator.new_kv_store_id(transaction_hash).unwrap();
                RENodeId::KeyValueStore(kv_store_id)
            }
            HeapRENode::Package(..) => {
                // Security Alert: ensure ID allocating will practically never fail
                let package_address = id_allocator.new_package_address(transaction_hash).unwrap();
                RENodeId::Package(package_address)
            }
            HeapRENode::Resource(..) => {
                let resource_address = id_allocator.new_resource_address(transaction_hash).unwrap();
                RENodeId::ResourceManager(resource_address)
            }
            HeapRENode::Component(ref component, ..) => {
                let component_address = id_allocator
                    .new_component_address(
                        transaction_hash,
                        &component.package_address(),
                        component.blueprint_name(),
                    )
                    .unwrap();
                RENodeId::Component(component_address)
            }
            HeapRENode::System(..) => {
                panic!("Should not get here.");
            }
        }
    }

    fn run(
        &mut self,
        auth_zone_frame_id: Option<usize>,
        input: ScryptoValue,
    ) -> Result<(ScryptoValue, HashMap<RENodeId, HeapRootRENode>), RuntimeError> {
        trace!(self, Level::Debug, "Run started!");

        let output = {
            let rtn = match Self::current_frame(&self.call_frames).actor.clone() {
                REActor {
                    receiver,
                    fn_identifier: FnIdentifier::Native(native_fn),
                } => NativeInterpreter::run(receiver, auth_zone_frame_id, native_fn, input, self),
                REActor {
                    receiver,
                    fn_identifier:
                        FnIdentifier::Scrypto {
                            package_address,
                            blueprint_name,
                            ident,
                        },
                } => {
                    let output = {
                        let package = self
                            .track
                            .read_substate(SubstateId::Package(package_address))
                            .package();
                        self.fee_reserve
                            .consume(
                                self.fee_table.wasm_instantiation_per_byte()
                                    * package.code().len() as u32,
                                "instantiate_wasm",
                            )
                            .map_err(RuntimeError::CostingError)?;
                        let wasm_metering_params = self.fee_table.wasm_metering_params();
                        let instrumented_code = self
                            .wasm_instrumenter
                            .instrument(package.code(), &wasm_metering_params);
                        let mut instance = self.wasm_engine.instantiate(instrumented_code);
                        let blueprint_abi = package
                            .blueprint_abi(&blueprint_name)
                            .expect("Blueprint should exist");
                        let export_name = &blueprint_abi
                            .get_fn_abi(&ident)
                            .unwrap()
                            .export_name
                            .to_string();
                        let scrypto_actor = match receiver {
                            Some(Receiver::Ref(RENodeId::Component(component_address))) => {
                                ScryptoActor::Component(
                                    component_address,
                                    package_address.clone(),
                                    blueprint_name.clone(),
                                )
                            }
                            None => {
                                ScryptoActor::blueprint(package_address, blueprint_name.clone())
                            }
                            _ => {
                                return Err(RuntimeError::MethodDoesNotExist(
                                    FnIdentifier::Scrypto {
                                        package_address,
                                        blueprint_name,
                                        ident,
                                    },
                                ))
                            }
                        };
                        let mut runtime: Box<dyn WasmRuntime> =
                            Box::new(RadixEngineWasmRuntime::new(scrypto_actor, self));
                        instance
                            .invoke_export(&export_name, &input, &mut runtime)
                            .map_err(|e| match e {
                                // Flatten error code for more readable transaction receipt
                                InvokeError::RuntimeError(e) => e,
                                e @ _ => RuntimeError::InvokeError(e.into()),
                            })?
                    };

                    let package = self
                        .track
                        .read_substate(SubstateId::Package(package_address))
                        .package();
                    let blueprint_abi = package
                        .blueprint_abi(&blueprint_name)
                        .expect("Blueprint should exist");
                    let fn_abi = blueprint_abi.get_fn_abi(&ident).unwrap();
                    if !fn_abi.output.matches(&output.dom) {
                        Err(RuntimeError::InvalidFnOutput {
                            fn_identifier: FnIdentifier::Scrypto {
                                package_address,
                                blueprint_name,
                                ident,
                            },
                            output: output.dom,
                        })
                    } else {
                        Ok(output)
                    }
                }
            }?;

            rtn
        };

        // Process return data
        Self::process_return_data(&output)?;

        // Take values to return
        let values_to_take = output.node_ids();
        let (received_values, mut missing) = Self::current_frame_mut(&mut self.call_frames)
            .take_available_values(values_to_take, false)?;
        let first_missing_value = missing.drain().nth(0);
        if let Some(missing_node) = first_missing_value {
            return Err(RuntimeError::RENodeNotFound(missing_node));
        }

        // Check we have valid references to pass back
        for refed_component_address in &output.refed_component_addresses {
            let node_id = RENodeId::Component(*refed_component_address);
            if let Some(RENodePointer::Store(..)) = Self::current_frame_mut(&mut self.call_frames)
                .node_refs
                .get(&node_id)
            {
                // Only allow passing back global references
            } else {
                return Err(RuntimeError::InvokeMethodInvalidReferencePass(node_id));
            }
        }

        // drop proofs and check resource leak
        Self::current_frame_mut(&mut self.call_frames)
            .auth_zone
            .clear();
        Self::current_frame_mut(&mut self.call_frames).drop_owned_values()?;

        Ok((output, received_values))
    }

    fn current_frame_mut(call_frames: &mut Vec<CallFrame>) -> &mut CallFrame {
        call_frames.last_mut().expect("Current frame always exists")
    }

    fn current_frame(call_frames: &Vec<CallFrame>) -> &CallFrame {
        call_frames.last().expect("Current frame always exists")
    }
}

impl<'g, 's, W, I, C> SystemApi<'s, W, I, C> for Kernel<'g, 's, W, I, C>
where
    W: WasmEngine<I>,
    I: WasmInstance,
    C: FeeReserve,
{
    fn invoke_function(
        &mut self,
        fn_identifier: FnIdentifier,
        input: ScryptoValue,
    ) -> Result<ScryptoValue, RuntimeError> {
        trace!(
            self,
            Level::Debug,
            "Invoking function: {:?}",
            &fn_identifier
        );

        if Self::current_frame(&self.call_frames).depth == self.max_depth {
            return Err(RuntimeError::MaxCallDepthLimitReached);
        }

        self.fee_reserve
            .consume(
                self.fee_table
                    .system_api_cost(SystemApiCostingEntry::InvokeFunction {
                        fn_identifier: fn_identifier.clone(),
                        input: &input,
                    }),
                "invoke_function",
            )
            .map_err(RuntimeError::CostingError)?;

        self.fee_reserve
            .consume(
                self.fee_table.run_method_cost(None, &fn_identifier, &input),
                "run_function",
            )
            .map_err(RuntimeError::CostingError)?;

        // Prevent vaults/kvstores from being moved
        Self::process_call_data(&input)?;

        // Figure out what buckets and proofs to move from this process
        let values_to_take = input.node_ids();
        let (taken_values, mut missing) = Self::current_frame_mut(&mut self.call_frames)
            .take_available_values(values_to_take, false)?;
        let first_missing_value = missing.drain().nth(0);
        if let Some(missing_value) = first_missing_value {
            return Err(RuntimeError::RENodeNotFound(missing_value));
        }

        let mut next_owned_values = HashMap::new();

        // Internal state update to taken values
        for (id, mut value) in taken_values {
            match &mut value.root_mut() {
                HeapRENode::Proof(proof) => proof.change_to_restricted(),
                _ => {}
            }
            next_owned_values.insert(id, value);
        }

        let mut locked_values = HashSet::<SubstateId>::new();

        // No authorization but state load
        match &fn_identifier {
            FnIdentifier::Scrypto {
                package_address,
                blueprint_name,
                ident,
            } => {
                self.track
                    .acquire_lock(SubstateId::Package(package_address.clone()), false, false)
                    .map_err(|e| match e {
                        TrackError::NotFound => RuntimeError::PackageNotFound(*package_address),
                        TrackError::Reentrancy => {
                            panic!("Package reentrancy error should never occur.")
                        }
                        TrackError::StateTrackError(..) => panic!("Unexpected"),
                    })?;
                locked_values.insert(SubstateId::Package(package_address.clone()));
                let package = self
                    .track
                    .read_substate(SubstateId::Package(package_address.clone()))
                    .package();
                let abi = package.blueprint_abi(blueprint_name).ok_or(
                    RuntimeError::BlueprintNotFound(
                        package_address.clone(),
                        blueprint_name.clone(),
                    ),
                )?;
                let fn_abi = abi
                    .get_fn_abi(ident)
                    .ok_or(RuntimeError::MethodDoesNotExist(fn_identifier.clone()))?;
                if !fn_abi.input.matches(&input.dom) {
                    return Err(RuntimeError::InvalidFnInput { fn_identifier });
                }
            }
            _ => {}
        };

        // Move this into higher layer, e.g. transaction processor
        let mut next_frame_node_refs = HashMap::new();
        if Self::current_frame(&self.call_frames).depth == 0 {
            let mut component_addresses = HashSet::new();

            // Collect component addresses
            for component_address in &input.refed_component_addresses {
                component_addresses.insert(*component_address);
            }
            let input: TransactionProcessorRunInput = scrypto_decode(&input.raw).unwrap();
            for instruction in &input.instructions {
                match instruction {
                    ExecutableInstruction::CallFunction { arg, .. }
                    | ExecutableInstruction::CallMethod { arg, .. } => {
                        let scrypto_value = ScryptoValue::from_slice(&arg).unwrap();
                        component_addresses.extend(scrypto_value.refed_component_addresses);
                    }
                    _ => {}
                }
            }

            // Make components visible
            for component_address in component_addresses {
                let node_id = RENodeId::Component(component_address);
                let substate_id = SubstateId::ComponentInfo(component_address);
                let node_pointer = RENodePointer::Store(node_id);
                // Check if component exists
                node_pointer.acquire_lock(substate_id.clone(), false, false, &mut self.track)?;
                node_pointer.release_lock(substate_id, false, &mut self.track);
                next_frame_node_refs.insert(node_id, node_pointer);
            }
        } else {
            // Pass argument references
            for refed_component_address in &input.refed_component_addresses {
                let node_id = RENodeId::Component(refed_component_address.clone());
                if let Some(pointer) = Self::current_frame_mut(&mut self.call_frames)
                    .node_refs
                    .get(&node_id)
                {
                    let mut visible = HashSet::new();
                    visible.insert(SubstateId::ComponentInfo(*refed_component_address));
                    next_frame_node_refs.insert(node_id.clone(), pointer.clone());
                } else {
                    return Err(RuntimeError::InvokeMethodInvalidReferencePass(node_id));
                }
            }
        }

        // start a new frame and run
        let (output, received_values) = {
            let frame = CallFrame::new_child(
                Self::current_frame(&self.call_frames).depth + 1,
                REActor {
                    fn_identifier: fn_identifier.clone(),
                    receiver: None,
                },
                next_owned_values,
                next_frame_node_refs,
                self,
            );
            self.call_frames.push(frame);
            self.run(None, input)?
        };

        // Remove the last after clean-up
        self.call_frames.pop();

        // Release locked addresses
        for l in locked_values {
            // TODO: refactor after introducing `Lock` representation.
            self.track.release_lock(l.clone(), false);
        }

        // move buckets and proofs to this process.
        for (id, value) in received_values {
            trace!(self, Level::Debug, "Received value: {:?}", value);
            Self::current_frame_mut(&mut self.call_frames)
                .owned_heap_nodes
                .insert(id, value);
        }

        // Accept component references
        for refed_component_address in &output.refed_component_addresses {
            let node_id = RENodeId::Component(*refed_component_address);
            let mut visible = HashSet::new();
            visible.insert(SubstateId::ComponentInfo(*refed_component_address));
            Self::current_frame_mut(&mut self.call_frames)
                .node_refs
                .insert(node_id, RENodePointer::Store(node_id));
        }

        trace!(self, Level::Debug, "Invoking finished!");
        Ok(output)
    }

    fn invoke_method(
        &mut self,
        receiver: Receiver,
        fn_identifier: FnIdentifier,
        input: ScryptoValue,
    ) -> Result<ScryptoValue, RuntimeError> {
        trace!(
            self,
            Level::Debug,
            "Invoking method: {:?} {:?}",
            receiver,
            &fn_identifier
        );

        if Self::current_frame(&self.call_frames).depth == self.max_depth {
            return Err(RuntimeError::MaxCallDepthLimitReached);
        }

        self.fee_reserve
            .consume(
                self.fee_table
                    .system_api_cost(SystemApiCostingEntry::InvokeMethod {
                        receiver: receiver.clone(),
                        input: &input,
                    }),
                "invoke_method",
            )
            .map_err(RuntimeError::CostingError)?;

        self.fee_reserve
            .consume(
                self.fee_table
                    .run_method_cost(Some(receiver), &fn_identifier, &input),
                "run_method",
            )
            .map_err(RuntimeError::CostingError)?;

        // Prevent vaults/kvstores from being moved
        Self::process_call_data(&input)?;

        // Figure out what buckets and proofs to move from this process
        let values_to_take = input.node_ids();
        let (taken_values, mut missing) = Self::current_frame_mut(&mut self.call_frames)
            .take_available_values(values_to_take, false)?;
        let first_missing_value = missing.drain().nth(0);
        if let Some(missing_value) = first_missing_value {
            return Err(RuntimeError::RENodeNotFound(missing_value));
        }

        let mut next_owned_values = HashMap::new();

        // Internal state update to taken values
        for (id, mut value) in taken_values {
            match &mut value.root_mut() {
                HeapRENode::Proof(proof) => proof.change_to_restricted(),
                _ => {}
            }
            next_owned_values.insert(id, value);
        }

        let mut locked_pointers = Vec::new();
        let mut next_frame_node_refs = HashMap::new();

        // Authorization and state load
        let auth_zone_frame_id = match &receiver {
            Receiver::Ref(node_id) | Receiver::Consumed(node_id) => {
                // Find node
                let current_frame = Self::current_frame(&self.call_frames);
                let node_pointer = if current_frame.owned_heap_nodes.contains_key(&node_id) {
                    RENodePointer::Heap {
                        frame_id: current_frame.depth,
                        root: node_id.clone(),
                        id: None,
                    }
                } else if let Some(pointer) = current_frame.node_refs.get(&node_id) {
                    pointer.clone()
                } else {
                    match node_id {
                        // Let these be globally accessible for now
                        // TODO: Remove when references cleaned up
                        RENodeId::ResourceManager(..) | RENodeId::System => {
                            RENodePointer::Store(*node_id)
                        }
                        _ => return Err(RuntimeError::InvokeMethodInvalidReceiver(*node_id)),
                    }
                };

                // Lock Primary Substate
                let substate_id =
                    RENodeProperties::to_primary_substate_id(&fn_identifier, *node_id)?;
                let is_lock_fee = matches!(node_id, RENodeId::Vault(..))
                    && (fn_identifier.eq(&FnIdentifier::Native(NativeFnIdentifier::Vault(
                        VaultFnIdentifier::LockFee,
                    ))) || fn_identifier.eq(&FnIdentifier::Native(NativeFnIdentifier::Vault(
                        VaultFnIdentifier::LockContingentFee,
                    ))));
                if is_lock_fee && matches!(node_pointer, RENodePointer::Heap { .. }) {
                    return Err(RuntimeError::LockFeeError(LockFeeError::RENodeNotInTrack));
                }
                node_pointer.acquire_lock(
                    substate_id.clone(),
                    true,
                    is_lock_fee,
                    &mut self.track,
                )?;
                locked_pointers.push((node_pointer, substate_id.clone(), is_lock_fee));

                // TODO: Refactor when locking model finalized
                let mut temporary_locks = Vec::new();

                // Load actor
                match &fn_identifier {
                    FnIdentifier::Scrypto {
                        package_address,
                        blueprint_name,
                        ..
                    } => match node_id {
                        RENodeId::Component(component_address) => {
                            let temporary_substate_id =
                                SubstateId::ComponentInfo(*component_address);
                            node_pointer.acquire_lock(
                                temporary_substate_id.clone(),
                                false,
                                false,
                                &mut self.track,
                            )?;
                            temporary_locks.push((node_pointer, temporary_substate_id, false));

                            let node_ref = node_pointer.to_ref(&self.call_frames, &mut self.track);
                            let component = node_ref.component_info();

                            // Don't support traits yet
                            if !package_address.eq(&component.package_address()) {
                                return Err(RuntimeError::MethodDoesNotExist(fn_identifier));
                            }
                            if !blueprint_name.eq(component.blueprint_name()) {
                                return Err(RuntimeError::MethodDoesNotExist(fn_identifier));
                            }
                        }
                        _ => panic!("Should not get here."),
                    },
                    _ => {}
                };

                // Lock Parent Substates
                // TODO: Check Component ABI here rather than in auth
                match node_id {
                    RENodeId::Component(..) => {
                        let package_address = {
                            let node_ref = node_pointer.to_ref(&self.call_frames, &self.track);
                            node_ref.component_info().package_address()
                        };
                        let package_substate_id = SubstateId::Package(package_address);
                        let package_node_id = RENodeId::Package(package_address);
                        let package_node_pointer = RENodePointer::Store(package_node_id);
                        package_node_pointer.acquire_lock(
                            package_substate_id.clone(),
                            false,
                            false,
                            &mut self.track,
                        )?;
                        locked_pointers.push((
                            package_node_pointer,
                            package_substate_id.clone(),
                            false,
                        ));
                        next_frame_node_refs.insert(package_node_id, package_node_pointer);
                    }
                    RENodeId::Bucket(..) => {
                        let resource_address = {
                            let node_ref = node_pointer.to_ref(&self.call_frames, &self.track);
                            node_ref.bucket().resource_address()
                        };
                        let resource_substate_id = SubstateId::ResourceManager(resource_address);
                        let resource_node_id = RENodeId::ResourceManager(resource_address);
                        let resource_node_pointer = RENodePointer::Store(resource_node_id);
                        resource_node_pointer.acquire_lock(
                            resource_substate_id.clone(),
                            true,
                            false,
                            &mut self.track,
                        )?;
                        locked_pointers.push((resource_node_pointer, resource_substate_id, false));
                        next_frame_node_refs.insert(resource_node_id, resource_node_pointer);
                    }
                    RENodeId::Vault(..) => {
                        let resource_address = {
                            let node_ref = node_pointer.to_ref(&self.call_frames, &self.track);
                            node_ref.vault().resource_address()
                        };
                        let resource_substate_id = SubstateId::ResourceManager(resource_address);
                        let resource_node_id = RENodeId::ResourceManager(resource_address);
                        let resource_node_pointer = RENodePointer::Store(resource_node_id);
                        resource_node_pointer.acquire_lock(
                            resource_substate_id.clone(),
                            true,
                            false,
                            &mut self.track,
                        )?;
                        locked_pointers.push((resource_node_pointer, resource_substate_id, false));
                        next_frame_node_refs.insert(resource_node_id, resource_node_pointer);
                    }
                    _ => {}
                }

                // Lock Resource Managers in request
                // TODO: Remove when references cleaned up
                if let FnIdentifier::Native(..) = &fn_identifier {
                    for resource_address in &input.resource_addresses {
                        let resource_substate_id =
                            SubstateId::ResourceManager(resource_address.clone());
                        let resource_node_id = RENodeId::ResourceManager(resource_address.clone());
                        let resource_node_pointer = RENodePointer::Store(resource_node_id);
                        resource_node_pointer.acquire_lock(
                            resource_substate_id.clone(),
                            false,
                            false,
                            &mut self.track,
                        )?;
                        locked_pointers.push((resource_node_pointer, resource_substate_id, false));
                        next_frame_node_refs.insert(resource_node_id, resource_node_pointer);
                    }
                }

                ExecutionTraceModule::trace_invoke_method(
                    &self.call_frames,
                    &self.track,
                    &current_frame.actor,
                    &fn_identifier,
                    node_id,
                    node_pointer,
                    &input,
                    &next_owned_values,
                    &mut self.execution_trace,
                )?;

                // Check method authorization
                AuthModule::receiver_auth(
                    &fn_identifier,
                    receiver.clone(),
                    &input,
                    node_pointer.clone(),
                    &mut self.call_frames,
                    &mut self.track,
                )?;

                match &receiver {
                    Receiver::Consumed(..) => {
                        let heap_node = Self::current_frame_mut(&mut self.call_frames)
                            .owned_heap_nodes
                            .remove(node_id)
                            .ok_or(RuntimeError::InvokeMethodInvalidReceiver(*node_id))?;
                        next_owned_values.insert(*node_id, heap_node);
                    }
                    _ => {}
                }

                for (node_pointer, substate_id, write_through) in temporary_locks {
                    node_pointer.release_lock(substate_id, write_through, &mut self.track);
                }

                next_frame_node_refs.insert(node_id.clone(), node_pointer.clone());
                None
            }
            Receiver::CurrentAuthZone => {
                for resource_address in &input.resource_addresses {
                    let resource_substate_id =
                        SubstateId::ResourceManager(resource_address.clone());
                    let resource_node_id = RENodeId::ResourceManager(resource_address.clone());
                    let resource_node_pointer = RENodePointer::Store(resource_node_id);
                    resource_node_pointer.acquire_lock(
                        resource_substate_id.clone(),
                        false,
                        false,
                        &mut self.track,
                    )?;
                    locked_pointers.push((resource_node_pointer, resource_substate_id, false));
                    next_frame_node_refs.insert(resource_node_id, resource_node_pointer);
                }
                Some(Self::current_frame(&self.call_frames).depth)
            }
        };

        // Pass argument references
        for refed_component_address in &input.refed_component_addresses {
            let node_id = RENodeId::Component(refed_component_address.clone());
            if let Some(pointer) = Self::current_frame(&self.call_frames)
                .node_refs
                .get(&node_id)
            {
                let mut visible = HashSet::new();
                visible.insert(SubstateId::ComponentInfo(*refed_component_address));
                next_frame_node_refs.insert(node_id.clone(), pointer.clone());
            } else {
                return Err(RuntimeError::InvokeMethodInvalidReferencePass(node_id));
            }
        }

        // start a new frame
        let (output, received_values) = {
            let frame = CallFrame::new_child(
                Self::current_frame(&self.call_frames).depth + 1,
                REActor {
                    fn_identifier: fn_identifier.clone(),
                    receiver: Some(receiver.clone()),
                },
                next_owned_values,
                next_frame_node_refs,
                self,
            );
            self.call_frames.push(frame);
            self.run(auth_zone_frame_id, input)?
        };

        // Remove the last after clean-up
        self.call_frames.pop();

        // Release locked addresses
        for (node_pointer, substate_id, write_through) in locked_pointers {
            // TODO: refactor after introducing `Lock` representation.
            node_pointer.release_lock(substate_id, write_through, &mut self.track);
        }

        // move buckets and proofs to this process.
        for (id, value) in received_values {
            trace!(self, Level::Debug, "Received value: {:?}", value);
            Self::current_frame_mut(&mut self.call_frames)
                .owned_heap_nodes
                .insert(id, value);
        }

        // Accept component references
        for refed_component_address in &output.refed_component_addresses {
            let node_id = RENodeId::Component(*refed_component_address);
            let mut visible = HashSet::new();
            visible.insert(SubstateId::ComponentInfo(*refed_component_address));
            Self::current_frame_mut(&mut self.call_frames)
                .node_refs
                .insert(node_id, RENodePointer::Store(node_id));
        }

        trace!(self, Level::Debug, "Invoking finished!");
        Ok(output)
    }

    fn borrow_node(&mut self, node_id: &RENodeId) -> Result<RENodeRef<'_, 's>, FeeReserveError> {
        trace!(self, Level::Debug, "Borrowing value: {:?}", node_id);

        self.fee_reserve.consume(
            self.fee_table.system_api_cost({
                match node_id {
                    RENodeId::Bucket(_) => SystemApiCostingEntry::BorrowSubstate {
                        // TODO: figure out loaded state and size
                        loaded: true,
                        size: 0,
                    },
                    RENodeId::Proof(_) => SystemApiCostingEntry::BorrowSubstate {
                        // TODO: figure out loaded state and size
                        loaded: true,
                        size: 0,
                    },
                    RENodeId::Worktop => SystemApiCostingEntry::BorrowSubstate {
                        // TODO: figure out loaded state and size
                        loaded: true,
                        size: 0,
                    },
                    RENodeId::Vault(_) => SystemApiCostingEntry::BorrowSubstate {
                        // TODO: figure out loaded state and size
                        loaded: false,
                        size: 0,
                    },
                    RENodeId::Component(_) => SystemApiCostingEntry::BorrowSubstate {
                        // TODO: figure out loaded state and size
                        loaded: false,
                        size: 0,
                    },
                    RENodeId::KeyValueStore(_) => SystemApiCostingEntry::BorrowSubstate {
                        // TODO: figure out loaded state and size
                        loaded: false,
                        size: 0,
                    },
                    RENodeId::ResourceManager(_) => SystemApiCostingEntry::BorrowSubstate {
                        // TODO: figure out loaded state and size
                        loaded: false,
                        size: 0,
                    },
                    RENodeId::Package(_) => SystemApiCostingEntry::BorrowSubstate {
                        // TODO: figure out loaded state and size
                        loaded: false,
                        size: 0,
                    },
                    RENodeId::System => SystemApiCostingEntry::BorrowSubstate {
                        // TODO: figure out loaded state and size
                        loaded: false,
                        size: 0,
                    },
                }
            }),
            "borrow_substate",
        )?;

        let node_pointer = Self::current_frame(&self.call_frames)
            .node_refs
            .get(node_id)
            .expect(&format!("{:?} is unknown.", node_id));

        Ok(node_pointer.to_ref(&self.call_frames, &self.track))
    }

    fn substate_borrow_mut(
        &mut self,
        substate_id: &SubstateId,
    ) -> Result<NativeSubstateRef, FeeReserveError> {
        trace!(
            self,
            Level::Debug,
            "Borrowing substate (mut): {:?}",
            substate_id
        );

        // Costing
        self.fee_reserve.consume(
            self.fee_table.system_api_cost({
                match substate_id {
                    SubstateId::Bucket(_) => SystemApiCostingEntry::BorrowSubstate {
                        // TODO: figure out loaded state and size
                        loaded: true,
                        size: 0,
                    },
                    SubstateId::Proof(_) => SystemApiCostingEntry::BorrowSubstate {
                        // TODO: figure out loaded state and size
                        loaded: true,
                        size: 0,
                    },
                    SubstateId::Worktop => SystemApiCostingEntry::BorrowSubstate {
                        // TODO: figure out loaded state and size
                        loaded: true,
                        size: 0,
                    },
                    SubstateId::Vault(_) => SystemApiCostingEntry::BorrowSubstate {
                        // TODO: figure out loaded state and size
                        loaded: false,
                        size: 0,
                    },
                    SubstateId::ComponentState(..) => SystemApiCostingEntry::BorrowSubstate {
                        // TODO: figure out loaded state and size
                        loaded: false,
                        size: 0,
                    },
                    SubstateId::ComponentInfo(..) => SystemApiCostingEntry::BorrowSubstate {
                        // TODO: figure out loaded state and size
                        loaded: false,
                        size: 0,
                    },
                    SubstateId::KeyValueStoreSpace(_) => SystemApiCostingEntry::BorrowSubstate {
                        // TODO: figure out loaded state and size
                        loaded: false,
                        size: 0,
                    },
                    SubstateId::KeyValueStoreEntry(..) => SystemApiCostingEntry::BorrowSubstate {
                        // TODO: figure out loaded state and size
                        loaded: false,
                        size: 0,
                    },
                    SubstateId::ResourceManager(..) => SystemApiCostingEntry::BorrowSubstate {
                        // TODO: figure out loaded state and size
                        loaded: false,
                        size: 0,
                    },
                    SubstateId::NonFungibleSpace(..) => SystemApiCostingEntry::BorrowSubstate {
                        // TODO: figure out loaded state and size
                        loaded: false,
                        size: 0,
                    },
                    SubstateId::NonFungible(..) => SystemApiCostingEntry::BorrowSubstate {
                        // TODO: figure out loaded state and size
                        loaded: false,
                        size: 0,
                    },
                    SubstateId::Package(..) => SystemApiCostingEntry::BorrowSubstate {
                        // TODO: figure out loaded state and size
                        loaded: false,
                        size: 0,
                    },
                    SubstateId::System => SystemApiCostingEntry::BorrowSubstate {
                        // TODO: figure out loaded state and size
                        loaded: false,
                        size: 0,
                    },
                }
            }),
            "borrow_substate",
        )?;

        // Authorization
        if !Self::current_frame(&self.call_frames)
            .actor
            .is_substate_readable(substate_id)
        {
            panic!("Trying to read substate which is not visible.")
        }

        let node_id = SubstateProperties::get_node_id(substate_id);

        // TODO: Clean this up
        let frame = Self::current_frame(&self.call_frames);
        let node_pointer = if frame.owned_heap_nodes.contains_key(&node_id) {
            RENodePointer::Heap {
                frame_id: frame.depth,
                root: node_id.clone(),
                id: None,
            }
        } else {
            Self::current_frame(&self.call_frames)
                .node_refs
                .get(&node_id)
                .cloned()
                .expect(&format!("Node should exist {:?}", node_id))
        };

        Ok(node_pointer.borrow_native_ref(
            substate_id.clone(),
            &mut self.call_frames,
            &mut self.track,
        ))
    }

    fn substate_return_mut(&mut self, val_ref: NativeSubstateRef) -> Result<(), FeeReserveError> {
        trace!(self, Level::Debug, "Returning value");

        self.fee_reserve.consume(
            self.fee_table.system_api_cost({
                match &val_ref {
                    NativeSubstateRef::Stack(..) => {
                        SystemApiCostingEntry::ReturnSubstate { size: 0 }
                    }
                    NativeSubstateRef::Track(substate_id, _) => match substate_id {
                        SubstateId::Vault(_) => SystemApiCostingEntry::ReturnSubstate { size: 0 },
                        SubstateId::KeyValueStoreSpace(_) => {
                            SystemApiCostingEntry::ReturnSubstate { size: 0 }
                        }
                        SubstateId::KeyValueStoreEntry(_, _) => {
                            SystemApiCostingEntry::ReturnSubstate { size: 0 }
                        }
                        SubstateId::ResourceManager(_) => {
                            SystemApiCostingEntry::ReturnSubstate { size: 0 }
                        }
                        SubstateId::Package(_) => SystemApiCostingEntry::ReturnSubstate { size: 0 },
                        SubstateId::NonFungibleSpace(_) => {
                            SystemApiCostingEntry::ReturnSubstate { size: 0 }
                        }
                        SubstateId::NonFungible(_, _) => {
                            SystemApiCostingEntry::ReturnSubstate { size: 0 }
                        }
                        SubstateId::ComponentInfo(..) => {
                            SystemApiCostingEntry::ReturnSubstate { size: 0 }
                        }
                        SubstateId::ComponentState(_) => {
                            SystemApiCostingEntry::ReturnSubstate { size: 0 }
                        }
                        SubstateId::System => SystemApiCostingEntry::ReturnSubstate { size: 0 },
                        SubstateId::Bucket(..) => SystemApiCostingEntry::ReturnSubstate { size: 0 },
                        SubstateId::Proof(..) => SystemApiCostingEntry::ReturnSubstate { size: 0 },
                        SubstateId::Worktop => SystemApiCostingEntry::ReturnSubstate { size: 0 },
                    },
                }
            }),
            "return_substate",
        )?;

        val_ref.return_to_location(&mut self.call_frames, &mut self.track);
        Ok(())
    }

    fn node_drop(&mut self, node_id: &RENodeId) -> Result<HeapRootRENode, FeeReserveError> {
        trace!(self, Level::Debug, "Dropping value: {:?}", node_id);

        self.fee_reserve.consume(
            self.fee_table
                .system_api_cost(SystemApiCostingEntry::DropNode { size: 0 }),
            "drop_node",
        )?;

        // TODO: Authorization

        Ok(Self::current_frame_mut(&mut self.call_frames)
            .owned_heap_nodes
            .remove(&node_id)
            .unwrap())
    }

    fn node_create(&mut self, re_node: HeapRENode) -> Result<RENodeId, RuntimeError> {
        trace!(self, Level::Debug, "Creating value");

        // Costing
        self.fee_reserve
            .consume(
                self.fee_table
                    .system_api_cost(SystemApiCostingEntry::CreateNode {
                        size: 0, // TODO: get size of the value
                    }),
                "create_node",
            )
            .map_err(RuntimeError::CostingError)?;

        // TODO: Authorization

        // Take any required child nodes
        let children = re_node.get_child_nodes()?;
        let (taken_root_nodes, mut missing) =
            Self::current_frame_mut(&mut self.call_frames).take_available_values(children, true)?;
        let first_missing_node = missing.drain().nth(0);
        if let Some(missing_node) = first_missing_node {
            return Err(RuntimeError::RENodeCreateNodeNotFound(missing_node));
        }
        let mut child_nodes = HashMap::new();
        for (id, taken_root_node) in taken_root_nodes {
            child_nodes.extend(taken_root_node.to_nodes(id));
        }

        // Insert node into heap
        let node_id = Self::new_node_id(&mut self.id_allocator, self.transaction_hash, &re_node);
        let heap_root_node = HeapRootRENode {
            root: re_node,
            child_nodes,
        };
        Self::current_frame_mut(&mut self.call_frames)
            .owned_heap_nodes
            .insert(node_id, heap_root_node);

        // TODO: Clean the following up
        match node_id {
            RENodeId::KeyValueStore(..) | RENodeId::ResourceManager(..) => {
                let frame = self
                    .call_frames
                    .last_mut()
                    .expect("Current frame always exists");
                frame.node_refs.insert(
                    node_id.clone(),
                    RENodePointer::Heap {
                        frame_id: frame.depth,
                        root: node_id.clone(),
                        id: None,
                    },
                );
            }
            RENodeId::Component(component_address) => {
                let mut visible = HashSet::new();
                visible.insert(SubstateId::ComponentInfo(component_address));

                let frame = self
                    .call_frames
                    .last_mut()
                    .expect("Current frame always exists");
                frame.node_refs.insert(
                    node_id.clone(),
                    RENodePointer::Heap {
                        frame_id: frame.depth,
                        root: node_id.clone(),
                        id: None,
                    },
                );
            }
            _ => {}
        }

        Ok(node_id)
    }

    fn node_globalize(&mut self, node_id: RENodeId) -> Result<(), RuntimeError> {
        trace!(self, Level::Debug, "Globalizing value: {:?}", node_id);

        // Costing
        self.fee_reserve
            .consume(
                self.fee_table
                    .system_api_cost(SystemApiCostingEntry::GlobalizeNode {
                        size: 0, // TODO: get size of the value
                    }),
                "globalize_node",
            )
            .map_err(RuntimeError::CostingError)?;

        if !RENodeProperties::can_globalize(node_id) {
            return Err(RuntimeError::RENodeGlobalizeTypeNotAllowed(node_id));
        }

        // TODO: Authorization

        let mut nodes_to_take = HashSet::new();
        nodes_to_take.insert(node_id);
        let (taken_nodes, missing_nodes) = Self::current_frame_mut(&mut self.call_frames)
            .take_available_values(nodes_to_take, false)?;
        assert!(missing_nodes.is_empty());
        assert!(taken_nodes.len() == 1);
        let root_node = taken_nodes.into_values().nth(0).unwrap();

        let (substates, maybe_non_fungibles) = match root_node.root {
            HeapRENode::Component(component, component_state) => {
                let mut substates = HashMap::new();
                let component_address = node_id.into();
                substates.insert(
                    SubstateId::ComponentInfo(component_address),
                    Substate::ComponentInfo(component),
                );
                substates.insert(
                    SubstateId::ComponentState(component_address),
                    Substate::ComponentState(component_state),
                );
                let mut visible_substates = HashSet::new();
                visible_substates.insert(SubstateId::ComponentInfo(component_address));
                (substates, None)
            }
            HeapRENode::Package(package) => {
                let mut substates = HashMap::new();
                let package_address = node_id.into();
                substates.insert(
                    SubstateId::Package(package_address),
                    Substate::Package(package),
                );
                (substates, None)
            }
            HeapRENode::Resource(resource_manager, non_fungibles) => {
                let mut substates = HashMap::new();
                let resource_address: ResourceAddress = node_id.into();
                substates.insert(
                    SubstateId::ResourceManager(resource_address),
                    Substate::Resource(resource_manager),
                );
                (substates, non_fungibles)
            }
            _ => panic!("Not expected"),
        };

        for (substate_id, substate) in substates {
            self.track
                .create_uuid_substate(substate_id.clone(), substate);
        }

        let mut to_store_values = HashMap::new();
        for (id, value) in root_node.child_nodes.into_iter() {
            to_store_values.insert(id, value);
        }
        insert_non_root_nodes(self.track, to_store_values);

        if let Some(non_fungibles) = maybe_non_fungibles {
            let resource_address: ResourceAddress = node_id.into();
            let parent_address = SubstateId::NonFungibleSpace(resource_address.clone());
            for (id, non_fungible) in non_fungibles {
                self.track.set_key_value(
                    parent_address.clone(),
                    id.to_vec(),
                    Substate::NonFungible(NonFungibleWrapper(Some(non_fungible))),
                );
            }
        }

        Self::current_frame_mut(&mut self.call_frames)
            .node_refs
            .insert(node_id, RENodePointer::Store(node_id));

        Ok(())
    }

    fn substate_read(&mut self, substate_id: SubstateId) -> Result<ScryptoValue, RuntimeError> {
        trace!(
            self,
            Level::Debug,
            "Reading substate data: {:?}",
            substate_id
        );

        // Costing
        self.fee_reserve
            .consume(
                self.fee_table
                    .system_api_cost(SystemApiCostingEntry::ReadSubstate {
                        size: 0, // TODO: get size of the value
                    }),
                "read_substate",
            )
            .map_err(RuntimeError::CostingError)?;

        // Authorization
        if !Self::current_frame(&self.call_frames)
            .actor
            .is_substate_readable(&substate_id)
        {
            return Err(RuntimeError::SubstateReadNotReadable(
                Self::current_frame(&self.call_frames).actor.clone(),
                substate_id.clone(),
            ));
        }

        let (parent_pointer, current_value) =
            Self::read_value_internal(&mut self.call_frames, self.track, &substate_id)?;
        let cur_children = current_value.node_ids();
        for child_id in cur_children {
            let child_pointer = parent_pointer.child(child_id);
            Self::current_frame_mut(&mut self.call_frames)
                .node_refs
                .insert(child_id, child_pointer);
        }
        Ok(current_value)
    }

    fn substate_take(&mut self, substate_id: SubstateId) -> Result<ScryptoValue, RuntimeError> {
        trace!(self, Level::Debug, "Taking substate: {:?}", substate_id);

        // Costing
        self.fee_reserve
            .consume(
                self.fee_table
                    .system_api_cost(SystemApiCostingEntry::TakeSubstate {
                        size: 0, // TODO: get size of the value
                    }),
                "read_substate",
            )
            .map_err(RuntimeError::CostingError)?;

        // Authorization
        if !Self::current_frame(&self.call_frames)
            .actor
            .is_substate_writeable(&substate_id)
        {
            return Err(RuntimeError::SubstateWriteNotWriteable(
                Self::current_frame(&self.call_frames).actor.clone(),
                substate_id,
            ));
        }

        let (pointer, current_value) =
            Self::read_value_internal(&mut self.call_frames, self.track, &substate_id)?;
        let cur_children = current_value.node_ids();
        if !cur_children.is_empty() {
            return Err(RuntimeError::ValueNotAllowed);
        }

        // Write values
        let mut node_ref = pointer.to_ref_mut(&mut self.call_frames, &mut self.track);
        node_ref.replace_value_with_default(&substate_id);

        Ok(current_value)
    }

    fn substate_write(
        &mut self,
        substate_id: SubstateId,
        value: ScryptoValue,
    ) -> Result<(), RuntimeError> {
        trace!(
            self,
            Level::Debug,
            "Writing substate data: {:?}",
            substate_id
        );

        // Costing
        self.fee_reserve
            .consume(
                self.fee_table
                    .system_api_cost(SystemApiCostingEntry::WriteSubstate {
                        size: 0, // TODO: get size of the value
                    }),
                "write_substate",
            )
            .map_err(RuntimeError::CostingError)?;

        // Authorization
        if !Self::current_frame(&self.call_frames)
            .actor
            .is_substate_writeable(&substate_id)
        {
            return Err(RuntimeError::SubstateWriteNotWriteable(
                Self::current_frame(&self.call_frames).actor.clone(),
                substate_id,
            ));
        }

        // If write, take values from current frame
        let (taken_nodes, missing_nodes) = {
            let node_ids = value.node_ids();
            if !node_ids.is_empty() {
                if !SubstateProperties::can_own_nodes(&substate_id) {
                    return Err(RuntimeError::ValueNotAllowed);
                }

                Self::current_frame_mut(&mut self.call_frames)
                    .take_available_values(node_ids, true)?
            } else {
                (HashMap::new(), HashSet::new())
            }
        };

        let (pointer, current_value) =
            Self::read_value_internal(&mut self.call_frames, self.track, &substate_id)?;
        let cur_children = current_value.node_ids();

        // Fulfill method
        verify_stored_value_update(&cur_children, &missing_nodes)?;

        // TODO: verify against some schema

        // Write values
        let mut node_ref = pointer.to_ref_mut(&mut self.call_frames, &mut self.track);
        node_ref.write_value(substate_id, value, taken_nodes);

        Ok(())
    }

    fn transaction_hash(&mut self) -> Result<Hash, FeeReserveError> {
        self.fee_reserve.consume(
            self.fee_table
                .system_api_cost(SystemApiCostingEntry::ReadTransactionHash),
            "read_transaction_hash",
        )?;
        Ok(self.transaction_hash)
    }

    fn generate_uuid(&mut self) -> Result<u128, FeeReserveError> {
        self.fee_reserve.consume(
            self.fee_table
                .system_api_cost(SystemApiCostingEntry::GenerateUuid),
            "generate_uuid",
        )?;
        Ok(Self::new_uuid(
            &mut self.id_allocator,
            self.transaction_hash,
        ))
    }

    fn emit_log(&mut self, level: Level, message: String) -> Result<(), FeeReserveError> {
        self.fee_reserve.consume(
            self.fee_table
                .system_api_cost(SystemApiCostingEntry::EmitLog {
                    size: message.len() as u32,
                }),
            "emit_log",
        )?;
        self.track.add_log(level, message);
        Ok(())
    }

    fn check_access_rule(
        &mut self,
        access_rule: scrypto::resource::AccessRule,
        proof_ids: Vec<ProofId>,
    ) -> Result<bool, RuntimeError> {
        // Costing
        self.fee_reserve
            .consume(
                self.fee_table
                    .system_api_cost(SystemApiCostingEntry::CheckAccessRule {
                        size: proof_ids.len() as u32,
                    }),
                "check_access_rule",
            )
            .map_err(RuntimeError::CostingError)?;

        let proofs = proof_ids
            .iter()
            .map(|proof_id| {
                Self::current_frame(&self.call_frames)
                    .owned_heap_nodes
                    .get(&RENodeId::Proof(*proof_id))
                    .map(|p| match p.root() {
                        HeapRENode::Proof(proof) => proof.clone(),
                        _ => panic!("Expected proof"),
                    })
                    .ok_or(RuntimeError::ProofNotFound(proof_id.clone()))
            })
            .collect::<Result<Vec<Proof>, RuntimeError>>()?;
        let mut simulated_auth_zone = AuthZone::new_with_proofs(proofs);

        let method_authorization = convert(&Type::Unit, &Value::Unit, &access_rule);
        let is_authorized = method_authorization.check(&[&simulated_auth_zone]).is_ok();
        simulated_auth_zone.clear();

        Ok(is_authorized)
    }

    fn fee_reserve(&mut self) -> &mut C {
        self.fee_reserve
    }

    fn auth_zone(&mut self, frame_id: usize) -> &mut AuthZone {
        &mut self.call_frames.get_mut(frame_id).unwrap().auth_zone
    }
}<|MERGE_RESOLUTION|>--- conflicted
+++ resolved
@@ -105,12 +105,8 @@
             fee_reserve,
             fee_table,
             id_allocator: IdAllocator::new(IdSpace::Application),
-<<<<<<< HEAD
             execution_trace,
-            call_frames: vec![],
-=======
             call_frames: vec![frame],
->>>>>>> 129ed2a8
             phantom: PhantomData,
         };
 
