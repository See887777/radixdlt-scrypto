--- conflicted
+++ resolved
@@ -319,15 +319,9 @@
         }
     }
 
-<<<<<<< HEAD
     // Takes a proof from the auth worktop.
     pub fn pop_from_auth_worktop(&mut self) -> Result<ProofId, RuntimeError> {
         re_debug!(self, "Taking from auth worktop");
-=======
-    // (Transaction ONLY) Takes a proof from the auth worktop.
-    pub fn pop_from_auth_worktop(&mut self) -> Result<ValidatedData, RuntimeError> {
-        re_debug!(self, "(Transaction) Taking from auth worktop");
->>>>>>> 3652b8f8
         if self.auth_worktop.is_empty() {
             return Err(RuntimeError::EmptyAuthWorkTop);
         }
@@ -341,22 +335,9 @@
         Ok(new_proof_id)
     }
 
-<<<<<<< HEAD
     // Puts a proof onto the auth worktop.
     pub fn push_onto_auth_worktop(&mut self, proof_id: ProofId) -> Result<(), RuntimeError> {
         re_debug!(self, "Returning to auth worktop: proof_id = {}", proof_id);
-=======
-    // (Transaction ONLY) Puts a proof onto the auth worktop.
-    pub fn push_onto_auth_worktop(
-        &mut self,
-        proof_id: ProofId,
-    ) -> Result<ValidatedData, RuntimeError> {
-        re_debug!(
-            self,
-            "(Transaction) Returning to auth worktop: proof_id = {}",
-            proof_id
-        );
->>>>>>> 3652b8f8
 
         let proof = self
             .proofs
