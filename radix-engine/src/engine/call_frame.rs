--- conflicted
+++ resolved
@@ -626,22 +626,11 @@
                             SubstateValue::Package(package) => package,
                             _ => panic!("Value is not a package"),
                         };
-<<<<<<< HEAD
                         let abi = package
                             .blueprint_abi(&blueprint_name)
                             .expect("Blueprint not found for existing component");
                         let (_, method_auths) =
-                            component.method_authorization(&abi.value, &function);
-=======
-
-                        // TODO: Remove clone
-                        let schema = package
-                            .load_blueprint_schema(&blueprint_name)
-                            .unwrap()
-                            .clone();
-
-                        let (_, method_auths) = component.method_authorization(&schema, &function_name);
->>>>>>> 2bec9085
+                            component.method_authorization(&abi.value, &function_name);
 
                         // set up component state
                         let data = ScryptoValue::from_slice(component.state()).unwrap();
