--- conflicted
+++ resolved
@@ -1717,28 +1717,10 @@
         self.track.set_key_value(parent_address, key, non_fungible)
     }
 
-    fn borrow_value(&self, value_id: &ValueId) -> REValueRef<'_, 'p, 's, S> {
-        let info = self
-            .value_refs
-            .get(value_id)
-            .expect(&format!("{:?} is unknown.", value_id));
-        if !info.visible {
-            panic!("Trying to read value which is not visible.")
-        }
-
-        info.location.to_ref(
-            value_id,
-            &self.owned_values,
-            &self.frame_borrowed_values,
-            &self.track,
-        )
-    }
-
-<<<<<<< HEAD
-    fn borrow_native_value(
+    fn borrow_value(
         &mut self,
         value_id: &ValueId,
-    ) -> Result<RENativeValueRef<'borrowed>, CostUnitCounterError> {
+    ) -> Result<REValueRef<'_, 'p, 's, S>, CostUnitCounterError> {
         self.cost_unit_counter.consume(
             self.fee_table.system_api_cost({
                 match value_id {
@@ -1763,9 +1745,50 @@
             "borrow",
         )?;
 
-=======
-    fn borrow_value_mut(&mut self, value_id: &ValueId) -> RENativeValueRef<'p> {
->>>>>>> 3cba70ce
+        let info = self
+            .value_refs
+            .get(value_id)
+            .expect(&format!("{:?} is unknown.", value_id));
+        if !info.visible {
+            panic!("Trying to read value which is not visible.")
+        }
+
+        Ok(info.location.to_ref(
+            value_id,
+            &self.owned_values,
+            &self.frame_borrowed_values,
+            &self.track,
+        ))
+    }
+
+    fn borrow_value_mut(
+        &mut self,
+        value_id: &ValueId,
+    ) -> Result<RENativeValueRef<'p>, CostUnitCounterError> {
+        self.cost_unit_counter.consume(
+            self.fee_table.system_api_cost({
+                match value_id {
+                    ValueId::Transient(_) => SystemApiCostingEntry::BorrowLocal,
+                    ValueId::Stored(_) => SystemApiCostingEntry::BorrowGlobal {
+                        // TODO: figure out loaded state and size
+                        loaded: false,
+                        size: 0,
+                    },
+                    ValueId::Resource(_) => SystemApiCostingEntry::BorrowGlobal {
+                        // TODO: figure out loaded state and size
+                        loaded: false,
+                        size: 0,
+                    },
+                    ValueId::Package(_) => SystemApiCostingEntry::BorrowGlobal {
+                        // TODO: figure out loaded state and size
+                        loaded: false,
+                        size: 0,
+                    },
+                }
+            }),
+            "borrow",
+        )?;
+
         let info = self.value_refs.get(value_id).unwrap();
         if !info.visible {
             panic!("Trying to read value which is not visible.")
@@ -1779,11 +1802,10 @@
         ))
     }
 
-<<<<<<< HEAD
-    fn return_native_value(
+    fn return_value_mut(
         &mut self,
         value_id: ValueId,
-        val_ref: RENativeValueRef<'borrowed>,
+        val_ref: RENativeValueRef<'p>,
     ) -> Result<(), CostUnitCounterError> {
         self.cost_unit_counter.consume(
             self.fee_table.system_api_cost({
@@ -1798,9 +1820,6 @@
             "return",
         )?;
 
-=======
-    fn return_value_mut(&mut self, value_id: ValueId, val_ref: RENativeValueRef<'p>) {
->>>>>>> 3cba70ce
         val_ref.return_to_location(
             value_id,
             &mut self.owned_values,
@@ -1810,8 +1829,10 @@
         Ok(())
     }
 
-    fn drop_value(&mut self, value_id: &ValueId) -> REValue {
-        self.owned_values.remove(&value_id).unwrap().into_inner()
+    fn drop_value(&mut self, value_id: &ValueId) -> Result<REValue, CostUnitCounterError> {
+        // TODO: costing
+
+        Ok(self.owned_values.remove(&value_id).unwrap().into_inner())
     }
 
     fn create_value<V: Into<REValueByComplexity>>(
@@ -1908,8 +1929,7 @@
         resource_address
     }
 
-<<<<<<< HEAD
-    fn native_globalize(&mut self, value_id: &ValueId) -> Result<(), CostUnitCounterError> {
+    fn globalize_value(&mut self, value_id: &ValueId) -> Result<(), CostUnitCounterError> {
         self.cost_unit_counter.consume(
             self.fee_table
                 .system_api_cost(SystemApiCostingEntry::Globalize {
@@ -1918,9 +1938,6 @@
             "globalize",
         )?;
 
-=======
-    fn globalize_value(&mut self, value_id: &ValueId) {
->>>>>>> 3cba70ce
         let mut values = HashSet::new();
         values.insert(value_id.clone());
         let (taken_values, missing) = self.take_available_values(values).unwrap();
