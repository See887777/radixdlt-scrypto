--- conflicted
+++ resolved
@@ -489,11 +489,7 @@
         (
             PACKAGE_PACKAGE,
             PackageNativePackage::definition(),
-<<<<<<< HEAD
-            PACKAGE_V1_0_CODE_ID,
-=======
             NativeCodeId::PackageCode1 as u64,
->>>>>>> 6530e094
             metadata_init! {
                 "name" => "Package Package".to_owned(), locked;
                 "description" => "A native package that is called to create a new package on the network.".to_owned(), locked;
