use crate::blueprints::resource::WorktopSubstate;
use crate::blueprints::transaction_processor::{MultiThreadResult, TxnInstruction};
use crate::errors::ApplicationError;
use crate::errors::RuntimeError;
use crate::internal_prelude::*;
use crate::kernel::kernel_api::KernelNodeApi;
use crate::kernel::kernel_api::KernelSubstateApi;
use crate::system::node_init::type_info_partition;
use crate::system::type_info::TypeInfoBlueprint;
use crate::system::type_info::TypeInfoSubstate;
use radix_engine_interface::api::SystemApi;
use radix_engine_interface::blueprints::package::BlueprintVersion;
use radix_engine_interface::blueprints::resource::*;
use radix_engine_interface::blueprints::transaction_processor::*;
use radix_native_sdk::resource::{NativeBucket, NativeNonFungibleBucket, Worktop};
use radix_native_sdk::runtime::LocalAuthZone;
use radix_transactions::data::TransformHandler;
use radix_transactions::model::*;
use radix_transactions::validation::*;
use sbor::rust::prelude::*;

#[derive(Debug, Clone, PartialEq, Eq, ScryptoSbor)]
pub enum TransactionProcessorError {
    BucketNotFound(u32),
    ProofNotFound(u32),
    AddressReservationNotFound(u32),
    AddressNotFound(u32),
    BlobNotFound(Hash),
    InvalidCallData(DecodeError),
    InvalidPackageSchema(DecodeError),
    NotPackageAddress(NodeId),
    NotGlobalAddress(NodeId),
    AuthZoneIsEmpty,
    InvocationOutputDecodeError(DecodeError),
    ArgsEncodeError(EncodeError),
    TotalBlobSizeLimitExceeded,
}

impl From<TransactionProcessorError> for RuntimeError {
    fn from(value: TransactionProcessorError) -> Self {
        Self::ApplicationError(ApplicationError::TransactionProcessorError(value))
    }
}

pub enum ResumeResult {
    YieldToChild(usize, IndexedScryptoValue),
    YieldToParent(IndexedScryptoValue),
    VerifyParent(AccessRule),
    DoneAndYieldToParent(IndexedScryptoValue),
    Done,
}

pub struct IntentProcessor<'a, I: TxnInstruction + ManifestDecode + ManifestCategorize> {
    remaining_instructions: VecDeque<I>,
    worktop: Worktop,
    objects: IntentProcessorObjects<'a>,
    pub instruction_index: usize,
    pub outputs: Vec<InstructionOutput>,
}

impl<'a, I: TxnInstruction + ManifestDecode + ManifestCategorize> IntentProcessor<'a, I> {
    pub fn init<Y: SystemApi<RuntimeError> + KernelNodeApi + KernelSubstateApi<L>, L: Default>(
        manifest_encoded_instructions: &[u8],
        global_address_reservations: &[GlobalAddressReservation],
        blobs: &'a IndexMap<Hash, Vec<u8>>,
        max_total_size_of_blobs: usize,
        api: &mut Y,
    ) -> Result<Self, RuntimeError> {
        // Create a worktop
        let worktop_node_id = api.kernel_allocate_node_id(EntityType::InternalGenericComponent)?;
        api.kernel_create_node(
            worktop_node_id,
            btreemap!(
                MAIN_BASE_PARTITION => btreemap!(
                    WorktopField::Worktop.into() => IndexedScryptoValue::from_typed(&FieldSubstate::new_unlocked_field(WorktopSubstate::new()))
                ),
                TYPE_INFO_FIELD_PARTITION => type_info_partition(
                    TypeInfoSubstate::Object(ObjectInfo {
                        blueprint_info: BlueprintInfo {
                            blueprint_id: BlueprintId::new(&RESOURCE_PACKAGE, WORKTOP_BLUEPRINT),
                            blueprint_version: BlueprintVersion::default(),
                            generic_substitutions: Vec::new(),
                            outer_obj_info: OuterObjectInfo::default(),
                            features: indexset!(),
                        },
                        object_type: ObjectType::Owned,
                    })
                )
            ),
        )?;
        api.kernel_pin_node(worktop_node_id)?;

        let worktop = Worktop(Own(worktop_node_id));
        let instructions =
            manifest_decode::<Vec<I>>(&manifest_encoded_instructions).map_err(|e| {
                // This error should never occur if being called from root since this is constructed
                // by the transaction executor. This error is more to protect against application
                // space calling this function if/when possible
                RuntimeError::ApplicationError(ApplicationError::InputDecodeError(e))
            })?;
        let objects = IntentProcessorObjects::new(
            blobs,
            global_address_reservations,
            max_total_size_of_blobs,
        );
        let outputs = Vec::new();

        Ok(Self {
            remaining_instructions: instructions.into_iter().collect(),
            instruction_index: 0usize,
            worktop,
            objects,
            outputs,
        })
    }

    pub fn resume<Y: SystemApi<RuntimeError> + KernelNodeApi + KernelSubstateApi<L>, L: Default>(
        &mut self,
        received_value: Option<IndexedScryptoValue>,
        api: &mut Y,
    ) -> Result<ResumeResult, RuntimeError> {
        if let Some(received_value) = received_value {
            self.objects
                .handle_call_return_data(&received_value, &self.worktop, api)?;
        }

        while let Some(instruction) = self.remaining_instructions.pop_front() {
            api.update_instruction_index(self.instruction_index)?;
            let (output, yield_instruction) =
                instruction.execute(&mut self.worktop, &mut self.objects, api)?;
            self.outputs.push(output);
            self.instruction_index += 1;

            if let Some(yield_instruction) = yield_instruction {
                let result = match yield_instruction {
                    MultiThreadResult::VerifyParent(rule) => ResumeResult::VerifyParent(rule),
                    MultiThreadResult::SwitchToChild(child, value) => ResumeResult::YieldToChild(
                        child,
                        IndexedScryptoValue::from_scrypto_value(value),
                    ),
                    MultiThreadResult::SwitchToParent(value) => {
                        if self.remaining_instructions.is_empty() {
                            self.worktop.drop(api)?;
                            ResumeResult::DoneAndYieldToParent(
                                IndexedScryptoValue::from_scrypto_value(value),
                            )
                        } else {
                            ResumeResult::YieldToParent(IndexedScryptoValue::from_scrypto_value(
                                value,
                            ))
                        }
                    }
                };
                return Ok(result);
            }
        }

        self.worktop.drop(api)?;
        Ok(ResumeResult::Done)
    }
}

<<<<<<< HEAD
pub struct NextCallReturnConstraints {
    pub constraints: ManifestResourceConstraints,
    pub exact: bool,
}

pub struct IntentProcessorObjects {
=======
pub struct IntentProcessorObjects<'a> {
>>>>>>> bf6ec871
    bucket_mapping: NonIterMap<ManifestBucket, NodeId>,
    pub proof_mapping: IndexMap<ManifestProof, NodeId>,
    address_reservation_mapping: NonIterMap<ManifestAddressReservation, NodeId>,
    address_mapping: NonIterMap<ManifestNamedAddress, NodeId>,
    id_allocator: ManifestIdAllocator,
    blobs_by_hash: &'a IndexMap<Hash, Vec<u8>>,
    max_total_size_of_blobs: usize,

    pub next_call_return_constraints: Option<NextCallReturnConstraints>,
}

impl<'a> IntentProcessorObjects<'a> {
    fn new(
        blobs_by_hash: &'a IndexMap<Hash, Vec<u8>>,
        global_address_reservations: &[GlobalAddressReservation],
        max_total_size_of_blobs: usize,
    ) -> Self {
        let mut processor = Self {
            blobs_by_hash,
            proof_mapping: index_map_new(),
            bucket_mapping: NonIterMap::new(),
            address_reservation_mapping: NonIterMap::new(),
            address_mapping: NonIterMap::new(),
            id_allocator: ManifestIdAllocator::new(),
            max_total_size_of_blobs,
            next_call_return_constraints: None,
        };

        for address_reservation in global_address_reservations {
            processor
                .create_manifest_address_reservation(address_reservation.clone())
                .unwrap();
        }
        processor
    }

    pub fn get_bucket(&mut self, bucket_id: &ManifestBucket) -> Result<Bucket, RuntimeError> {
        let real_id =
            self.bucket_mapping
                .get(bucket_id)
                .cloned()
                .ok_or(RuntimeError::ApplicationError(
                    ApplicationError::TransactionProcessorError(
                        TransactionProcessorError::BucketNotFound(bucket_id.0),
                    ),
                ))?;
        Ok(Bucket(Own(real_id)))
    }

    pub fn take_bucket(&mut self, bucket_id: &ManifestBucket) -> Result<Bucket, RuntimeError> {
        let real_id =
            self.bucket_mapping
                .remove(bucket_id)
                .ok_or(RuntimeError::ApplicationError(
                    ApplicationError::TransactionProcessorError(
                        TransactionProcessorError::BucketNotFound(bucket_id.0),
                    ),
                ))?;
        Ok(Bucket(Own(real_id)))
    }

    pub fn get_blob(&mut self, blob_ref: &ManifestBlobRef) -> Result<&[u8], RuntimeError> {
        let hash = Hash(blob_ref.0);
        self.blobs_by_hash
            .get(&hash)
            .map(|x| x.as_ref())
            .ok_or(RuntimeError::ApplicationError(
                ApplicationError::TransactionProcessorError(
                    TransactionProcessorError::BlobNotFound(hash),
                ),
            ))
    }

    pub fn get_proof(&mut self, proof_id: &ManifestProof) -> Result<Proof, RuntimeError> {
        let real_id =
            self.proof_mapping
                .get(proof_id)
                .cloned()
                .ok_or(RuntimeError::ApplicationError(
                    ApplicationError::TransactionProcessorError(
                        TransactionProcessorError::ProofNotFound(proof_id.0),
                    ),
                ))?;
        Ok(Proof(Own(real_id)))
    }

    pub fn get_address(
        &mut self,
        address_id: &ManifestNamedAddress,
    ) -> Result<NodeId, RuntimeError> {
        let real_id =
            self.address_mapping
                .get(address_id)
                .cloned()
                .ok_or(RuntimeError::ApplicationError(
                    ApplicationError::TransactionProcessorError(
                        TransactionProcessorError::AddressNotFound(address_id.0),
                    ),
                ))?;
        Ok(real_id)
    }

    pub fn take_proof(&mut self, proof_id: &ManifestProof) -> Result<Proof, RuntimeError> {
        let real_id =
            self.proof_mapping
                .swap_remove(proof_id)
                .ok_or(RuntimeError::ApplicationError(
                    ApplicationError::TransactionProcessorError(
                        TransactionProcessorError::ProofNotFound(proof_id.0),
                    ),
                ))?;
        Ok(Proof(Own(real_id)))
    }

    pub fn take_address_reservation(
        &mut self,
        address_reservation_id: &ManifestAddressReservation,
    ) -> Result<GlobalAddressReservation, RuntimeError> {
        let real_id = self
            .address_reservation_mapping
            .remove(address_reservation_id)
            .ok_or(RuntimeError::ApplicationError(
                ApplicationError::TransactionProcessorError(
                    TransactionProcessorError::AddressReservationNotFound(address_reservation_id.0),
                ),
            ))?;
        Ok(GlobalAddressReservation(Own(real_id)))
    }

    pub fn create_manifest_bucket(&mut self, bucket: Bucket) -> Result<(), RuntimeError> {
        let new_id = self.id_allocator.new_bucket_id();
        self.bucket_mapping.insert(new_id.clone(), bucket.0.into());
        Ok(())
    }

    pub fn create_manifest_proof(&mut self, proof: Proof) -> Result<(), RuntimeError> {
        let new_id = self.id_allocator.new_proof_id();
        self.proof_mapping.insert(new_id.clone(), proof.0.into());
        Ok(())
    }

    pub fn create_manifest_address_reservation(
        &mut self,
        address_reservation: GlobalAddressReservation,
    ) -> Result<(), RuntimeError> {
        let new_id = self.id_allocator.new_address_reservation_id();
        self.address_reservation_mapping
            .insert(new_id, address_reservation.0.into());
        Ok(())
    }

    pub fn create_manifest_address(&mut self, address: GlobalAddress) -> Result<(), RuntimeError> {
        let new_id = self.id_allocator.new_address_id();
        self.address_mapping.insert(new_id, address.into());
        Ok(())
    }

    pub fn resolve_package_address(
        &mut self,
        address: DynamicPackageAddress,
    ) -> Result<PackageAddress, RuntimeError> {
        match address {
            DynamicPackageAddress::Static(address) => Ok(address),
            DynamicPackageAddress::Named(name) => {
                let node_id = self.get_address(&name)?;
                PackageAddress::try_from(node_id.0).map_err(|_| {
                    RuntimeError::ApplicationError(ApplicationError::TransactionProcessorError(
                        TransactionProcessorError::NotPackageAddress(node_id),
                    ))
                })
            }
        }
    }

    pub fn resolve_global_address(
        &mut self,
        address: DynamicGlobalAddress,
    ) -> Result<GlobalAddress, RuntimeError> {
        match address {
            DynamicGlobalAddress::Static(address) => Ok(address),
            DynamicGlobalAddress::Named(name) => {
                let node_id = self.get_address(&name)?;
                GlobalAddress::try_from(node_id.0).map_err(|_| {
                    RuntimeError::ApplicationError(ApplicationError::TransactionProcessorError(
                        TransactionProcessorError::NotGlobalAddress(node_id),
                    ))
                })
            }
        }
    }

    pub fn handle_call_return_data<
        Y: SystemApi<RuntimeError> + KernelSubstateApi<L>,
        L: Default,
    >(
        &mut self,
        value: &IndexedScryptoValue,
        worktop: &Worktop,
        api: &mut Y,
    ) -> Result<(), RuntimeError> {
        let mut resource_constraint_checker = self
            .next_call_return_constraints
            .take()
            .map(ResourceConstraintChecker::new);

        // Auto move into worktop & auth_zone
        for node_id in value.owned_nodes() {
            let info = TypeInfoBlueprint::get_type(node_id, api)?;
            match info {
                TypeInfoSubstate::Object(info) => match (
                    info.blueprint_info.blueprint_id.package_address,
                    info.blueprint_info.blueprint_id.blueprint_name.as_str(),
                ) {
                    (RESOURCE_PACKAGE, FUNGIBLE_BUCKET_BLUEPRINT) => {
                        let bucket = Bucket(Own(node_id.clone()));
                        if let Some(checker) = &mut resource_constraint_checker {
                            let resource_address = info
                                .blueprint_info
                                .outer_obj_info
                                .expect()
                                .try_into()
                                .unwrap();
                            checker.add_fungible(resource_address, bucket.amount(api)?);
                        }
                        worktop.put(bucket, api)?;
                    }
                    (RESOURCE_PACKAGE, NON_FUNGIBLE_BUCKET_BLUEPRINT) => {
                        let bucket = Bucket(Own(node_id.clone()));
                        if let Some(checker) = &mut resource_constraint_checker {
                            let resource_address = info
                                .blueprint_info
                                .outer_obj_info
                                .expect()
                                .try_into()
                                .unwrap();
                            checker.add_non_fungible(
                                resource_address,
                                bucket.non_fungible_local_ids(api)?,
                            );
                        }
                        worktop.put(bucket, api)?;
                    }
                    (RESOURCE_PACKAGE, FUNGIBLE_PROOF_BLUEPRINT)
                    | (RESOURCE_PACKAGE, NON_FUNGIBLE_PROOF_BLUEPRINT) => {
                        let proof = Proof(Own(node_id.clone()));
                        LocalAuthZone::push(proof, api)?;
                    }
                    _ => {
                        // No-op, but can be extended
                    }
                },
                TypeInfoSubstate::KeyValueStore(_)
                | TypeInfoSubstate::GlobalAddressReservation(_)
                | TypeInfoSubstate::GlobalAddressPhantom(_) => {
                    // No-op, but can be extended
                }
            }
        }

        if let Some(checker) = resource_constraint_checker {
            checker.validate().map_err(|e| {
                RuntimeError::SystemError(SystemError::IntentError(
                    IntentError::AssertNextCallReturnsFailed(e),
                ))
            })?;
        }

        Ok(())
    }
}

<<<<<<< HEAD
struct ResourceConstraintChecker {
    fungible_resources: BTreeMap<ResourceAddress, Decimal>,
    non_fungible_resources: BTreeMap<ResourceAddress, IndexSet<NonFungibleLocalId>>,
    constraints: NextCallReturnConstraints,
}

impl ResourceConstraintChecker {
    fn new(constraints: NextCallReturnConstraints) -> Self {
        Self {
            fungible_resources: Default::default(),
            non_fungible_resources: Default::default(),
            constraints,
        }
    }

    fn add_fungible(&mut self, resource_address: ResourceAddress, amount: Decimal) {
        if amount.is_positive() {
            self.fungible_resources
                .entry(resource_address)
                .or_default()
                .add_assign(amount);
        }
    }

    fn add_non_fungible(
        &mut self,
        resource_address: ResourceAddress,
        ids: IndexSet<NonFungibleLocalId>,
    ) {
        if !ids.is_empty() {
            self.non_fungible_resources
                .entry(resource_address)
                .or_default()
                .extend(ids);
        }
    }

    fn validate(self) -> Result<(), ManifestResourceConstraintsError> {
        self.constraints.constraints.validate(
            self.fungible_resources,
            self.non_fungible_resources,
            self.constraints.exact,
        )
    }
}

pub struct IntentProcessorObjectsWithApi<'a, 'p, 'w, Y: SystemApi<RuntimeError>> {
    pub(crate) worktop: &'w mut Worktop,
    pub(crate) objects: &'p mut IntentProcessorObjects,
=======
pub struct IntentProcessorObjectsWithApi<'a, 'e, Y: SystemApi<RuntimeError>> {
    pub(crate) worktop: &'a mut Worktop,
    pub(crate) objects: &'a mut IntentProcessorObjects<'e>,
>>>>>>> bf6ec871
    pub(crate) api: &'a mut Y,
    pub(crate) current_total_size_of_blobs: usize,
}

impl<'a, 'e, Y: SystemApi<RuntimeError>> TransformHandler<RuntimeError>
    for IntentProcessorObjectsWithApi<'a, 'e, Y>
{
    fn replace_bucket(&mut self, b: ManifestBucket) -> Result<Own, RuntimeError> {
        self.objects.take_bucket(&b).map(|x| x.0)
    }

    fn replace_proof(&mut self, p: ManifestProof) -> Result<Own, RuntimeError> {
        self.objects.take_proof(&p).map(|x| x.0)
    }

    fn replace_address_reservation(
        &mut self,
        r: ManifestAddressReservation,
    ) -> Result<Own, RuntimeError> {
        self.objects.take_address_reservation(&r).map(|x| x.0)
    }

    fn replace_named_address(
        &mut self,
        a: ManifestNamedAddress,
    ) -> Result<Reference, RuntimeError> {
        self.objects.get_address(&a).map(|x| Reference(x))
    }

    fn replace_expression(&mut self, e: ManifestExpression) -> Result<Vec<Own>, RuntimeError> {
        match e {
            ManifestExpression::EntireWorktop => {
                let buckets = self.worktop.drain(self.api)?;
                Ok(buckets.into_iter().map(|b| b.0).collect())
            }
            ManifestExpression::EntireAuthZone => {
                let proofs = LocalAuthZone::drain(self.api)?;
                Ok(proofs.into_iter().map(|p| p.0).collect())
            }
        }
    }

    fn replace_blob(&mut self, b: ManifestBlobRef) -> Result<Vec<u8>, RuntimeError> {
        let max_total_size_of_blobs = self.objects.max_total_size_of_blobs;
        let blob = self.objects.get_blob(&b)?;

        if let Some(new_total) = self.current_total_size_of_blobs.checked_add(blob.len()) {
            if new_total <= max_total_size_of_blobs {
                self.current_total_size_of_blobs = new_total;
                return Ok(blob.to_vec());
            }
        }

        Err(RuntimeError::ApplicationError(
            ApplicationError::TransactionProcessorError(
                TransactionProcessorError::TotalBlobSizeLimitExceeded,
            ),
        ))
    }
}<|MERGE_RESOLUTION|>--- conflicted
+++ resolved
@@ -160,16 +160,12 @@
     }
 }
 
-<<<<<<< HEAD
 pub struct NextCallReturnConstraints {
     pub constraints: ManifestResourceConstraints,
     pub exact: bool,
 }
 
-pub struct IntentProcessorObjects {
-=======
 pub struct IntentProcessorObjects<'a> {
->>>>>>> bf6ec871
     bucket_mapping: NonIterMap<ManifestBucket, NodeId>,
     pub proof_mapping: IndexMap<ManifestProof, NodeId>,
     address_reservation_mapping: NonIterMap<ManifestAddressReservation, NodeId>,
@@ -441,7 +437,6 @@
     }
 }
 
-<<<<<<< HEAD
 struct ResourceConstraintChecker {
     fungible_resources: BTreeMap<ResourceAddress, Decimal>,
     non_fungible_resources: BTreeMap<ResourceAddress, IndexSet<NonFungibleLocalId>>,
@@ -488,14 +483,9 @@
     }
 }
 
-pub struct IntentProcessorObjectsWithApi<'a, 'p, 'w, Y: SystemApi<RuntimeError>> {
-    pub(crate) worktop: &'w mut Worktop,
-    pub(crate) objects: &'p mut IntentProcessorObjects,
-=======
 pub struct IntentProcessorObjectsWithApi<'a, 'e, Y: SystemApi<RuntimeError>> {
     pub(crate) worktop: &'a mut Worktop,
     pub(crate) objects: &'a mut IntentProcessorObjects<'e>,
->>>>>>> bf6ec871
     pub(crate) api: &'a mut Y,
     pub(crate) current_total_size_of_blobs: usize,
 }
