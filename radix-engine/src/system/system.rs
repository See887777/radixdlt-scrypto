use super::id_allocation::IDAllocation;
use super::payload_validation::*;
use super::system_modules::auth::Authorization;
use super::system_modules::costing::CostingEntry;
use crate::errors::{
    ApplicationError, CannotGlobalizeError, CreateObjectError, InvalidDropNodeAccess,
    InvalidModuleType, PayloadValidationAgainstSchemaError, RuntimeError,
    SystemError, SystemModuleError,
};
use crate::errors::{EventError, SystemUpstreamError};
use crate::kernel::actor::{Actor, InstanceContext, MethodActor};
use crate::kernel::call_frame::{NodeVisibility, StableReferenceType, Visibility};
use crate::kernel::kernel_api::*;
use crate::system::node_init::type_info_partition;
use crate::system::node_modules::type_info::{TypeInfoBlueprint, TypeInfoSubstate};
use crate::system::system_callback::{
    FieldLockData, KeyValueEntryLockData, SystemConfig, SystemLockData,
};
use crate::system::system_callback_api::SystemCallbackObject;
use crate::system::system_modules::auth::{ActingLocation, AuthorizationCheckResult};
use crate::system::system_modules::execution_trace::{BucketSnapshot, ProofSnapshot};
use crate::track::interface::NodeSubstates;
use crate::types::*;
use radix_engine_interface::api::actor_index_api::ClientActorIndexApi;
use radix_engine_interface::api::actor_sorted_index_api::SortedKey;
use radix_engine_interface::api::field_api::{FieldHandle, LockFlags};
use radix_engine_interface::api::key_value_entry_api::{
    ClientKeyValueEntryApi, KeyValueEntryHandle,
};
use radix_engine_interface::api::key_value_store_api::ClientKeyValueStoreApi;
use radix_engine_interface::api::object_api::ObjectModuleId;
use radix_engine_interface::api::*;
use radix_engine_interface::blueprints::package::*;
use radix_engine_interface::blueprints::resource::*;
use radix_engine_interface::schema::{
    BlueprintKeyValueStoreSchema, Condition, InstanceSchema, KeyValueStoreSchema,
};
use resources_tracker_macro::trace_resources;
use sbor::rust::string::ToString;
use sbor::rust::vec::Vec;

#[derive(Debug, Clone, PartialEq, Eq, ScryptoSbor)]
pub enum SubstateMutability {
    Mutable,
    Immutable,
}

#[derive(Debug, Clone, PartialEq, Eq, ScryptoSbor)]
pub struct DynSubstate<E> {
    pub value: E,
    pub mutability: SubstateMutability,
}

impl<E> DynSubstate<E> {
    pub fn lock(&mut self) {
        self.mutability = SubstateMutability::Immutable;
    }

    pub fn is_mutable(&self) -> bool {
        matches!(self.mutability, SubstateMutability::Mutable)
    }
}

pub type FieldSubstate<V> = DynSubstate<(V,)>;

impl<V> FieldSubstate<V> {
    pub fn new_field(value: V) -> Self {
        Self {
            value: (value,),
            mutability: SubstateMutability::Mutable,
        }
    }
}

pub type KeyValueEntrySubstate<V> = DynSubstate<Option<V>>;

impl<V> KeyValueEntrySubstate<V> {
    pub fn entry(value: V) -> Self {
        Self {
            value: Some(value),
            mutability: SubstateMutability::Mutable,
        }
    }

    pub fn locked_entry(value: V) -> Self {
        Self {
            value: Some(value),
            mutability: SubstateMutability::Immutable,
        }
    }

    pub fn locked_empty_entry() -> Self {
        Self {
            value: None,
            mutability: SubstateMutability::Immutable,
        }
    }

    pub fn remove(&mut self) -> Option<V> {
        self.value.take()
    }
}

impl<V> Default for KeyValueEntrySubstate<V> {
    fn default() -> Self {
        Self {
            value: Option::None,
            mutability: SubstateMutability::Mutable,
        }
    }
}

/// Provided to upper layer for invoking lower layer service
pub struct SystemService<'a, Y: KernelApi<SystemConfig<V>>, V: SystemCallbackObject> {
    pub api: &'a mut Y,
    pub phantom: PhantomData<V>,
}

enum ActorObjectType {
    SELF,
    OuterObject,
}

impl TryFrom<ObjectHandle> for ActorObjectType {
    type Error = RuntimeError;
    fn try_from(value: ObjectHandle) -> Result<Self, Self::Error> {
        match value {
            OBJECT_HANDLE_SELF => Ok(ActorObjectType::SELF),
            OBJECT_HANDLE_OUTER_OBJECT => Ok(ActorObjectType::OuterObject),
            _ => Err(RuntimeError::SystemError(SystemError::InvalidObjectHandle)),
        }
    }
}

#[derive(Debug, Clone, PartialEq, Eq, ScryptoSbor)]
pub enum KeyValueStoreSchemaIdent {
    Key,
    Value,
}

#[derive(Debug, Clone, PartialEq, Eq, ScryptoSbor)]
pub enum FunctionSchemaIdent {
    Input,
    Output,
}

impl<'a, Y, V> SystemService<'a, Y, V>
where
    Y: KernelApi<SystemConfig<V>>,
    V: SystemCallbackObject,
{
    pub fn new(api: &'a mut Y) -> Self {
        Self {
            api,
            phantom: PhantomData::default(),
        }
    }

    fn validate_payload<'s>(
        &mut self,
        payload: &[u8],
        schema: &'s ScryptoSchema,
        type_index: LocalTypeIndex,
        schema_origin: SchemaOrigin,
    ) -> Result<(), LocatedValidationError<'s, ScryptoCustomExtension>> {
        let validation_context: Box<dyn TypeInfoLookup> =
            Box::new(SystemServiceTypeInfoLookup::new(self, schema_origin));
        validate_payload_against_schema::<ScryptoCustomExtension, _>(
            payload,
            schema,
            type_index,
            &validation_context,
        )
    }

    pub fn validate_payload_at_type_pointer(
        &mut self,
        blueprint_id: &BlueprintId,
        instance_schema: &Option<InstanceSchema>,
        type_pointer: TypePointer,
        payload: &[u8],
    ) -> Result<(), RuntimeError> {
        match type_pointer {
            TypePointer::Package(hash, index) => {
                let schema = self.get_schema(blueprint_id.package_address, &hash)?;

                self.validate_payload(
                    payload,
                    &schema,
                    index,
                    SchemaOrigin::Blueprint(blueprint_id.clone()),
                )
                .map_err(|err| {
                    RuntimeError::SystemError(SystemError::PayloadValidationAgainstSchemaError(
                        PayloadValidationAgainstSchemaError::PayloadValidationError(
                            err.error_message(&schema),
                        ),
                    ))
                })?;
            }
            TypePointer::Instance(instance_index) => {
                let instance_schema = match instance_schema.as_ref() {
                    Some(instance_schema) => instance_schema,
                    None => {
                        return Err(RuntimeError::SystemError(
                            SystemError::PayloadValidationAgainstSchemaError(
                                PayloadValidationAgainstSchemaError::InstanceSchemaDoesNotExist,
                            ),
                        ));
                    }
                };
                let index = instance_schema
                    .type_index
                    .get(instance_index as usize)
                    .unwrap()
                    .clone();

                self.validate_payload(
                    payload,
                    &instance_schema.schema,
                    index,
                    SchemaOrigin::Instance,
                )
                .map_err(|err| {
                    RuntimeError::SystemError(SystemError::PayloadValidationAgainstSchemaError(
                        PayloadValidationAgainstSchemaError::PayloadValidationError(
                            err.error_message(&instance_schema.schema),
                        ),
                    ))
                })?;
            }
        }

        Ok(())
    }

    pub fn validate_payload_against_blueprint_schema<'s>(
        &'s mut self,
        blueprint_id: &BlueprintId,
        instance_schema: &'s Option<InstanceSchema>,
        payloads: &[(&Vec<u8>, TypePointer)],
    ) -> Result<(), RuntimeError> {
        for (payload, type_pointer) in payloads {
            self.validate_payload_at_type_pointer(
                blueprint_id,
                instance_schema,
                type_pointer.clone(),
                payload,
            )?;
        }

        Ok(())
    }

    fn validate_instance_schema_and_state(
        &mut self,
        blueprint_id: &BlueprintId,
        blueprint_interface: &BlueprintInterface,
        blueprint_features: &BTreeSet<String>,
        outer_blueprint_features: &BTreeSet<String>,
        instance_schema: &Option<InstanceSchema>,
        fields: Vec<FieldValue>,
        kv_entries: BTreeMap<u8, BTreeMap<Vec<u8>, KVEntry>>,
    ) -> Result<BTreeMap<PartitionOffset, BTreeMap<SubstateKey, IndexedScryptoValue>>, RuntimeError>
    {
        // Validate instance schema
        {
            if let Some(instance_schema) = instance_schema {
                validate_schema(&instance_schema.schema)
                    .map_err(|_| RuntimeError::SystemError(SystemError::InvalidInstanceSchema))?;
            }
            if !blueprint_interface
                .state
                .validate_instance_schema(instance_schema)
            {
                return Err(RuntimeError::SystemError(
                    SystemError::InvalidInstanceSchema,
                ));
            }
        }

        let mut partitions = BTreeMap::new();

        // Fields
        {
            let expected_num_fields = blueprint_interface.state.num_fields();
            if expected_num_fields != fields.len() {
                return Err(RuntimeError::SystemError(SystemError::CreateObjectError(
                    Box::new(CreateObjectError::WrongNumberOfSubstates(
                        blueprint_id.clone(),
                        fields.len(),
                        expected_num_fields,
                    )),
                )));
            }

            if let Some((offset, field_schemas)) = &blueprint_interface.state.fields {
                let mut partition = BTreeMap::new();

                let mut fields_to_check = Vec::new();

                for (i, field) in fields.iter().enumerate() {
                    // Check for any feature conditions
                    match &field_schemas[i].condition {
                        Condition::IfFeature(feature) => {
                            if !blueprint_features.contains(feature) {
                                continue;
                            }
                        }
                        Condition::IfOuterFeature(feature) => {
                            if !outer_blueprint_features.contains(feature) {
                                continue;
                            }
                        }
                        Condition::Always => {}
                    }

                    let pointer = blueprint_interface
                        .get_field_type_pointer(i as u8)
                        .ok_or_else(|| {
                            RuntimeError::SystemError(
                                SystemError::PayloadValidationAgainstSchemaError(
                                    PayloadValidationAgainstSchemaError::FieldDoesNotExist(i as u8),
                                ),
                            )
                        })?;

                    fields_to_check.push((&field.value, pointer));
                }

                self.validate_payload_against_blueprint_schema(
                    &blueprint_id,
                    instance_schema,
                    &fields_to_check,
                )?;

                for (i, field) in fields.into_iter().enumerate() {
                    // Check for any feature conditions
                    match &field_schemas[i].condition {
                        Condition::IfFeature(feature) => {
                            if !blueprint_features.contains(feature) {
                                continue;
                            }
                        }
                        Condition::IfOuterFeature(feature) => {
                            if !outer_blueprint_features.contains(feature) {
                                continue;
                            }
                        }
                        Condition::Always => {}
                    }

                    let value: ScryptoValue =
                        scrypto_decode(&field.value).expect("Checked by payload-schema validation");

                    let substate = FieldSubstate {
                        value: (value,),
                        mutability: if field.locked {
                            SubstateMutability::Immutable
                        } else {
                            SubstateMutability::Mutable
                        },
                    };

                    partition.insert(
                        SubstateKey::Field(i as u8),
                        IndexedScryptoValue::from_typed(&substate),
                    );
                }

                partitions.insert(offset.clone(), partition);
            }
        }

        // Collections
        {
            for (collection_index, entries) in kv_entries {
                let mut partition = BTreeMap::new();

                for (key, kv_entry) in entries {
                    let (kv_entry, value_can_own) = if let Some(value) = kv_entry.value {
                        let key_type_pointer = blueprint_interface
                            .get_kv_key_type_pointer(collection_index)
                            .ok_or_else(|| {
                                RuntimeError::SystemError(
                                    SystemError::PayloadValidationAgainstSchemaError(
                                        PayloadValidationAgainstSchemaError::KeyValueStoreKeyDoesNotExist
                                    ),
                                )
                            })?;

                        let (value_type_pointer, value_can_own) = blueprint_interface
                            .get_kv_value_type_pointer(collection_index)
                            .ok_or_else(|| {
                                RuntimeError::SystemError(
                                    SystemError::PayloadValidationAgainstSchemaError(
                                        PayloadValidationAgainstSchemaError::KeyValueStoreValueDoesNotExist
                                    ),
                                )
                            })?;

                        self.validate_payload_against_blueprint_schema(
                            &blueprint_id,
                            instance_schema,
                            &[(&key, key_type_pointer), (&value, value_type_pointer)],
                        )?;

                        let value: ScryptoValue = scrypto_decode(&value).unwrap();
                        let kv_entry = if kv_entry.locked {
                            KeyValueEntrySubstate::locked_entry(value)
                        } else {
                            KeyValueEntrySubstate::entry(value)
                        };
                        (kv_entry, value_can_own)
                    } else {
                        if kv_entry.locked {
                            (KeyValueEntrySubstate::locked_empty_entry(), true)
                        } else {
                            continue;
                        }
                    };

                    let value = IndexedScryptoValue::from_typed(&kv_entry);
                    if !value_can_own {
                        if !value.owned_nodes().is_empty() {
                            return Err(RuntimeError::SystemError(
                                SystemError::InvalidKeyValueStoreOwnership,
                            ));
                        }
                    }

                    partition.insert(SubstateKey::Map(key), value);
                }

                let partition_offset = blueprint_interface
                    .state
                    .collections
                    .get(collection_index as usize)
                    .ok_or_else(|| {
                        RuntimeError::SystemError(SystemError::PayloadValidationAgainstSchemaError(
                            PayloadValidationAgainstSchemaError::CollectionDoesNotExist,
                        ))
                    })?
                    .0;

                partitions.insert(partition_offset, partition);
            }

            for (offset, _blueprint_partition_schema) in
                blueprint_interface.state.collections.iter()
            {
                if !partitions.contains_key(offset) {
                    partitions.insert(offset.clone(), BTreeMap::new());
                }
            }
        }

        Ok(partitions)
    }

    pub fn get_schema(
        &mut self,
        package_address: PackageAddress,
        schema_hash: &Hash,
    ) -> Result<ScryptoSchema, RuntimeError> {
        let def = self
            .api
            .kernel_get_system_state()
            .system
            .schema_cache
            .get(schema_hash);
        if let Some(schema) = def {
            return Ok(schema.clone());
        }

        let handle = self.api.kernel_open_substate_with_default(
            package_address.as_node_id(),
            MAIN_BASE_PARTITION
                .at_offset(PACKAGE_SCHEMAS_PARTITION_OFFSET)
                .unwrap(),
            &SubstateKey::Map(scrypto_encode(schema_hash).unwrap()),
            LockFlags::read_only(),
            Some(|| {
                let kv_entry = KeyValueEntrySubstate::<()>::default();
                IndexedScryptoValue::from_typed(&kv_entry)
            }),
            SystemLockData::default(),
        )?;

        let substate: KeyValueEntrySubstate<ScryptoSchema> =
            self.api.kernel_read_substate(handle)?.as_typed().unwrap();
        self.api.kernel_close_substate(handle)?;

        let schema = substate.value.unwrap();

        self.api
            .kernel_get_system_state()
            .system
            .schema_cache
            .insert(schema_hash.clone(), schema.clone());

        Ok(schema)
    }

    pub fn get_blueprint_default_interface(
        &mut self,
        package_address: PackageAddress,
        blueprint_name: &str,
    ) -> Result<BlueprintInterface, RuntimeError> {
        let bp_version_key = BlueprintVersionKey::new_default(blueprint_name.to_string());
        Ok(self
            .get_blueprint_definition(package_address, &bp_version_key)?
            .interface)
    }

    pub fn get_blueprint_definition(
        &mut self,
        package_address: PackageAddress,
        bp_version_key: &BlueprintVersionKey,
    ) -> Result<BlueprintDefinition, RuntimeError> {
        let canonical_bp_id = CanonicalBlueprintId {
            address: package_address,
            blueprint: bp_version_key.blueprint.to_string(),
            version: bp_version_key.version.clone(),
        };

        let def = self
            .api
            .kernel_get_system_state()
            .system
            .blueprint_cache
            .get(&canonical_bp_id);
        if let Some(definition) = def {
            return Ok(definition.clone());
        }

        let handle = self.api.kernel_open_substate_with_default(
            package_address.as_node_id(),
            MAIN_BASE_PARTITION
                .at_offset(PACKAGE_BLUEPRINTS_PARTITION_OFFSET)
                .unwrap(),
            &SubstateKey::Map(scrypto_encode(bp_version_key).unwrap()),
            LockFlags::read_only(),
            Some(|| {
                let kv_entry = KeyValueEntrySubstate::<()>::default();
                IndexedScryptoValue::from_typed(&kv_entry)
            }),
            SystemLockData::default(),
        )?;

        let substate: KeyValueEntrySubstate<BlueprintDefinition> =
            self.api.kernel_read_substate(handle)?.as_typed().unwrap();
        self.api.kernel_close_substate(handle)?;

        let definition = match substate.value {
            Some(definition) => definition,
            None => {
                return Err(RuntimeError::SystemError(
                    SystemError::BlueprintDoesNotExist(canonical_bp_id),
                ))
            }
        };

        self.api
            .kernel_get_system_state()
            .system
            .blueprint_cache
            .insert(canonical_bp_id, definition.clone());

        Ok(definition)
    }

    pub fn prepare_global_address(
        &mut self,
        blueprint_id: BlueprintId,
        global_address: GlobalAddress,
    ) -> Result<GlobalAddressReservation, RuntimeError> {
        // Create global address phantom

        self.api.kernel_create_node(
            global_address.as_node_id().clone(),
            btreemap!(
                TYPE_INFO_FIELD_PARTITION => type_info_partition(
                    TypeInfoSubstate::GlobalAddressPhantom(GlobalAddressPhantom {
                        blueprint_id,
                    })
                )
            ),
        )?;

        // Create global address reservation
        let global_address_reservation = self
            .api
            .kernel_allocate_node_id(EntityType::InternalGenericComponent)?;
        self.api.kernel_create_node(
            global_address_reservation,
            btreemap!(
                TYPE_INFO_FIELD_PARTITION => type_info_partition(
                    TypeInfoSubstate::GlobalAddressReservation(global_address.clone())
                )
            ),
        )?;

        Ok(GlobalAddressReservation(Own(global_address_reservation)))
    }

    pub fn get_node_type_info(&mut self, node_id: &NodeId) -> Option<TypeInfoSubstate> {
        self.api
            .kernel_open_substate(
                node_id,
                TYPE_INFO_FIELD_PARTITION,
                &TypeInfoField::TypeInfo.into(),
                LockFlags::read_only(),
                SystemLockData::default(),
            )
            .and_then(|lock_handle| {
                self.api
                    .kernel_read_substate(lock_handle)
                    .and_then(|x| Ok(x.as_typed::<TypeInfoSubstate>().unwrap()))
                    .and_then(|substate| {
                        self.api
                            .kernel_close_substate(lock_handle)
                            .and_then(|_| Ok(substate))
                    })
            })
            .ok()
    }

    fn new_object_internal(
        &mut self,
        blueprint_id: &BlueprintId,
        features: Vec<&str>,
        instance_context: Option<InstanceContext>,
        instance_schema: Option<InstanceSchema>,
        fields: Vec<FieldValue>,
        kv_entries: BTreeMap<u8, BTreeMap<Vec<u8>, KVEntry>>,
    ) -> Result<NodeId, RuntimeError> {
        let blueprint_interface = self.get_blueprint_default_interface(
            blueprint_id.package_address,
            blueprint_id.blueprint_name.as_str(),
        )?;
        let expected_outer_blueprint = blueprint_interface.blueprint_type.clone();

        let (blueprint_info, object_features, outer_object_features) =
            if let BlueprintType::Inner { outer_blueprint } = &expected_outer_blueprint {
                match instance_context {
                    Some(context) if context.outer_blueprint.eq(outer_blueprint) => {
                        let outer_object_info =
                            self.get_object_info(context.outer_object.as_node_id())?;

                        (
                            ObjectBlueprintInfo::Inner {
                                outer_object: context.outer_object,
                            },
                            BTreeSet::new(),
                            outer_object_info.get_features(),
                        )
                    }
                    _ => {
                        return Err(RuntimeError::SystemError(
                            SystemError::InvalidChildObjectCreation,
                        ));
                    }
                }
            } else {
                let features: BTreeSet<String> =
                    features.into_iter().map(|s| s.to_string()).collect();

                // Validate features
                for feature in &features {
                    if !blueprint_interface.feature_set.contains(feature) {
                        return Err(RuntimeError::SystemError(SystemError::InvalidFeature(
                            feature.to_string(),
                        )));
                    }
                }

                (ObjectBlueprintInfo::Outer, features, BTreeSet::new())
            };

        let user_substates = self.validate_instance_schema_and_state(
            blueprint_id,
            &blueprint_interface,
            &object_features,
            &outer_object_features,
            &instance_schema,
            fields,
            kv_entries,
        )?;

        let node_id = self.api.kernel_allocate_node_id(
            IDAllocation::Object {
                blueprint_id: blueprint_id.clone(),
                global: false,
            }
            .entity_type(),
        )?;

        let mut node_substates = btreemap!(
            TYPE_INFO_FIELD_PARTITION => type_info_partition(
                TypeInfoSubstate::Object(ObjectInfo {
                    global:false,
                    main_blueprint_id: blueprint_id.clone(),
                    module_versions: btreemap!(
                        ObjectModuleId::Main => BlueprintVersion::default(),
                    ),

                    blueprint_info,
                    features: object_features,
                    instance_schema,
                })
            ),
        );

        for (offset, partition) in user_substates.into_iter() {
            let partition_num = MAIN_BASE_PARTITION
                .at_offset(offset)
                .expect("Module number overflow");
            node_substates.insert(partition_num, partition);
        }

        self.api.kernel_create_node(node_id, node_substates)?;

        Ok(node_id.into())
    }

    fn key_value_entry_remove_and_close_substate(
        &mut self,
        handle: KeyValueEntryHandle,
    ) -> Result<Vec<u8>, RuntimeError> {
        // TODO: Replace with api::replace
        let current_value = self
            .api
            .kernel_read_substate(handle)
            .map(|v| v.as_slice().to_vec())?;

        let mut kv_entry: KeyValueEntrySubstate<ScryptoValue> =
            scrypto_decode(&current_value).unwrap();
        let value = kv_entry.remove();
        self.kernel_write_substate(handle, IndexedScryptoValue::from_typed(&kv_entry))?;

        self.kernel_close_substate(handle)?;

        let current_value = scrypto_encode(&value).unwrap();

        Ok(current_value)
    }

    fn get_actor_schema(
        &mut self,
        actor_object_type: ActorObjectType,
    ) -> Result<(NodeId, PartitionNumber, ObjectInfo, BlueprintInterface), RuntimeError> {
        let actor = self.api.kernel_get_system_state().current;
        let method = actor
            .try_as_method()
            .ok_or_else(|| RuntimeError::SystemError(SystemError::NotAMethod))?;
        match actor_object_type {
            ActorObjectType::OuterObject => {
                let address = method.module_object_info.get_outer_object();
                let info = self.get_object_info(address.as_node_id())?;

                let blueprint_interface = self.get_blueprint_default_interface(
                    info.main_blueprint_id.package_address,
                    info.main_blueprint_id.blueprint_name.as_str(),
                )?;

                Ok((
                    address.into_node_id(),
                    MAIN_BASE_PARTITION,
                    info,
                    blueprint_interface,
                ))
            }
            ActorObjectType::SELF => {
                let node_id = method.node_id;
                let info = method.module_object_info.clone();
                let object_module_id = method.module_id;
                let blueprint_interface = self.get_blueprint_default_interface(
                    info.main_blueprint_id.package_address,
                    info.main_blueprint_id.blueprint_name.as_str(),
                )?;
                Ok((
                    node_id,
                    object_module_id.base_partition_num(),
                    info,
                    blueprint_interface,
                ))
            }
        }
    }

    fn get_actor_field(
        &mut self,
        actor_object_type: ActorObjectType,
        field_index: u8,
    ) -> Result<(NodeId, PartitionNumber, TypePointer, ObjectInfo), RuntimeError> {
        let (node_id, base_partition, info, interface) =
            self.get_actor_schema(actor_object_type)?;

        let (partition_offset, field_schema) =
            interface.state.field(field_index).ok_or_else(|| {
                RuntimeError::SystemError(SystemError::FieldDoesNotExist(
                    info.main_blueprint_id.clone(),
                    field_index,
                ))
            })?;

        match field_schema.condition {
            Condition::IfFeature(feature) => {
                if !self.is_feature_enabled(&node_id, feature.as_str())? {
                    return Err(RuntimeError::SystemError(SystemError::FieldDoesNotExist(
                        info.main_blueprint_id.clone(),
                        field_index,
                    )));
                }
            }
            Condition::IfOuterFeature(feature) => {
                if !self
                    .is_feature_enabled(info.get_outer_object().as_node_id(), feature.as_str())?
                {
                    return Err(RuntimeError::SystemError(SystemError::FieldDoesNotExist(
                        info.main_blueprint_id.clone(),
                        field_index,
                    )));
                }
            }
            Condition::Always => {}
        }

        let pointer = field_schema.field;

        let partition_num = base_partition
            .at_offset(partition_offset)
            .expect("Module number overflow");

        Ok((node_id, partition_num, pointer, info))
    }

    fn get_actor_kv_partition(
        &mut self,
        actor_object_type: ActorObjectType,
        collection_index: CollectionIndex,
    ) -> Result<
        (
            NodeId,
            PartitionNumber,
            BlueprintKeyValueStoreSchema<TypePointer>,
            ObjectInfo,
        ),
        RuntimeError,
    > {
        let (node_id, base_partition, info, interface) =
            self.get_actor_schema(actor_object_type)?;

        let (partition_offset, kv_schema) = interface
            .state
            .key_value_store_partition(collection_index)
            .ok_or_else(|| {
                RuntimeError::SystemError(SystemError::KeyValueStoreDoesNotExist(
                    info.main_blueprint_id.clone(),
                    collection_index,
                ))
            })?;

        let partition_num = base_partition
            .at_offset(partition_offset)
            .expect("Module number overflow");

        Ok((node_id, partition_num, kv_schema, info))
    }

    fn get_actor_index(
        &mut self,
        actor_object_type: ActorObjectType,
        collection_index: CollectionIndex,
    ) -> Result<(NodeId, PartitionNumber), RuntimeError> {
        let (node_id, base_partition, object_info, interface) =
            self.get_actor_schema(actor_object_type)?;

        let (partition_offset, _) = interface
            .state
            .index_partition(collection_index)
            .ok_or_else(|| {
                RuntimeError::SystemError(SystemError::IndexDoesNotExist(
                    object_info.main_blueprint_id,
                    collection_index,
                ))
            })?;

        let partition_num = base_partition
            .at_offset(partition_offset)
            .expect("Module number overflow");

        Ok((node_id, partition_num))
    }

    fn get_actor_sorted_index(
        &mut self,
        actor_object_type: ActorObjectType,
        collection_index: CollectionIndex,
    ) -> Result<(NodeId, PartitionNumber), RuntimeError> {
        let (node_id, base_partition, object_info, interface) =
            self.get_actor_schema(actor_object_type)?;

        let (partition_offset, _) = interface
            .state
            .sorted_index_partition(collection_index)
            .ok_or_else(|| {
                RuntimeError::SystemError(SystemError::SortedIndexDoesNotExist(
                    object_info.main_blueprint_id,
                    collection_index,
                ))
            })?;

        let partition_num = base_partition
            .at_offset(partition_offset)
            .expect("Module number overflow");

        Ok((node_id, partition_num))
    }

    fn resolve_blueprint_from_modules(
        &mut self,
        modules: &BTreeMap<ObjectModuleId, NodeId>,
    ) -> Result<BlueprintId, RuntimeError> {
        let node_id = modules
            .get(&ObjectModuleId::Main)
            .ok_or(RuntimeError::SystemError(SystemError::MissingModule(
                ObjectModuleId::Main,
            )))?;

        Ok(self.get_object_info(node_id)?.main_blueprint_id)
    }

    /// ASSUMPTIONS:
    /// Assumes the caller has already checked that the entity type on the GlobalAddress is valid
    /// against the given self module.
    fn globalize_with_address_internal(
        &mut self,
        mut modules: BTreeMap<ObjectModuleId, NodeId>,
        global_address_reservation: GlobalAddressReservation,
    ) -> Result<GlobalAddress, RuntimeError> {
        // Check global address reservation
        let global_address = {
            let substates = self.kernel_drop_node(global_address_reservation.0.as_node_id())?;

            let type_info: Option<TypeInfoSubstate> = substates
                .get(&TYPE_INFO_FIELD_PARTITION)
                .and_then(|x| x.get(&TypeInfoField::TypeInfo.into()))
                .and_then(|x| x.as_typed().ok());

            match type_info {
                Some(TypeInfoSubstate::GlobalAddressReservation(x)) => x,
                _ => {
                    return Err(RuntimeError::SystemError(
                        SystemError::InvalidGlobalAddressReservation,
                    ));
                }
            }
        };

        // Check blueprint id
        let reserved_blueprint_id = {
            let lock_handle = self.kernel_open_substate(
                global_address.as_node_id(),
                TYPE_INFO_FIELD_PARTITION,
                &TypeInfoField::TypeInfo.into(),
                LockFlags::MUTABLE, // This is to ensure the substate is lock free!
                SystemLockData::Default,
            )?;
            let type_info: TypeInfoSubstate =
                self.kernel_read_substate(lock_handle)?.as_typed().unwrap();
            self.kernel_close_substate(lock_handle)?;
            match type_info {
                TypeInfoSubstate::GlobalAddressPhantom(GlobalAddressPhantom { blueprint_id }) => {
                    blueprint_id
                }
                _ => unreachable!(),
            }
        };

        // Check for required modules
        if !modules.contains_key(&ObjectModuleId::AccessRules) {
            return Err(RuntimeError::SystemError(SystemError::MissingModule(
                ObjectModuleId::AccessRules,
            )));
        }
        if !modules.contains_key(&ObjectModuleId::Metadata) {
            return Err(RuntimeError::SystemError(SystemError::MissingModule(
                ObjectModuleId::Metadata,
            )));
        }

        let node_id = modules
            .remove(&ObjectModuleId::Main)
            .ok_or(RuntimeError::SystemError(SystemError::MissingModule(
                ObjectModuleId::Main,
            )))?;
        self.api
            .kernel_get_system_state()
            .system
            .modules
            .add_replacement(
                (node_id, ObjectModuleId::Main),
                (*global_address.as_node_id(), ObjectModuleId::Main),
            );

        // Read the type info
        let mut type_info = {
            let lock_handle = self.api.kernel_open_substate(
                &node_id,
                TYPE_INFO_FIELD_PARTITION,
                &TypeInfoField::TypeInfo.into(),
                LockFlags::read_only(),
                SystemLockData::Default,
            )?;
            let type_info: TypeInfoSubstate = self
                .api
                .kernel_read_substate(lock_handle)?
                .as_typed()
                .unwrap();
            self.api.kernel_close_substate(lock_handle)?;
            type_info
        };

        let object_info = match &mut type_info {
            TypeInfoSubstate::Object(object_info) => object_info,
            _ => {
                return Err(RuntimeError::SystemError(SystemError::CannotGlobalize(
                    CannotGlobalizeError::NotAnObject,
                )))
            }
        };

        // Verify can globalize with address
        {
            if object_info.global {
                return Err(RuntimeError::SystemError(SystemError::CannotGlobalize(
                    CannotGlobalizeError::AlreadyGlobalized,
                )));
            }
            if object_info.main_blueprint_id.package_address
                != reserved_blueprint_id.package_address
                || object_info.main_blueprint_id.blueprint_name
                    != reserved_blueprint_id.blueprint_name
            {
                return Err(RuntimeError::SystemError(SystemError::CannotGlobalize(
                    CannotGlobalizeError::InvalidBlueprintId,
                )));
            }
        }

        // Update Object Info
        {
            object_info.global = true;
            for module_id in modules.keys() {
                object_info
                    .module_versions
                    .insert(module_id.clone(), BlueprintVersion::default());
            }
        }

        let num_main_partitions = {
            let interface = self.get_blueprint_default_interface(
                object_info.main_blueprint_id.package_address,
                object_info.main_blueprint_id.blueprint_name.as_str(),
            )?;
            interface.state.num_partitions()
        };

        // Create a global node
        self.kernel_create_node(
            global_address.into(),
            btreemap!(
                TYPE_INFO_FIELD_PARTITION => type_info_partition(type_info)
            ),
        )?;

        // Move self modules to the newly created global node, and drop
        for offset in 0u8..num_main_partitions {
            let partition_number = MAIN_BASE_PARTITION
                .at_offset(PartitionOffset(offset))
                .unwrap();
            self.kernel_move_module(
                &node_id,
                partition_number,
                global_address.as_node_id(),
                partition_number,
            )?;
        }

        self.kernel_drop_node(&node_id)?;

        // Move other modules, and drop
        for (module_id, node_id) in modules {
            match module_id {
                ObjectModuleId::Main => panic!("Should have been removed already"),
                ObjectModuleId::AccessRules
                | ObjectModuleId::Metadata
                | ObjectModuleId::Royalty => {
                    let blueprint_id = self.get_object_info(&node_id)?.main_blueprint_id;
                    let expected_blueprint = module_id.static_blueprint().unwrap();
                    if !blueprint_id.eq(&expected_blueprint) {
                        return Err(RuntimeError::SystemError(SystemError::InvalidModuleType(
                            Box::new(InvalidModuleType {
                                expected_blueprint,
                                actual_blueprint: blueprint_id,
                            }),
                        )));
                    }

                    self.api
                        .kernel_get_system_state()
                        .system
                        .modules
                        .add_replacement(
                            (node_id, ObjectModuleId::Main),
                            (*global_address.as_node_id(), module_id),
                        );

                    // Move and drop
                    let interface = self.get_blueprint_default_interface(
                        blueprint_id.package_address,
                        blueprint_id.blueprint_name.as_str(),
                    )?;
                    let num_partitions = interface.state.num_partitions();

                    let module_base_partition = module_id.base_partition_num();
                    for offset in 0u8..num_partitions {
                        let src = MAIN_BASE_PARTITION
                            .at_offset(PartitionOffset(offset))
                            .unwrap();
                        let dest = module_base_partition
                            .at_offset(PartitionOffset(offset))
                            .unwrap();

                        self.kernel_move_module(&node_id, src, global_address.as_node_id(), dest)?;
                    }

                    self.kernel_drop_node(&node_id)?;
                }
            }
        }

        Ok(global_address)
    }

    pub fn actor_get_receiver_node_id(&mut self) -> Option<(NodeId, bool)> {
        let actor = self.api.kernel_get_system_state().current;
        actor
            .try_as_method()
            .map(|a| (a.node_id, a.is_direct_access))
    }

    pub fn actor_get_fn_identifier(&mut self) -> Result<FnIdentifier, RuntimeError> {
        let actor = self.api.kernel_get_system_state().current;
        Ok(actor.fn_identifier())
    }

    pub fn is_feature_enabled(
        &mut self,
        node_id: &NodeId,
        feature: &str,
    ) -> Result<bool, RuntimeError> {
        let object_info = self.get_object_info(node_id)?;
        let enabled = object_info.features.contains(feature);

        Ok(enabled)
    }

    fn get_module_object_info(
        &mut self,
        node_id: &NodeId,
        object_module_id: ObjectModuleId,
    ) -> Result<ObjectInfo, RuntimeError> {
        let object_info = self.get_object_info(node_id)?;
        let module_object_info = match object_module_id {
            ObjectModuleId::Main => object_info,
            ObjectModuleId::Metadata | ObjectModuleId::Royalty | ObjectModuleId::AccessRules => {
                if !object_info.module_versions.contains_key(&object_module_id) {
                    return Err(RuntimeError::SystemError(
                        SystemError::ObjectModuleDoesNotExist(object_module_id),
                    ));
                }

                ObjectInfo {
                    global: true,
                    main_blueprint_id: object_module_id.static_blueprint().unwrap(),
                    module_versions: btreemap!(
                        // FIXME: This is wrong
                        ObjectModuleId::Main => BlueprintVersion::default(),
                    ),
                    blueprint_info: ObjectBlueprintInfo::default(),
                    features: btreeset!(),
                    instance_schema: None,
                }
            }
        };

        Ok(module_object_info)
    }
}

impl<'a, Y, V> ClientFieldApi<RuntimeError> for SystemService<'a, Y, V>
where
    Y: KernelApi<SystemConfig<V>>,
    V: SystemCallbackObject,
{
    // Costing through kernel
    #[trace_resources]
    fn field_read(&mut self, handle: FieldHandle) -> Result<Vec<u8>, RuntimeError> {
        let LockInfo { data, .. } = self.api.kernel_get_lock_info(handle)?;
        match data {
            SystemLockData::Field(..) => {}
            _ => {
                return Err(RuntimeError::SystemError(SystemError::NotAFieldHandle));
            }
        }

        self.api.kernel_read_substate(handle).map(|v| {
            let wrapper: FieldSubstate<ScryptoValue> = v.as_typed().unwrap();
            scrypto_encode(&wrapper.value.0).unwrap()
        })
    }

    // Costing through kernel
    #[trace_resources]
    fn field_write(&mut self, handle: FieldHandle, buffer: Vec<u8>) -> Result<(), RuntimeError> {
        let LockInfo { data, .. } = self.api.kernel_get_lock_info(handle)?;

        match data {
            SystemLockData::Field(FieldLockData::Write {
                blueprint_id,
                type_pointer,
            }) => {
                self.validate_payload_at_type_pointer(
                    &blueprint_id,
                    &None, // TODO: Change to Some, once support for generic fields is implemented
                    type_pointer,
                    &buffer,
                )?;
            }
            _ => {
                return Err(RuntimeError::SystemError(SystemError::NotAFieldWriteHandle));
            }
        }

        let value: ScryptoValue =
            scrypto_decode(&buffer).expect("Should be valid due to payload check");

        let substate = IndexedScryptoValue::from_typed(&FieldSubstate::new_field(value));
        self.api.kernel_write_substate(handle, substate)?;

        Ok(())
    }

    // Costing through kernel
    #[trace_resources]
    fn field_lock(&mut self, handle: FieldHandle) -> Result<(), RuntimeError> {
        let LockInfo { data, .. } = self.api.kernel_get_lock_info(handle)?;

        match data {
            SystemLockData::Field(FieldLockData::Write { .. }) => {}
            _ => {
                return Err(RuntimeError::SystemError(SystemError::NotAFieldWriteHandle));
            }
        }

        let v = self.api.kernel_read_substate(handle)?;
        let mut substate: FieldSubstate<ScryptoValue> = v.as_typed().unwrap();
        substate.lock();
        let indexed = IndexedScryptoValue::from_typed(&substate);
        self.api.kernel_write_substate(handle, indexed)?;

        Ok(())
    }

    // Costing through kernel
    #[trace_resources]
    fn field_close(&mut self, handle: FieldHandle) -> Result<(), RuntimeError> {
        let LockInfo { data, .. } = self.api.kernel_get_lock_info(handle)?;
        match data {
            SystemLockData::Field(..) => {}
            _ => {
                return Err(RuntimeError::SystemError(SystemError::NotAFieldHandle));
            }
        }

        self.api.kernel_close_substate(handle)
    }
}

impl<'a, Y, V> ClientObjectApi<RuntimeError> for SystemService<'a, Y, V>
where
    Y: KernelApi<SystemConfig<V>>,
    V: SystemCallbackObject,
{
    // Costing through kernel
    #[trace_resources]
    fn new_object(
        &mut self,
        blueprint_ident: &str,
        features: Vec<&str>,
        schema: Option<InstanceSchema>,
        fields: Vec<FieldValue>,
        kv_entries: BTreeMap<u8, BTreeMap<Vec<u8>, KVEntry>>,
    ) -> Result<NodeId, RuntimeError> {
        let actor = self.api.kernel_get_system_state().current;
        let package_address = actor.package_address().clone();
        let instance_context = actor.instance_context();
        let blueprint = BlueprintId::new(&package_address, blueprint_ident);

        self.new_object_internal(
            &blueprint,
            features,
            instance_context,
            schema,
            fields,
            kv_entries,
        )
    }

    // Costing through kernel
    #[trace_resources]
    fn allocate_global_address(
        &mut self,
        blueprint_id: BlueprintId,
    ) -> Result<(GlobalAddressReservation, GlobalAddress), RuntimeError> {
        let global_address_node_id = self.api.kernel_allocate_node_id(
            IDAllocation::Object {
                blueprint_id: blueprint_id.clone(),
                global: true,
            }
            .entity_type(),
        )?;
        let global_address = GlobalAddress::try_from(global_address_node_id.0).unwrap();

        // Create global address reservation
        let global_address_reservation =
            self.prepare_global_address(blueprint_id, global_address)?;

        // NOTE: Because allocated global address is represented as an owned object and nobody is allowed
        // to drop it except the system during globalization, we don't track the lifecycle of
        // allocated addresses.

        Ok((global_address_reservation, global_address))
    }

    // Costing through kernel
    #[trace_resources]
    fn allocate_virtual_global_address(
        &mut self,
        blueprint_id: BlueprintId,
        global_address: GlobalAddress,
    ) -> Result<GlobalAddressReservation, RuntimeError> {
        let global_address_reservation =
            self.prepare_global_address(blueprint_id, global_address)?;

        Ok(global_address_reservation)
    }

    // Costing through kernel
    // FIXME: ensure that only the package actor can globalize its own blueprints
    #[trace_resources]
    fn globalize(
        &mut self,
        modules: BTreeMap<ObjectModuleId, NodeId>,
        address_reservation: Option<GlobalAddressReservation>,
    ) -> Result<GlobalAddress, RuntimeError> {
        // TODO: optimize by skipping address allocation
        let (global_address_reservation, global_address) =
            if let Some(reservation) = address_reservation {
                let address = self.get_reservation_address(reservation.0.as_node_id())?;
                (reservation, address)
            } else {
                let blueprint_id = self.resolve_blueprint_from_modules(&modules)?;
                self.allocate_global_address(blueprint_id)?
            };

        self.globalize_with_address_internal(modules, global_address_reservation)?;

        Ok(global_address)
    }

    // Costing through kernel
    #[trace_resources]
    fn globalize_with_address_and_create_inner_object(
        &mut self,
        modules: BTreeMap<ObjectModuleId, NodeId>,
        address_reservation: GlobalAddressReservation,
        inner_object_blueprint: &str,
        inner_object_fields: Vec<FieldValue>,
    ) -> Result<(GlobalAddress, NodeId), RuntimeError> {
        let actor_blueprint = self.resolve_blueprint_from_modules(&modules)?;

        let global_address = self.globalize_with_address_internal(modules, address_reservation)?;

        let blueprint = BlueprintId::new(&actor_blueprint.package_address, inner_object_blueprint);

        let inner_object = self.new_object_internal(
            &blueprint,
            vec![],
            Some(InstanceContext {
                outer_object: global_address,
                outer_blueprint: actor_blueprint.blueprint_name,
            }),
            None,
            inner_object_fields,
            btreemap!(),
        )?;

        Ok((global_address, inner_object))
    }

    // Costing through kernel
    #[trace_resources]
    fn call_method_advanced(
        &mut self,
        receiver: &NodeId,
        object_module_id: ObjectModuleId,
        direct_access: bool,
        method_name: &str,
        args: Vec<u8>,
    ) -> Result<Vec<u8>, RuntimeError> {
<<<<<<< HEAD
        // Direct access methods should never have access to a global address
        let global_address = if !direct_access {
            let node_visibility = self.api.kernel_get_node_visibility(receiver);

            // Retrieve the global address of the receiver node
            let mut get_global_address = |node_visibility: NodeVisibility| {
                for visibility in node_visibility.0 {
                    match visibility {
                        Visibility::StableReference(StableReferenceType::Global) => {
                            return Some(GlobalAddress::new_or_panic(receiver.clone().into()))
=======
        // Key Value Stores do not have methods so we remove that possibility here
        let node_object_info = self.get_object_info(receiver)?;

        let (module_object_info, global_address) = match object_module_id {
            ObjectModuleId::Main => {
                // Direct access methods should never have access to a global address
                let global_address = if !direct_access {
                    let node_visibility = self.api.kernel_get_node_visibility(receiver);

                    // Retrieve the global address of the receiver node
                    let mut get_global_address = |node_visibility: NodeVisibility| {
                        for visibility in node_visibility.0 {
                            match visibility {
                                Visibility::StableReference(StableReferenceType::Global) => {
                                    return Some(GlobalAddress::new_or_panic(
                                        receiver.clone().into(),
                                    ))
                                }

                                // Direct access references dont provide any info regarding global address so continue
                                Visibility::StableReference(StableReferenceType::DirectAccess) => {
                                    continue;
                                }

                                // Anything frame owned does not have a global address
                                Visibility::FrameOwned => return None,

                                // If borrowed or actor then we just use the current actor's global address
                                // e.g. if the parent to the node is frame owned then the current actor's global
                                // address would be None
                                Visibility::Borrowed | Visibility::Actor => {
                                    return self
                                        .api
                                        .kernel_get_system_state()
                                        .current
                                        .global_address();
                                }
                            }
>>>>>>> 6b5c03e6
                        }

                        // Direct access references dont provide any info regarding global address so continue
                        Visibility::StableReference(StableReferenceType::DirectAccess) => {
                            continue;
                        }

                        // Anything frame owned does not have a global address
                        Visibility::FrameOwned => return None,

                        // If borrowed or actor then we just use the current actor's global address
                        Visibility::Borrowed | Visibility::Actor => {
                            return self.api.kernel_get_system_state().current.global_address();
                        }
                    }
                }
                None
            };

            get_global_address(node_visibility)
        } else {
            None
        };

        let module_object_info = self.get_module_object_info(receiver, object_module_id)?;
        let identifier =
            MethodIdentifier(receiver.clone(), object_module_id, method_name.to_string());

        // TODO: Can we load this lazily when needed?
        let instance_context = if module_object_info.global {
            match global_address {
                None => None,
                Some(address) => Some(InstanceContext {
                    outer_object: address,
                    outer_blueprint: module_object_info.main_blueprint_id.blueprint_name.clone(),
                }),
            }
        } else {
            match &module_object_info.blueprint_info {
                ObjectBlueprintInfo::Inner { outer_object } => {
                    // TODO: do this recursively until global?
                    let outer_info = self.get_object_info(outer_object.as_node_id())?;
                    Some(InstanceContext {
                        outer_object: outer_object.clone(),
                        outer_blueprint: outer_info.main_blueprint_id.blueprint_name.clone(),
                    })
                }
                ObjectBlueprintInfo::Outer { .. } => None,
            }
        };

        let invocation = KernelInvocation {
            actor: Actor::method(
                global_address,
                identifier,
                module_object_info,
                instance_context,
                direct_access,
            ),
            args: IndexedScryptoValue::from_vec(args).map_err(|e| {
                RuntimeError::SystemUpstreamError(SystemUpstreamError::InputDecodeError(e))
            })?,
        };

        self.api
            .kernel_invoke(Box::new(invocation))
            .map(|v| v.into())
    }

    // Costing through kernel
    #[trace_resources]
    fn get_object_info(&mut self, node_id: &NodeId) -> Result<ObjectInfo, RuntimeError> {
        let type_info = TypeInfoBlueprint::get_type(&node_id, self.api)?;
        let object_info = match type_info {
            TypeInfoSubstate::Object(info) => info,
            _ => return Err(RuntimeError::SystemError(SystemError::NotAnObject)),
        };

        Ok(object_info)
    }

    // Costing through kernel
    #[trace_resources]
    fn get_reservation_address(&mut self, node_id: &NodeId) -> Result<GlobalAddress, RuntimeError> {
        let type_info = TypeInfoBlueprint::get_type(&node_id, self.api)?;
        let address = match type_info {
            TypeInfoSubstate::GlobalAddressReservation(address) => address,
            _ => {
                return Err(RuntimeError::SystemError(
                    SystemError::NotAnAddressReservation,
                ))
            }
        };

        Ok(address)
    }

    // Costing through kernel
    #[trace_resources]
    fn drop_object(&mut self, node_id: &NodeId) -> Result<Vec<Vec<u8>>, RuntimeError> {
        let info = self.get_object_info(node_id)?;
        let actor = self.api.kernel_get_system_state().current;
        let mut is_drop_allowed = false;

        // FIXME: what's the right model, trading off between flexibility and security?

        // If the actor is the object's outer object
        match info.blueprint_info {
            ObjectBlueprintInfo::Inner { outer_object } => {
                if let Some(instance_context) = actor.instance_context() {
                    if instance_context.outer_object.eq(&outer_object) {
                        is_drop_allowed = true;
                    }
                }
            }
            ObjectBlueprintInfo::Outer { .. } => {}
        }

        // If the actor is a function within the same blueprint
        if let Actor::Function {
            blueprint_id: blueprint,
            ..
        } = actor
        {
            if blueprint.eq(&info.main_blueprint_id) {
                is_drop_allowed = true;
            }
        }

        if !is_drop_allowed {
            return Err(RuntimeError::SystemError(
                SystemError::InvalidDropNodeAccess(Box::new(InvalidDropNodeAccess {
                    node_id: node_id.clone(),
                    package_address: info.main_blueprint_id.package_address,
                    blueprint_name: info.main_blueprint_id.blueprint_name,
                })),
            ));
        }

        let mut node_substates = self.api.kernel_drop_node(&node_id)?;
        let fields = if let Some(user_substates) = node_substates.remove(&MAIN_BASE_PARTITION) {
            user_substates
                .into_iter()
                .map(|(_key, v)| {
                    let substate: FieldSubstate<ScryptoValue> = v.as_typed().unwrap();
                    scrypto_encode(&substate.value.0).unwrap()
                })
                .collect()
        } else {
            vec![]
        };

        Ok(fields)
    }
}

impl<'a, Y, V> ClientKeyValueEntryApi<RuntimeError> for SystemService<'a, Y, V>
where
    Y: KernelApi<SystemConfig<V>>,
    V: SystemCallbackObject,
{
    // Costing through kernel
    #[trace_resources]
    fn key_value_entry_get(
        &mut self,
        handle: KeyValueEntryHandle,
    ) -> Result<Vec<u8>, RuntimeError> {
        let LockInfo { data, .. } = self.api.kernel_get_lock_info(handle)?;
        match data {
            SystemLockData::KeyValueEntry(..) => {}
            _ => {
                return Err(RuntimeError::SystemError(SystemError::NotAKeyValueStore));
            }
        }

        self.api.kernel_read_substate(handle).map(|v| {
            let wrapper: KeyValueEntrySubstate<ScryptoValue> = v.as_typed().unwrap();
            scrypto_encode(&wrapper.value).unwrap()
        })
    }

    // Costing through kernel
    // FIXME: Should this release lock or continue allow to mutate entry until lock released?
    fn key_value_entry_lock(&mut self, handle: KeyValueEntryHandle) -> Result<(), RuntimeError> {
        let LockInfo { data, .. } = self.api.kernel_get_lock_info(handle)?;
        match data {
            SystemLockData::KeyValueEntry(
                KeyValueEntryLockData::Write { .. } | KeyValueEntryLockData::BlueprintWrite { .. },
            ) => {}
            _ => {
                return Err(RuntimeError::SystemError(
                    SystemError::NotAKeyValueWriteLock,
                ));
            }
        };

        let v = self.api.kernel_read_substate(handle)?;
        let mut kv_entry: KeyValueEntrySubstate<ScryptoValue> = v.as_typed().unwrap();
        kv_entry.lock();
        let indexed = IndexedScryptoValue::from_typed(&kv_entry);
        self.api.kernel_write_substate(handle, indexed)?;
        Ok(())
    }

    // Costing through kernel
    fn key_value_entry_remove(
        &mut self,
        handle: KeyValueEntryHandle,
    ) -> Result<Vec<u8>, RuntimeError> {
        let current_value = self
            .api
            .kernel_read_substate(handle)
            .map(|v| v.as_slice().to_vec())?;

        let mut kv_entry: KeyValueEntrySubstate<ScryptoValue> =
            scrypto_decode(&current_value).unwrap();
        let value = kv_entry.remove();
        self.kernel_write_substate(handle, IndexedScryptoValue::from_typed(&kv_entry))?;

        let current_value = scrypto_encode(&value).unwrap();

        Ok(current_value)
    }

    // Costing through kernel
    #[trace_resources]
    fn key_value_entry_set(
        &mut self,
        handle: KeyValueEntryHandle,
        buffer: Vec<u8>,
    ) -> Result<(), RuntimeError> {
        let LockInfo { data, .. } = self.api.kernel_get_lock_info(handle)?;

        let can_own = match data {
            SystemLockData::KeyValueEntry(KeyValueEntryLockData::BlueprintWrite {
                blueprint_id,
                instance_schema,
                type_pointer: schema_pointer,
                can_own,
            }) => {
                self.validate_payload_at_type_pointer(
                    &blueprint_id,
                    &instance_schema,
                    schema_pointer,
                    &buffer,
                )?;

                can_own
            }
            SystemLockData::KeyValueEntry(KeyValueEntryLockData::Write {
                schema,
                index,
                can_own,
            }) => {
                self.validate_payload(&buffer, &schema, index, SchemaOrigin::KeyValueStore {})
                    .map_err(|e| {
                        RuntimeError::SystemError(SystemError::InvalidSubstateWrite(
                            e.error_message(&schema),
                        ))
                    })?;

                can_own
            }
            _ => {
                return Err(RuntimeError::SystemError(
                    SystemError::NotAKeyValueWriteLock,
                ));
            }
        };

        let substate =
            IndexedScryptoValue::from_slice(&buffer).expect("Should be valid due to payload check");

        if !can_own {
            let own = substate.owned_nodes();
            if !own.is_empty() {
                return Err(RuntimeError::SystemError(
                    SystemError::InvalidKeyValueStoreOwnership,
                ));
            }
        }

        let value = substate.as_scrypto_value().clone();
        let kv_entry = KeyValueEntrySubstate::entry(value);
        let indexed = IndexedScryptoValue::from_typed(&kv_entry);

        self.api.kernel_write_substate(handle, indexed)?;

        Ok(())
    }

    // Costing through kernel
    fn key_value_entry_close(&mut self, handle: KeyValueEntryHandle) -> Result<(), RuntimeError> {
        let LockInfo { data, .. } = self.api.kernel_get_lock_info(handle)?;
        if !data.is_kv_entry() {
            return Err(RuntimeError::SystemError(SystemError::NotAKeyValueStore));
        }

        self.api.kernel_close_substate(handle)
    }
}

impl<'a, Y, V> ClientKeyValueStoreApi<RuntimeError> for SystemService<'a, Y, V>
where
    Y: KernelApi<SystemConfig<V>>,
    V: SystemCallbackObject,
{
    // Costing through kernel
    #[trace_resources]
    fn key_value_store_new(&mut self, schema: KeyValueStoreSchema) -> Result<NodeId, RuntimeError> {
        schema
            .schema
            .validate()
            .map_err(|e| RuntimeError::SystemError(SystemError::InvalidKeyValueStoreSchema(e)))?;

        let node_id = self
            .api
            .kernel_allocate_node_id(IDAllocation::KeyValueStore.entity_type())?;

        self.api.kernel_create_node(
            node_id,
            btreemap!(
                MAIN_BASE_PARTITION => btreemap!(),
                TYPE_INFO_FIELD_PARTITION => type_info_partition(
                    TypeInfoSubstate::KeyValueStore(KeyValueStoreInfo {
                        schema,
                    })
                ),
            ),
        )?;

        Ok(node_id)
    }

    // Costing through kernel
    #[trace_resources]
    fn key_value_store_get_info(
        &mut self,
        node_id: &NodeId,
    ) -> Result<KeyValueStoreSchema, RuntimeError> {
        let type_info = TypeInfoBlueprint::get_type(node_id, self.api)?;
        let info = match type_info {
            TypeInfoSubstate::KeyValueStore(info) => info,
            _ => return Err(RuntimeError::SystemError(SystemError::NotAKeyValueStore)),
        };

        Ok(info.schema)
    }

    // Costing through kernel
    #[trace_resources]
    fn key_value_store_open_entry(
        &mut self,
        node_id: &NodeId,
        key: &Vec<u8>,
        flags: LockFlags,
    ) -> Result<KeyValueEntryHandle, RuntimeError> {
        let type_info = TypeInfoBlueprint::get_type(&node_id, self.api)?;
        if flags.contains(LockFlags::UNMODIFIED_BASE) || flags.contains(LockFlags::FORCE_WRITE) {
            return Err(RuntimeError::SystemError(SystemError::InvalidLockFlags));
        }

        let info = match type_info {
            TypeInfoSubstate::KeyValueStore(info) => info,
            _ => return Err(RuntimeError::SystemError(SystemError::NotAKeyValueStore)),
        };

        self.validate_payload(
            key,
            &info.schema.schema,
            info.schema.key,
            SchemaOrigin::KeyValueStore {},
        )
        .map_err(|e| {
            RuntimeError::SystemError(SystemError::InvalidKeyValueKey(
                e.error_message(&info.schema.schema),
            ))
        })?;

        let lock_data = if flags.contains(LockFlags::MUTABLE) {
            SystemLockData::KeyValueEntry(KeyValueEntryLockData::Write {
                schema: info.schema.schema,
                index: info.schema.value,
                can_own: info.schema.can_own,
            })
        } else {
            SystemLockData::KeyValueEntry(KeyValueEntryLockData::Read)
        };

        let handle = self.api.kernel_open_substate_with_default(
            &node_id,
            MAIN_BASE_PARTITION,
            &SubstateKey::Map(key.clone()),
            flags,
            Some(|| {
                let kv_entry = KeyValueEntrySubstate::<()>::default();
                IndexedScryptoValue::from_typed(&kv_entry)
            }),
            lock_data,
        )?;

        if flags.contains(LockFlags::MUTABLE) {
            let mutability = self.api.kernel_read_substate(handle).map(|v| {
                let kv_entry: KeyValueEntrySubstate<ScryptoValue> = v.as_typed().unwrap();
                kv_entry.mutability
            })?;

            if let SubstateMutability::Immutable = mutability {
                return Err(RuntimeError::SystemError(
                    SystemError::MutatingImmutableSubstate,
                ));
            }
        }

        Ok(handle)
    }

    // Costing through kernel
    fn key_value_store_remove_entry(
        &mut self,
        node_id: &NodeId,
        key: &Vec<u8>,
    ) -> Result<Vec<u8>, RuntimeError> {
        let handle = self.key_value_store_open_entry(node_id, key, LockFlags::MUTABLE)?;
        self.key_value_entry_remove_and_close_substate(handle)
    }
}

impl<'a, Y, V> ClientActorIndexApi<RuntimeError> for SystemService<'a, Y, V>
where
    Y: KernelApi<SystemConfig<V>>,
    V: SystemCallbackObject,
{
    // Costing through kernel
    fn actor_index_insert(
        &mut self,
        object_handle: ObjectHandle,
        collection_index: CollectionIndex,
        key: Vec<u8>,
        buffer: Vec<u8>,
    ) -> Result<(), RuntimeError> {
        let actor_object_type: ActorObjectType = object_handle.try_into()?;

        let (node_id, partition_num) = self.get_actor_index(actor_object_type, collection_index)?;

        let value = IndexedScryptoValue::from_vec(buffer)
            .map_err(|e| RuntimeError::SystemError(SystemError::InvalidScryptoValue(e)))?;

        if !value.owned_nodes().is_empty() {
            return Err(RuntimeError::SystemError(
                SystemError::CannotStoreOwnedInIterable,
            ));
        }

        self.api
            .kernel_set_substate(&node_id, partition_num, SubstateKey::Map(key), value)
    }

    // Costing through kernel
    fn actor_index_remove(
        &mut self,
        object_handle: ObjectHandle,
        collection_index: CollectionIndex,
        key: Vec<u8>,
    ) -> Result<Option<Vec<u8>>, RuntimeError> {
        let actor_object_type: ActorObjectType = object_handle.try_into()?;

        let (node_id, partition_num) = self.get_actor_index(actor_object_type, collection_index)?;

        let rtn = self
            .api
            .kernel_remove_substate(&node_id, partition_num, &SubstateKey::Map(key))?
            .map(|v| v.into());

        Ok(rtn)
    }

    // Costing through kernel
    fn actor_index_scan(
        &mut self,
        object_handle: ObjectHandle,
        collection_index: CollectionIndex,
        count: u32,
    ) -> Result<Vec<Vec<u8>>, RuntimeError> {
        let actor_object_type: ActorObjectType = object_handle.try_into()?;

        let (node_id, partition_num) = self.get_actor_index(actor_object_type, collection_index)?;

        let substates = self
            .api
            .kernel_scan_substates(&node_id, partition_num, count)?
            .into_iter()
            .map(|value| value.into())
            .collect();

        Ok(substates)
    }

    // Costing through kernel
    fn actor_index_take(
        &mut self,
        object_handle: ObjectHandle,
        collection_index: CollectionIndex,
        count: u32,
    ) -> Result<Vec<Vec<u8>>, RuntimeError> {
        let actor_object_type: ActorObjectType = object_handle.try_into()?;

        let (node_id, partition_num) = self.get_actor_index(actor_object_type, collection_index)?;

        let substates = self
            .api
            .kernel_take_substates(&node_id, partition_num, count)?
            .into_iter()
            .map(|value| value.into())
            .collect();

        Ok(substates)
    }
}

impl<'a, Y, V> ClientActorSortedIndexApi<RuntimeError> for SystemService<'a, Y, V>
where
    Y: KernelApi<SystemConfig<V>>,
    V: SystemCallbackObject,
{
    // Costing through kernel
    #[trace_resources]
    fn actor_sorted_index_insert(
        &mut self,
        object_handle: ObjectHandle,
        collection_index: CollectionIndex,
        sorted_key: SortedKey,
        buffer: Vec<u8>,
    ) -> Result<(), RuntimeError> {
        let actor_object_type: ActorObjectType = object_handle.try_into()?;

        let (node_id, partition_num) =
            self.get_actor_sorted_index(actor_object_type, collection_index)?;

        let value = IndexedScryptoValue::from_vec(buffer)
            .map_err(|e| RuntimeError::SystemError(SystemError::InvalidScryptoValue(e)))?;

        if !value.owned_nodes().is_empty() {
            return Err(RuntimeError::SystemError(
                SystemError::CannotStoreOwnedInIterable,
            ));
        }

        self.api.kernel_set_substate(
            &node_id,
            partition_num,
            SubstateKey::Sorted((sorted_key.0, sorted_key.1)),
            value,
        )
    }

    // Costing through kernel
    #[trace_resources]
    fn actor_sorted_index_remove(
        &mut self,
        object_handle: ObjectHandle,
        collection_index: CollectionIndex,
        sorted_key: &SortedKey,
    ) -> Result<Option<Vec<u8>>, RuntimeError> {
        let actor_object_type: ActorObjectType = object_handle.try_into()?;

        let (node_id, partition_num) =
            self.get_actor_sorted_index(actor_object_type, collection_index)?;

        let rtn = self
            .api
            .kernel_remove_substate(
                &node_id,
                partition_num,
                &SubstateKey::Sorted((sorted_key.0, sorted_key.1.clone())),
            )?
            .map(|v| v.into());

        Ok(rtn)
    }

    // Costing through kernel
    #[trace_resources]
    fn actor_sorted_index_scan(
        &mut self,
        object_handle: ObjectHandle,
        collection_index: CollectionIndex,
        count: u32,
    ) -> Result<Vec<Vec<u8>>, RuntimeError> {
        let actor_object_type: ActorObjectType = object_handle.try_into()?;

        let (node_id, partition_num) =
            self.get_actor_sorted_index(actor_object_type, collection_index)?;

        let substates = self
            .api
            .kernel_scan_sorted_substates(&node_id, partition_num, count)?
            .into_iter()
            .map(|value| value.into())
            .collect();

        Ok(substates)
    }
}

impl<'a, Y, V> ClientBlueprintApi<RuntimeError> for SystemService<'a, Y, V>
where
    Y: KernelApi<SystemConfig<V>>,
    V: SystemCallbackObject,
{
    // Costing through kernel
    fn call_function(
        &mut self,
        package_address: PackageAddress,
        blueprint_name: &str,
        function_name: &str,
        args: Vec<u8>,
    ) -> Result<Vec<u8>, RuntimeError> {
        let identifier = FunctionIdentifier::new(
            BlueprintId::new(&package_address, blueprint_name),
            function_name.to_string(),
        );

        let invocation = KernelInvocation {
            actor: Actor::function(identifier.0, identifier.1),
            args: IndexedScryptoValue::from_vec(args).map_err(|e| {
                RuntimeError::SystemUpstreamError(SystemUpstreamError::InputDecodeError(e))
            })?,
        };

        self.api
            .kernel_invoke(Box::new(invocation))
            .map(|v| v.into())
    }
}

impl<'a, Y, V> ClientCostingApi<RuntimeError> for SystemService<'a, Y, V>
where
    Y: KernelApi<SystemConfig<V>>,
    V: SystemCallbackObject,
{
    // No costing should be applied
    fn consume_cost_units(
        &mut self,
        costing_entry: ClientCostingEntry,
    ) -> Result<(), RuntimeError> {
        // Skip client-side costing requested by TransactionProcessor
        if self.api.kernel_get_current_depth() == 1 {
            return Ok(());
        }

        self.api
            .kernel_get_system()
            .modules
            .apply_execution_cost(match costing_entry {
                ClientCostingEntry::RunNativeCode {
                    package_address,
                    export_name,
                    input_size,
                } => CostingEntry::RunNativeCode {
                    package_address,
                    export_name,
                    input_size,
                },
                ClientCostingEntry::RunWasmCode {
                    package_address,
                    export_name,
                    wasm_execution_units,
                } => CostingEntry::RunWasmCode {
                    package_address,
                    export_name,
                    wasm_execution_units,
                },
                ClientCostingEntry::PrepareWasmCode { size } => {
                    CostingEntry::PrepareWasmCode { size }
                }
            })
    }

    #[trace_resources]
    fn credit_cost_units(
        &mut self,
        vault_id: NodeId,
        locked_fee: LiquidFungibleResource,
        contingent: bool,
    ) -> Result<LiquidFungibleResource, RuntimeError> {
        self.api
            .kernel_get_system()
            .modules
            .apply_execution_cost(CostingEntry::LockFee)?;

        self.api
            .kernel_get_system()
            .modules
            .credit_cost_units(vault_id, locked_fee, contingent)
    }

    fn cost_unit_limit(&mut self) -> Result<u32, RuntimeError> {
        self.api
            .kernel_get_system()
            .modules
            .apply_execution_cost(CostingEntry::QueryFeeReserve)?;

        if let Some(fee_reserve) = self.api.kernel_get_system().modules.fee_reserve() {
            Ok(fee_reserve.cost_unit_limit())
        } else {
            Err(RuntimeError::SystemError(
                SystemError::CostingModuleNotEnabled,
            ))
        }
    }

    fn cost_unit_price(&mut self) -> Result<Decimal, RuntimeError> {
        self.api
            .kernel_get_system()
            .modules
            .apply_execution_cost(CostingEntry::QueryFeeReserve)?;

        if let Some(fee_reserve) = self.api.kernel_get_system().modules.fee_reserve() {
            Ok(fee_reserve.cost_unit_price())
        } else {
            Err(RuntimeError::SystemError(
                SystemError::CostingModuleNotEnabled,
            ))
        }
    }

    fn usd_price(&mut self) -> Result<Decimal, RuntimeError> {
        if let Some(fee_reserve) = self.api.kernel_get_system().modules.fee_reserve() {
            Ok(fee_reserve.usd_price())
        } else {
            Err(RuntimeError::SystemError(
                SystemError::CostingModuleNotEnabled,
            ))
        }
    }

    fn max_per_function_royalty_in_xrd(&mut self) -> Result<Decimal, RuntimeError> {
        if let Some(costing) = self.api.kernel_get_system().modules.costing() {
            Ok(costing.max_per_function_royalty_in_xrd)
        } else {
            Err(RuntimeError::SystemError(
                SystemError::CostingModuleNotEnabled,
            ))
        }
    }

    fn tip_percentage(&mut self) -> Result<u32, RuntimeError> {
        self.api
            .kernel_get_system()
            .modules
            .apply_execution_cost(CostingEntry::QueryFeeReserve)?;

        if let Some(fee_reserve) = self.api.kernel_get_system().modules.fee_reserve() {
            Ok(fee_reserve.tip_percentage())
        } else {
            Err(RuntimeError::SystemError(
                SystemError::CostingModuleNotEnabled,
            ))
        }
    }

    fn fee_balance(&mut self) -> Result<Decimal, RuntimeError> {
        self.api
            .kernel_get_system()
            .modules
            .apply_execution_cost(CostingEntry::QueryFeeReserve)?;

        if let Some(fee_reserve) = self.api.kernel_get_system().modules.fee_reserve() {
            Ok(fee_reserve.fee_balance())
        } else {
            Err(RuntimeError::SystemError(
                SystemError::CostingModuleNotEnabled,
            ))
        }
    }
}

impl<'a, Y, V> ClientActorApi<RuntimeError> for SystemService<'a, Y, V>
where
    Y: KernelApi<SystemConfig<V>>,
    V: SystemCallbackObject,
{
    // Costing through kernel
    #[trace_resources]
    fn actor_open_field(
        &mut self,
        object_handle: ObjectHandle,
        field_index: u8,
        flags: LockFlags,
    ) -> Result<LockHandle, RuntimeError> {
        let actor_object_type: ActorObjectType = object_handle.try_into()?;

        let (node_id, partition_num, schema_pointer, object_info) =
            self.get_actor_field(actor_object_type, field_index)?;

        // TODO: Remove
        if flags.contains(LockFlags::UNMODIFIED_BASE) || flags.contains(LockFlags::FORCE_WRITE) {
            if !(object_info
                .main_blueprint_id
                .package_address
                .eq(&RESOURCE_PACKAGE)
                && object_info
                    .main_blueprint_id
                    .blueprint_name
                    .eq(FUNGIBLE_VAULT_BLUEPRINT))
            {
                return Err(RuntimeError::SystemError(SystemError::InvalidLockFlags));
            }
        }

        let lock_data = if flags.contains(LockFlags::MUTABLE) {
            FieldLockData::Write {
                blueprint_id: object_info.main_blueprint_id,
                type_pointer: schema_pointer,
            }
        } else {
            FieldLockData::Read
        };

        let handle = self.api.kernel_open_substate(
            &node_id,
            partition_num,
            &SubstateKey::Field(field_index),
            flags,
            SystemLockData::Field(lock_data),
        )?;

        if flags.contains(LockFlags::MUTABLE) {
            let mutability = self.api.kernel_read_substate(handle).map(|v| {
                let field: FieldSubstate<ScryptoValue> = v.as_typed().unwrap();
                field.mutability
            })?;

            if let SubstateMutability::Immutable = mutability {
                return Err(RuntimeError::SystemError(
                    SystemError::MutatingImmutableFieldSubstate(object_handle, field_index),
                ));
            }
        }

        Ok(handle)
    }

    #[trace_resources]
    fn actor_get_info(&mut self) -> Result<ObjectInfo, RuntimeError> {
        self.api
            .kernel_get_system()
            .modules
            .apply_execution_cost(CostingEntry::QueryActor)?;

        let actor = self.api.kernel_get_system_state().current;
        let object_info = actor
            .try_as_method()
            .map(|m| m.module_object_info.clone())
            .ok_or(RuntimeError::SystemError(SystemError::NotAMethod))?;

        Ok(object_info)
    }

    #[trace_resources]
    fn actor_get_node_id(&mut self) -> Result<NodeId, RuntimeError> {
        self.api
            .kernel_get_system()
            .modules
            .apply_execution_cost(CostingEntry::QueryActor)?;

        let actor = self.api.kernel_get_system_state().current;
        match actor {
            Actor::Method(MethodActor { node_id, .. }) => Ok(*node_id),
            _ => Err(RuntimeError::SystemError(SystemError::NodeIdNotExist)),
        }
    }
    #[trace_resources]
    fn actor_get_global_address(&mut self) -> Result<GlobalAddress, RuntimeError> {
        self.api
            .kernel_get_system()
            .modules
            .apply_execution_cost(CostingEntry::QueryActor)?;

        let actor = self.api.kernel_get_system_state().current;
        match actor {
            Actor::Method(MethodActor {
                global_address: Some(address),
                ..
            }) => Ok(address.clone()),
            _ => Err(RuntimeError::SystemError(
                SystemError::GlobalAddressDoesNotExist,
            )),
        }
    }

    #[trace_resources]
    fn actor_get_blueprint(&mut self) -> Result<BlueprintId, RuntimeError> {
        self.api
            .kernel_get_system()
            .modules
            .apply_execution_cost(CostingEntry::QueryActor)?;

        let actor = self.api.kernel_get_system_state().current;
        Ok(actor.blueprint_id().clone())
    }

    // Costing through kernel
    #[trace_resources]
    fn actor_call_module_method(
        &mut self,
        object_handle: ObjectHandle,
        module_id: ObjectModuleId,
        method_name: &str,
        args: Vec<u8>,
    ) -> Result<Vec<u8>, RuntimeError> {
        let actor_object_type: ActorObjectType = object_handle.try_into()?;
        let node_id = match actor_object_type {
            ActorObjectType::SELF => {
                self.actor_get_receiver_node_id()
                    .ok_or(RuntimeError::SystemError(SystemError::NotAMethod))?
                    .0
            }
            ActorObjectType::OuterObject => match self.actor_get_info()?.blueprint_info {
                ObjectBlueprintInfo::Inner { outer_object } => outer_object.into_node_id(),
                ObjectBlueprintInfo::Outer { .. } => {
                    return Err(RuntimeError::SystemError(
                        SystemError::OuterObjectDoesNotExist,
                    ));
                }
            },
        };

        self.call_method_advanced(&node_id, module_id, false, method_name, args)
    }

    #[trace_resources]
    fn actor_is_feature_enabled(
        &mut self,
        object_handle: ObjectHandle,
        feature: &str,
    ) -> Result<bool, RuntimeError> {
        self.api
            .kernel_get_system()
            .modules
            .apply_execution_cost(CostingEntry::QueryActor)?;

        let actor_object_type: ActorObjectType = object_handle.try_into()?;
        let node_id = match actor_object_type {
            ActorObjectType::SELF => self.actor_get_node_id()?,
            ActorObjectType::OuterObject => {
                self.actor_get_info()?.get_outer_object().into_node_id()
            }
        };
        self.is_feature_enabled(&node_id, feature)
    }
}

impl<'a, Y, V> ClientActorKeyValueEntryApi<RuntimeError> for SystemService<'a, Y, V>
where
    Y: KernelApi<SystemConfig<V>>,
    V: SystemCallbackObject,
{
    // Costing through kernel
    #[trace_resources]
    fn actor_open_key_value_entry(
        &mut self,
        object_handle: ObjectHandle,
        collection_index: CollectionIndex,
        key: &Vec<u8>,
        flags: LockFlags,
    ) -> Result<KeyValueEntryHandle, RuntimeError> {
        let actor_object_type: ActorObjectType = object_handle.try_into()?;

        let (node_id, partition_num, kv_schema, object_info) =
            self.get_actor_kv_partition(actor_object_type, collection_index)?;

        self.validate_payload_against_blueprint_schema(
            &object_info.main_blueprint_id,
            &object_info.instance_schema,
            &[(key, kv_schema.key)],
        )?;

        let lock_data = if flags.contains(LockFlags::MUTABLE) {
            KeyValueEntryLockData::BlueprintWrite {
                blueprint_id: object_info.main_blueprint_id,
                instance_schema: object_info.instance_schema,
                type_pointer: kv_schema.value,
                can_own: kv_schema.can_own,
            }
        } else {
            KeyValueEntryLockData::Read
        };

        let handle = self.api.kernel_open_substate_with_default(
            &node_id,
            partition_num,
            &SubstateKey::Map(key.to_vec()),
            flags,
            Some(|| {
                let kv_entry = KeyValueEntrySubstate::<()>::default();
                IndexedScryptoValue::from_typed(&kv_entry)
            }),
            SystemLockData::KeyValueEntry(lock_data),
        )?;

        if flags.contains(LockFlags::MUTABLE) {
            let substate: KeyValueEntrySubstate<ScryptoValue> =
                self.api.kernel_read_substate(handle)?.as_typed().unwrap();

            if !substate.is_mutable() {
                return Err(RuntimeError::SystemError(
                    SystemError::MutatingImmutableSubstate,
                ));
            }
        }

        Ok(handle)
    }

    // Costing through kernel
    fn actor_remove_key_value_entry(
        &mut self,
        object_handle: ObjectHandle,
        collection_index: CollectionIndex,
        key: &Vec<u8>,
    ) -> Result<Vec<u8>, RuntimeError> {
        let handle = self.actor_open_key_value_entry(
            object_handle,
            collection_index,
            key,
            LockFlags::MUTABLE,
        )?;
        self.key_value_entry_remove_and_close_substate(handle)
    }
}

impl<'a, Y, V> ClientAuthApi<RuntimeError> for SystemService<'a, Y, V>
where
    Y: KernelApi<SystemConfig<V>>,
    V: SystemCallbackObject,
{
    #[trace_resources]
    fn get_auth_zone(&mut self) -> Result<NodeId, RuntimeError> {
        self.api
            .kernel_get_system()
            .modules
            .apply_execution_cost(CostingEntry::QueryAuthZone)?;

        if let Some(auth_zone_id) = self.api.kernel_get_system().modules.auth_zone_id() {
            Ok(auth_zone_id.into())
        } else {
            Err(RuntimeError::SystemError(SystemError::AuthModuleNotEnabled))
        }
    }

    #[trace_resources]
    fn assert_access_rule(&mut self, rule: AccessRule) -> Result<(), RuntimeError> {
        self.api
            .kernel_get_system()
            .modules
            .apply_execution_cost(CostingEntry::AssertAccessRule)?;

        // Fetch the tip auth zone
        let auth_zone_id = self.get_auth_zone()?;

        // Authorize
        let auth_result = Authorization::check_authorization_against_access_rule(
            ActingLocation::InCallFrame,
            auth_zone_id,
            &rule,
            self,
        )?;
        match auth_result {
            AuthorizationCheckResult::Authorized => Ok(()),
            AuthorizationCheckResult::Failed(..) => Err(RuntimeError::SystemError(
                SystemError::AssertAccessRuleFailed,
            )),
        }
    }
}

impl<'a, Y, V> ClientExecutionTraceApi<RuntimeError> for SystemService<'a, Y, V>
where
    Y: KernelApi<SystemConfig<V>>,
    V: SystemCallbackObject,
{
    // No costing should be applied
    #[trace_resources]
    fn update_instruction_index(&mut self, new_index: usize) -> Result<(), RuntimeError> {
        self.api
            .kernel_get_system()
            .modules
            .update_instruction_index(new_index);
        Ok(())
    }
}

impl<'a, Y, V> ClientTransactionRuntimeApi<RuntimeError> for SystemService<'a, Y, V>
where
    Y: KernelApi<SystemConfig<V>>,
    V: SystemCallbackObject,
{
    #[trace_resources]
    fn emit_event(&mut self, event_name: String, event_data: Vec<u8>) -> Result<(), RuntimeError> {
        self.api
            .kernel_get_system()
            .modules
            .apply_execution_cost(CostingEntry::EmitEvent {
                size: event_data.len(),
            })?;

        // Locking the package info substate associated with the emitter's package
        let type_pointer = {
            let actor = self.api.kernel_get_system_state().current;

            // Getting the package address and blueprint name associated with the actor
            let (instance_schema, blueprint_id) = match actor {
                Actor::Method(MethodActor {
                    module_object_info, ..
                }) => (
                    module_object_info.instance_schema.clone(),
                    module_object_info.main_blueprint_id.clone(),
                ),
                Actor::Function {
                    blueprint_id: ref blueprint,
                    ..
                } => (None, blueprint.clone()),
                _ => {
                    return Err(RuntimeError::SystemError(SystemError::EventError(
                        EventError::InvalidActor,
                    )))
                }
            };

            let blueprint_interface = self.get_blueprint_default_interface(
                blueprint_id.package_address,
                blueprint_id.blueprint_name.as_str(),
            )?;

            let type_pointer = blueprint_interface
                .get_event_type_pointer(event_name.as_str())
                .ok_or_else(|| {
                    RuntimeError::SystemError(SystemError::PayloadValidationAgainstSchemaError(
                        PayloadValidationAgainstSchemaError::EventDoesNotExist(event_name.clone()),
                    ))
                })?;

            self.validate_payload_against_blueprint_schema(
                &blueprint_id,
                &instance_schema,
                &[(&event_data, type_pointer.clone())],
            )?;

            type_pointer
        };

        // Construct the event type identifier based on the current actor
        let actor = self.api.kernel_get_system_state().current;
        let event_type_identifier = match actor {
            Actor::Method(MethodActor {
                node_id, module_id, ..
            }) => Ok(EventTypeIdentifier(
                Emitter::Method(node_id.clone(), module_id.clone()),
                type_pointer,
            )),
            Actor::Function {
                blueprint_id: ref blueprint,
                ..
            } => Ok(EventTypeIdentifier(
                Emitter::Function(
                    blueprint.package_address.into(),
                    ObjectModuleId::Main,
                    blueprint.blueprint_name.to_string(),
                ),
                type_pointer,
            )),
            _ => Err(RuntimeError::SystemModuleError(
                SystemModuleError::EventError(Box::new(EventError::InvalidActor)),
            )),
        }?;

        // Adding the event to the event store
        self.api
            .kernel_get_system()
            .modules
            .add_event(event_type_identifier, event_data)?;

        Ok(())
    }

    #[trace_resources]
    fn emit_log(&mut self, level: Level, message: String) -> Result<(), RuntimeError> {
        self.api
            .kernel_get_system()
            .modules
            .apply_execution_cost(CostingEntry::EmitLog {
                size: message.len(),
            })?;

        self.api
            .kernel_get_system()
            .modules
            .add_log(level, message)?;

        Ok(())
    }

    fn panic(&mut self, message: String) -> Result<(), RuntimeError> {
        self.api
            .kernel_get_system()
            .modules
            .apply_execution_cost(CostingEntry::Panic {
                size: message.len(),
            })?;

        self.api
            .kernel_get_system()
            .modules
            .set_panic_message(message.clone())?;

        Err(RuntimeError::ApplicationError(ApplicationError::Panic(
            message,
        )))
    }

    #[trace_resources]
    fn get_transaction_hash(&mut self) -> Result<Hash, RuntimeError> {
        self.api
            .kernel_get_system()
            .modules
            .apply_execution_cost(CostingEntry::QueryTransactionHash)?;

        if let Some(hash) = self.api.kernel_get_system().modules.transaction_hash() {
            Ok(hash)
        } else {
            Err(RuntimeError::SystemError(
                SystemError::TransactionRuntimeModuleNotEnabled,
            ))
        }
    }

    #[trace_resources]
    fn generate_ruid(&mut self) -> Result<[u8; 32], RuntimeError> {
        self.api
            .kernel_get_system()
            .modules
            .apply_execution_cost(CostingEntry::GenerateRuid)?;

        if let Some(ruid) = self.api.kernel_get_system().modules.generate_ruid() {
            Ok(ruid)
        } else {
            Err(RuntimeError::SystemError(
                SystemError::TransactionRuntimeModuleNotEnabled,
            ))
        }
    }
}

impl<'a, Y, V> ClientApi<RuntimeError> for SystemService<'a, Y, V>
where
    Y: KernelApi<SystemConfig<V>>,
    V: SystemCallbackObject,
{
}

impl<'a, Y, V> KernelNodeApi for SystemService<'a, Y, V>
where
    Y: KernelApi<SystemConfig<V>>,
    V: SystemCallbackObject,
{
    fn kernel_drop_node(&mut self, node_id: &NodeId) -> Result<NodeSubstates, RuntimeError> {
        self.api.kernel_drop_node(node_id)
    }

    fn kernel_allocate_node_id(&mut self, entity_type: EntityType) -> Result<NodeId, RuntimeError> {
        self.api.kernel_allocate_node_id(entity_type)
    }

    fn kernel_create_node(
        &mut self,
        node_id: NodeId,
        node_substates: NodeSubstates,
    ) -> Result<(), RuntimeError> {
        self.api.kernel_create_node(node_id, node_substates)
    }

    fn kernel_move_module(
        &mut self,
        src_node_id: &NodeId,
        src_partition_number: PartitionNumber,
        dest_node_id: &NodeId,
        dest_partition_number: PartitionNumber,
    ) -> Result<(), RuntimeError> {
        self.api.kernel_move_module(
            src_node_id,
            src_partition_number,
            dest_node_id,
            dest_partition_number,
        )
    }
}

impl<'a, Y, V> KernelSubstateApi<SystemLockData> for SystemService<'a, Y, V>
where
    Y: KernelApi<SystemConfig<V>>,
    V: SystemCallbackObject,
{
    fn kernel_open_substate_with_default(
        &mut self,
        node_id: &NodeId,
        partition_num: PartitionNumber,
        substate_key: &SubstateKey,
        flags: LockFlags,
        default: Option<fn() -> IndexedScryptoValue>,
        data: SystemLockData,
    ) -> Result<LockHandle, RuntimeError> {
        self.api.kernel_open_substate_with_default(
            node_id,
            partition_num,
            substate_key,
            flags,
            default,
            data,
        )
    }

    fn kernel_get_lock_info(
        &mut self,
        lock_handle: LockHandle,
    ) -> Result<LockInfo<SystemLockData>, RuntimeError> {
        self.api.kernel_get_lock_info(lock_handle)
    }

    fn kernel_close_substate(&mut self, lock_handle: LockHandle) -> Result<(), RuntimeError> {
        self.api.kernel_close_substate(lock_handle)
    }

    fn kernel_read_substate(
        &mut self,
        lock_handle: LockHandle,
    ) -> Result<&IndexedScryptoValue, RuntimeError> {
        self.api.kernel_read_substate(lock_handle)
    }

    fn kernel_write_substate(
        &mut self,
        lock_handle: LockHandle,
        value: IndexedScryptoValue,
    ) -> Result<(), RuntimeError> {
        self.api.kernel_write_substate(lock_handle, value)
    }

    fn kernel_set_substate(
        &mut self,
        node_id: &NodeId,
        partition_num: PartitionNumber,
        substate_key: SubstateKey,
        value: IndexedScryptoValue,
    ) -> Result<(), RuntimeError> {
        self.api
            .kernel_set_substate(node_id, partition_num, substate_key, value)
    }

    fn kernel_remove_substate(
        &mut self,
        node_id: &NodeId,
        partition_num: PartitionNumber,
        substate_key: &SubstateKey,
    ) -> Result<Option<IndexedScryptoValue>, RuntimeError> {
        self.api
            .kernel_remove_substate(node_id, partition_num, substate_key)
    }

    fn kernel_scan_sorted_substates(
        &mut self,
        node_id: &NodeId,
        partition_num: PartitionNumber,
        count: u32,
    ) -> Result<Vec<IndexedScryptoValue>, RuntimeError> {
        self.api
            .kernel_scan_sorted_substates(node_id, partition_num, count)
    }

    fn kernel_scan_substates(
        &mut self,
        node_id: &NodeId,
        partition_num: PartitionNumber,
        count: u32,
    ) -> Result<Vec<IndexedScryptoValue>, RuntimeError> {
        self.api
            .kernel_scan_substates(node_id, partition_num, count)
    }

    fn kernel_take_substates(
        &mut self,
        node_id: &NodeId,
        partition_num: PartitionNumber,
        count: u32,
    ) -> Result<Vec<IndexedScryptoValue>, RuntimeError> {
        self.api
            .kernel_take_substates(node_id, partition_num, count)
    }
}

impl<'a, Y, V> KernelInternalApi<SystemConfig<V>> for SystemService<'a, Y, V>
where
    Y: KernelApi<SystemConfig<V>>,
    V: SystemCallbackObject,
{
    fn kernel_get_system_state(&mut self) -> SystemState<'_, SystemConfig<V>> {
        self.api.kernel_get_system_state()
    }

    fn kernel_get_current_depth(&self) -> usize {
        self.api.kernel_get_current_depth()
    }

    fn kernel_get_node_visibility(&self, node_id: &NodeId) -> NodeVisibility {
        self.api.kernel_get_node_visibility(node_id)
    }

    fn kernel_read_bucket(&mut self, bucket_id: &NodeId) -> Option<BucketSnapshot> {
        self.api.kernel_read_bucket(bucket_id)
    }

    fn kernel_read_proof(&mut self, proof_id: &NodeId) -> Option<ProofSnapshot> {
        self.api.kernel_read_proof(proof_id)
    }
}<|MERGE_RESOLUTION|>--- conflicted
+++ resolved
@@ -4,8 +4,8 @@
 use super::system_modules::costing::CostingEntry;
 use crate::errors::{
     ApplicationError, CannotGlobalizeError, CreateObjectError, InvalidDropNodeAccess,
-    InvalidModuleType, PayloadValidationAgainstSchemaError, RuntimeError,
-    SystemError, SystemModuleError,
+    InvalidModuleType, PayloadValidationAgainstSchemaError, RuntimeError, SystemError,
+    SystemModuleError,
 };
 use crate::errors::{EventError, SystemUpstreamError};
 use crate::kernel::actor::{Actor, InstanceContext, MethodActor};
@@ -1422,7 +1422,6 @@
         method_name: &str,
         args: Vec<u8>,
     ) -> Result<Vec<u8>, RuntimeError> {
-<<<<<<< HEAD
         // Direct access methods should never have access to a global address
         let global_address = if !direct_access {
             let node_visibility = self.api.kernel_get_node_visibility(receiver);
@@ -1433,46 +1432,6 @@
                     match visibility {
                         Visibility::StableReference(StableReferenceType::Global) => {
                             return Some(GlobalAddress::new_or_panic(receiver.clone().into()))
-=======
-        // Key Value Stores do not have methods so we remove that possibility here
-        let node_object_info = self.get_object_info(receiver)?;
-
-        let (module_object_info, global_address) = match object_module_id {
-            ObjectModuleId::Main => {
-                // Direct access methods should never have access to a global address
-                let global_address = if !direct_access {
-                    let node_visibility = self.api.kernel_get_node_visibility(receiver);
-
-                    // Retrieve the global address of the receiver node
-                    let mut get_global_address = |node_visibility: NodeVisibility| {
-                        for visibility in node_visibility.0 {
-                            match visibility {
-                                Visibility::StableReference(StableReferenceType::Global) => {
-                                    return Some(GlobalAddress::new_or_panic(
-                                        receiver.clone().into(),
-                                    ))
-                                }
-
-                                // Direct access references dont provide any info regarding global address so continue
-                                Visibility::StableReference(StableReferenceType::DirectAccess) => {
-                                    continue;
-                                }
-
-                                // Anything frame owned does not have a global address
-                                Visibility::FrameOwned => return None,
-
-                                // If borrowed or actor then we just use the current actor's global address
-                                // e.g. if the parent to the node is frame owned then the current actor's global
-                                // address would be None
-                                Visibility::Borrowed | Visibility::Actor => {
-                                    return self
-                                        .api
-                                        .kernel_get_system_state()
-                                        .current
-                                        .global_address();
-                                }
-                            }
->>>>>>> 6b5c03e6
                         }
 
                         // Direct access references dont provide any info regarding global address so continue
@@ -1484,6 +1443,8 @@
                         Visibility::FrameOwned => return None,
 
                         // If borrowed or actor then we just use the current actor's global address
+                        // e.g. if the parent to the node is frame owned then the current actor's global
+                        // address would be None
                         Visibility::Borrowed | Visibility::Actor => {
                             return self.api.kernel_get_system_state().current.global_address();
                         }
@@ -1497,6 +1458,7 @@
             None
         };
 
+        // Key Value Stores do not have methods so we remove that possibility here
         let module_object_info = self.get_module_object_info(receiver, object_module_id)?;
         let identifier =
             MethodIdentifier(receiver.clone(), object_module_id, method_name.to_string());
