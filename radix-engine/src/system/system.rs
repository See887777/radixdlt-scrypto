--- conflicted
+++ resolved
@@ -2449,7 +2449,6 @@
     V: SystemCallbackObject,
 {
     #[trace_resources]
-<<<<<<< HEAD
     fn bech32_encode_address(&mut self, address: GlobalAddress) -> Result<String, RuntimeError> {
         let network_definition = &self
             .api
@@ -2463,10 +2462,6 @@
             .map_err(|_| RuntimeError::SystemError(SystemError::AddressBech32EncodeError))
     }
 
-    #[trace_resources]
-    fn emit_event(&mut self, event_name: String, event_data: Vec<u8>) -> Result<(), RuntimeError> {
-        self.emit_event_internal(EmitterActor::CurrentActor, event_name, event_data)
-=======
     fn emit_event(
         &mut self,
         event_name: String,
@@ -2491,7 +2486,6 @@
             event_data,
             event_flags,
         )
->>>>>>> b2470dad
     }
 
     #[trace_resources]
