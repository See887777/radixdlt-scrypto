use crate::errors::*;
use crate::internal_prelude::*;
use crate::kernel::id_allocator::IdAllocator;
use crate::kernel::kernel::BootLoader;
use crate::kernel::kernel_callback_api::*;
use crate::system::system_callback::{System, SystemInit};
use crate::system::system_callback_api::SystemCallbackObject;
use crate::track::Track;
use crate::transaction::*;
use crate::vm::wasm::WasmEngine;
use crate::vm::{NativeVmExtension, Vm, VmInit};
use radix_common::constants::*;
use radix_engine_interface::blueprints::transaction_processor::InstructionOutput;
use radix_substate_store_interface::{db_key_mapper::SpreadPrefixKeyMapper, interface::*};
use radix_transactions::model::*;

/// Protocol-defined costing parameters
#[derive(Debug, Copy, Clone, ScryptoSbor, PartialEq, Eq)]
pub struct CostingParameters {
    /// The price of execution cost unit in XRD.
    pub execution_cost_unit_price: Decimal,
    /// The max number execution cost units to consume.
    pub execution_cost_unit_limit: u32,
    /// The number of execution cost units loaned from system.
    pub execution_cost_unit_loan: u32,

    /// The price of finalization cost unit in XRD.
    pub finalization_cost_unit_price: Decimal,
    /// The max number finalization cost units to consume.
    pub finalization_cost_unit_limit: u32,

    /// The price of USD in xrd
    pub usd_price: Decimal,
    /// The price of state storage in xrd
    pub state_storage_price: Decimal,
    /// The price of archive storage in xrd
    pub archive_storage_price: Decimal,
}

impl CostingParameters {
    #[cfg(not(feature = "coverage"))]
    pub fn babylon_genesis() -> Self {
        Self {
            execution_cost_unit_price: EXECUTION_COST_UNIT_PRICE_IN_XRD.try_into().unwrap(),
            execution_cost_unit_limit: EXECUTION_COST_UNIT_LIMIT,
            execution_cost_unit_loan: EXECUTION_COST_UNIT_LOAN,
            finalization_cost_unit_price: FINALIZATION_COST_UNIT_PRICE_IN_XRD.try_into().unwrap(),
            finalization_cost_unit_limit: FINALIZATION_COST_UNIT_LIMIT,
            usd_price: USD_PRICE_IN_XRD.try_into().unwrap(),
            state_storage_price: STATE_STORAGE_PRICE_IN_XRD.try_into().unwrap(),
            archive_storage_price: ARCHIVE_STORAGE_PRICE_IN_XRD.try_into().unwrap(),
        }
    }
    #[cfg(feature = "coverage")]
    pub fn babylon_genesis() -> Self {
        Self {
            execution_cost_unit_price: Decimal::zero(),
            execution_cost_unit_limit: u32::MAX,
            execution_cost_unit_loan: u32::MAX,
            finalization_cost_unit_price: Decimal::zero(),
            finalization_cost_unit_limit: u32::MAX,
            usd_price: USD_PRICE_IN_XRD.try_into().unwrap(),
            state_storage_price: Decimal::zero(),
            archive_storage_price: Decimal::zero(),
        }
    }

    pub fn with_execution_cost_unit_limit(mut self, limit: u32) -> Self {
        self.execution_cost_unit_limit = limit;
        self
    }

    pub fn with_finalization_cost_unit_limit(mut self, limit: u32) -> Self {
        self.finalization_cost_unit_limit = limit;
        self
    }
}

#[derive(Debug, Copy, Clone, ScryptoSbor, PartialEq, Eq)]
pub struct LimitParameters {
    pub max_call_depth: usize,
    pub max_heap_substate_total_bytes: usize,
    pub max_track_substate_total_bytes: usize,
    pub max_substate_key_size: usize,
    pub max_substate_value_size: usize,
    pub max_invoke_input_size: usize,
    pub max_event_size: usize,
    pub max_log_size: usize,
    pub max_panic_message_size: usize,
    pub max_number_of_logs: usize,
    pub max_number_of_events: usize,
}

impl LimitParameters {
    pub fn babylon_genesis() -> Self {
        Self {
            max_call_depth: MAX_CALL_DEPTH,
            max_heap_substate_total_bytes: MAX_HEAP_SUBSTATE_TOTAL_BYTES,
            max_track_substate_total_bytes: MAX_TRACK_SUBSTATE_TOTAL_BYTES,
            max_substate_key_size: MAX_SUBSTATE_KEY_SIZE,
            max_substate_value_size: MAX_SUBSTATE_VALUE_SIZE,
            max_invoke_input_size: MAX_INVOKE_PAYLOAD_SIZE,
            max_event_size: MAX_EVENT_SIZE,
            max_log_size: MAX_LOG_SIZE,
            max_panic_message_size: MAX_PANIC_MESSAGE_SIZE,
            max_number_of_logs: MAX_NUMBER_OF_LOGS,
            max_number_of_events: MAX_NUMBER_OF_EVENTS,
        }
    }

    pub fn for_genesis_transaction() -> Self {
        Self {
            max_heap_substate_total_bytes: 512 * 1024 * 1024,
            max_track_substate_total_bytes: 512 * 1024 * 1024,
            max_number_of_events: 1024 * 1024,
            ..Self::babylon_genesis()
        }
    }
}

#[derive(Debug, Clone)]
pub struct SystemOverrides {
    pub disable_costing: bool,
    pub disable_limits: bool,
    pub disable_auth: bool,
    /// This is required for pre-bottlenose testnets which need to override
    /// the default Mainnet network definition
    pub network_definition: Option<NetworkDefinition>,
    pub costing_parameters: Option<CostingParameters>,
    pub limit_parameters: Option<LimitParameters>,
}

impl SystemOverrides {
    pub fn with_network(network_definition: NetworkDefinition) -> Self {
        Self {
            network_definition: Some(network_definition),
            ..Default::default()
        }
    }
}

impl Default for SystemOverrides {
    fn default() -> Self {
        Self {
            disable_costing: false,
            disable_limits: false,
            disable_auth: false,
            network_definition: None,
            costing_parameters: None,
            limit_parameters: None,
        }
    }
}

#[derive(Debug, Clone)]
pub struct ExecutionConfig {
    // These parameters do not affect state execution but only affect side effects
    pub enable_kernel_trace: bool,
    pub enable_cost_breakdown: bool,
    pub execution_trace: Option<usize>,
    pub enable_debug_information: bool,

    pub system_overrides: Option<SystemOverrides>,
}

impl Default for ExecutionConfig {
    fn default() -> Self {
        Self {
            enable_kernel_trace: false,
            enable_cost_breakdown: false,
            execution_trace: None,
            system_overrides: None,
            enable_debug_information: false,
        }
    }
}

impl ExecutionConfig {
    /// Creates an `ExecutionConfig` using default configurations.
    /// This is internal. Clients should use `for_xxx` constructors instead.
    fn with_network(network_definition: NetworkDefinition) -> Self {
        Self {
            system_overrides: Some(SystemOverrides::with_network(network_definition)),
            ..Default::default()
        }
    }

    pub fn for_genesis_transaction(network_definition: NetworkDefinition) -> Self {
        Self {
            system_overrides: Some(SystemOverrides {
                disable_costing: true,
                disable_limits: true,
                disable_auth: true,
                network_definition: Some(network_definition),
                ..Default::default()
            }),
            ..Default::default()
        }
    }

    pub fn for_system_transaction(network_definition: NetworkDefinition) -> Self {
        Self {
            system_overrides: Some(SystemOverrides {
                disable_costing: true,
                disable_limits: true,
                network_definition: Some(network_definition),
                ..Default::default()
            }),
            ..Default::default()
        }
    }

    pub fn for_notarized_transaction(network_definition: NetworkDefinition) -> Self {
        Self {
            ..Self::with_network(network_definition)
        }
    }

    pub fn for_test_transaction() -> Self {
        Self {
            enable_kernel_trace: true,
            enable_cost_breakdown: true,
            ..Self::with_network(NetworkDefinition::simulator())
        }
    }

    pub fn for_debug_transaction() -> Self {
        Self {
            enable_debug_information: true,
            ..Self::for_test_transaction()
        }
    }

    pub fn for_preview(network_definition: NetworkDefinition) -> Self {
        Self {
            enable_cost_breakdown: true,
            execution_trace: Some(MAX_EXECUTION_TRACE_DEPTH),
            ..Self::with_network(network_definition)
        }
    }

    pub fn for_preview_no_auth(network_definition: NetworkDefinition) -> Self {
        Self {
            enable_cost_breakdown: true,
            execution_trace: Some(MAX_EXECUTION_TRACE_DEPTH),
            system_overrides: Some(SystemOverrides {
                disable_auth: true,
                network_definition: Some(network_definition),
                ..Default::default()
            }),
            ..Default::default()
        }
    }

    pub fn with_kernel_trace(mut self, enabled: bool) -> Self {
        self.enable_kernel_trace = enabled;
        self
    }

    pub fn with_cost_breakdown(mut self, enabled: bool) -> Self {
        self.enable_cost_breakdown = enabled;
        self
    }
}

<<<<<<< HEAD
pub struct TransactionExecutor<'s, S, V: KernelCallbackObject>
=======
pub struct SubstateBootStore<'a, S: SubstateDatabase> {
    boot_store: &'a S,
}

impl<'a, S: SubstateDatabase> BootStore for SubstateBootStore<'a, S> {
    fn read_boot_substate(
        &self,
        node_id: &NodeId,
        partition_num: PartitionNumber,
        substate_key: &SubstateKey,
    ) -> Option<IndexedScryptoValue> {
        let db_partition_key = SpreadPrefixKeyMapper::to_db_partition_key(node_id, partition_num);
        let db_sort_key = SpreadPrefixKeyMapper::to_db_sort_key(&substate_key);
        self.boot_store
            .get_substate(&db_partition_key, &db_sort_key)
            .map(|v| IndexedScryptoValue::from_vec(v.to_vec()).unwrap())
    }
}

/// A transaction which has a unique id, useful for creating an IdAllocator which
/// requires a unique input
pub trait UniqueTransaction {
    fn unique_id(&self) -> Hash;
}

impl UniqueTransaction for Executable {
    fn unique_id(&self) -> Hash {
        self.intent_hash().to_hash()
    }
}

pub struct TransactionExecutor<'s, S, V: KernelTransactionCallbackObject>
>>>>>>> 1f2cd406
where
    S: SubstateDatabase,
{
    substate_db: &'s S,
    system_init: V::Init,
    phantom: PhantomData<V>,
}

impl<'s, S, V> TransactionExecutor<'s, S, V>
where
    S: SubstateDatabase,
    V: KernelTransactionCallbackObject<Executable: UniqueTransaction>,
{
    pub fn new(substate_db: &'s S, system_init: V::Init) -> Self {
        Self {
            substate_db,
            system_init,
            phantom: PhantomData::default(),
        }
    }

    pub fn execute(&mut self, executable: V::Executable) -> V::Receipt {
        let kernel_boot = BootLoader {
            id_allocator: IdAllocator::new(executable.unique_id()),
            track: Track::<_, SpreadPrefixKeyMapper>::new(self.substate_db),
            init: self.system_init.clone(),
            phantom: PhantomData::<V>::default(),
        };

        kernel_boot.execute(executable)
    }
}

pub fn execute_transaction_with_configuration<S: SubstateDatabase, V: SystemCallbackObject>(
    substate_db: &S,
    vms: V::Init,
    execution_config: &ExecutionConfig,
    executable: Executable,
) -> TransactionReceipt {
    let mut executor = TransactionExecutor::<_, System<V, Executable>>::new(
        substate_db,
        SystemInit {
            enable_kernel_trace: execution_config.enable_kernel_trace,
            enable_cost_breakdown: execution_config.enable_cost_breakdown,
            enable_debug_information: execution_config.enable_debug_information,
            execution_trace: execution_config.execution_trace,
            callback_init: vms,
            system_overrides: execution_config.system_overrides.clone(),
        },
    );

    executor.execute(executable)
}

pub fn execute_transaction<'s, S: SubstateDatabase, W: WasmEngine, E: NativeVmExtension>(
    substate_db: &S,
    vm_init: VmInit<'s, W, E>,
    execution_config: &ExecutionConfig,
    executable: Executable,
) -> TransactionReceipt {
    execute_transaction_with_configuration::<S, Vm<'s, W, E>>(
        substate_db,
        vm_init,
        execution_config,
        executable,
    )
}

pub fn execute_and_commit_transaction<
    's,
    S: SubstateDatabase + CommittableSubstateDatabase,
    W: WasmEngine,
    E: NativeVmExtension,
>(
    substate_db: &mut S,
    vms: VmInit<'s, W, E>,
    execution_config: &ExecutionConfig,
    transaction: Executable,
) -> TransactionReceipt {
    let receipt = execute_transaction_with_configuration::<S, Vm<'s, W, E>>(
        substate_db,
        vms,
        execution_config,
        transaction,
    );
    if let TransactionResult::Commit(commit) = &receipt.result {
        substate_db.commit(
            &commit
                .state_updates
                .create_database_updates::<SpreadPrefixKeyMapper>(),
        );
    }
    receipt
}

pub enum TransactionResultType {
    Commit(Result<Vec<InstructionOutput>, RuntimeError>),
    Reject(RejectionReason),
    Abort(AbortReason),
}<|MERGE_RESOLUTION|>--- conflicted
+++ resolved
@@ -263,28 +263,6 @@
     }
 }
 
-<<<<<<< HEAD
-pub struct TransactionExecutor<'s, S, V: KernelCallbackObject>
-=======
-pub struct SubstateBootStore<'a, S: SubstateDatabase> {
-    boot_store: &'a S,
-}
-
-impl<'a, S: SubstateDatabase> BootStore for SubstateBootStore<'a, S> {
-    fn read_boot_substate(
-        &self,
-        node_id: &NodeId,
-        partition_num: PartitionNumber,
-        substate_key: &SubstateKey,
-    ) -> Option<IndexedScryptoValue> {
-        let db_partition_key = SpreadPrefixKeyMapper::to_db_partition_key(node_id, partition_num);
-        let db_sort_key = SpreadPrefixKeyMapper::to_db_sort_key(&substate_key);
-        self.boot_store
-            .get_substate(&db_partition_key, &db_sort_key)
-            .map(|v| IndexedScryptoValue::from_vec(v.to_vec()).unwrap())
-    }
-}
-
 /// A transaction which has a unique id, useful for creating an IdAllocator which
 /// requires a unique input
 pub trait UniqueTransaction {
@@ -298,7 +276,6 @@
 }
 
 pub struct TransactionExecutor<'s, S, V: KernelTransactionCallbackObject>
->>>>>>> 1f2cd406
 where
     S: SubstateDatabase,
 {
