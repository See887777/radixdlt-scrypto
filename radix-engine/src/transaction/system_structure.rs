use crate::types::*;
use radix_engine_interface::api::ObjectModuleId;
use radix_engine_interface::blueprints::package::*;
use radix_engine_interface::types::*;
use radix_engine_interface::*;
use radix_engine_store_interface::interface::SubstateDatabase;
use sbor::rust::prelude::*;

use crate::system::node_modules::type_info::TypeInfoSubstate;
<<<<<<< HEAD
use crate::system::system_db_reader::{
    ObjectPartitionDescriptor, SystemDatabaseReader, SystemPartitionDescriptor,
};
use crate::system::system_type_checker::BlueprintTypeTarget;
use crate::track::{ReadOnly, TrackedNode, TrackedSubstateValue};
=======
use crate::system::system_db_reader::{SystemDatabaseReader, SystemPartitionDescription};
use crate::track::{ReadOnly, SystemUpdates, TrackedNode, TrackedSubstateValue};
>>>>>>> 6dd38d65

#[derive(Debug, Clone, ScryptoSbor, PartialEq, Eq)]
pub enum SubstateSystemStructure {
    SystemField(SystemFieldStructure),
    SystemSchema,
    // KeyValueStore substates
    KeyValueStoreEntry(KeyValueStoreEntryStructure),
    // Object substates
    ObjectField(FieldStructure),
    ObjectKeyValuePartitionEntry(KeyValuePartitionEntryStructure),
    ObjectIndexPartitionEntry(IndexPartitionEntryStructure),
    ObjectSortedIndexPartitionEntry(SortedIndexPartitionEntryStructure),
}

#[derive(Debug, Clone, ScryptoSbor, PartialEq, Eq)]
pub struct SystemFieldStructure {
    pub field_kind: SystemFieldKind,
}

#[derive(Debug, Clone, ScryptoSbor, PartialEq, Eq)]
pub enum SystemFieldKind {
    TypeInfo,
}

#[derive(Debug, Clone, ScryptoSbor, PartialEq, Eq)]
pub struct KeyValueStoreEntryStructure {
    pub key_value_store_address: InternalAddress,
    pub key_schema_hash: SchemaHash,
    pub key_local_type_index: LocalTypeIndex,
    pub value_schema_hash: SchemaHash,
    pub value_local_type_index: LocalTypeIndex,
}

#[derive(Debug, Clone, ScryptoSbor, PartialEq, Eq)]
pub struct FieldStructure {
    pub value_schema: ObjectSubstateTypeReference,
}

#[derive(Debug, Clone, ScryptoSbor, PartialEq, Eq)]
pub struct KeyValuePartitionEntryStructure {
    pub key_schema: ObjectSubstateTypeReference,
    pub value_schema: ObjectSubstateTypeReference,
}

#[derive(Debug, Clone, ScryptoSbor, PartialEq, Eq)]
pub struct IndexPartitionEntryStructure {
    pub key_schema: ObjectSubstateTypeReference,
    pub value_schema: ObjectSubstateTypeReference,
}

#[derive(Debug, Clone, ScryptoSbor, PartialEq, Eq)]
pub struct SortedIndexPartitionEntryStructure {
    pub key_schema: ObjectSubstateTypeReference,
    pub value_schema: ObjectSubstateTypeReference,
}

#[derive(Debug, Clone, ScryptoSbor, PartialEq, Eq)]
pub enum ObjectSubstateTypeReference {
    Package(PackageTypeReference),
    ObjectInstance(ObjectInstanceTypeReference),
}

#[derive(Debug, Clone, ScryptoSbor, PartialEq, Eq)]
pub struct PackageTypeReference {
    pub package_address: PackageAddress,
    pub schema_hash: SchemaHash,
    pub local_type_index: LocalTypeIndex,
}

#[derive(Debug, Clone, ScryptoSbor, PartialEq, Eq)]
pub struct ObjectInstanceTypeReference {
    pub entity_address: NodeId,
    pub schema_hash: SchemaHash,
    pub instance_type_index: u8,
    pub local_type_index: LocalTypeIndex,
<<<<<<< HEAD
}

#[derive(Debug, Clone, ScryptoSbor, PartialEq, Eq)]
pub struct KeyValueTypeReference {
    key_value_store_address: InternalAddress,
    schema_hash: Hash,
    key_local_type_index: LocalTypeIndex,
    value_local_type_index: LocalTypeIndex,
=======
>>>>>>> 6dd38d65
}

#[derive(Debug, Clone, ScryptoSbor, PartialEq, Eq)]
pub struct EventSystemStructure {
    pub package_type_reference: PackageTypeReference,
}

pub type SubstateSystemStructures =
    IndexMap<NodeId, IndexMap<PartitionNumber, IndexMap<SubstateKey, SubstateSystemStructure>>>;

#[derive(Default, Debug, Clone, ScryptoSbor)]
pub struct SystemStructure {
    pub substate_system_structures: SubstateSystemStructures,
    pub event_system_structures: IndexMap<EventTypeIdentifier, EventSystemStructure>,
}

impl SystemStructure {
    pub fn resolve<S: SubstateDatabase>(
        substate_db: &S,
        updates: &IndexMap<NodeId, TrackedNode>,
        application_events: &Vec<(EventTypeIdentifier, Vec<u8>)>,
    ) -> Self {
        let mut substate_schema_mapper =
            SubstateSchemaMapper::new(SystemDatabaseReader::new_with_overlay(substate_db, updates));
        substate_schema_mapper.add_all_written_substate_structures(updates);
        let substate_system_structures = substate_schema_mapper.done();

        let event_system_structures =
            EventSchemaMapper::new(substate_db, &updates, application_events).run();

        SystemStructure {
            substate_system_structures,
            event_system_structures,
        }
    }
}

/// A builder of [`SubstateSystemStructures`].
/// Note that the implementation below assumes that substate owned objects can not be
/// detached. If this changes, we will have to account for objects that are removed
/// from a substate.
pub struct SubstateSchemaMapper<'a, S: SubstateDatabase> {
    /// The source of type information.
    system_reader: SystemDatabaseReader<'a, S>,
    /// The result of the build.
    substate_structures: SubstateSystemStructures,
}

impl<'a, S: SubstateDatabase> SubstateSchemaMapper<'a, S> {
    /// Creates an empty builder.
    pub fn new(system_reader: SystemDatabaseReader<'a, S>) -> Self {
        Self {
            system_reader,
            substate_structures: index_map_new(),
        }
    }

    /// Resolves a [`SubstateSystemStructure`] of the given substate and adds it to the build.
    pub fn add_substate_structure(
        &mut self,
        node_id: &NodeId,
        partition_num: &PartitionNumber,
        key: &SubstateKey,
    ) {
        let substate_structure = self.resolve_substate_structure(node_id, partition_num, key);
        self.substate_structures
            .entry(node_id.clone())
            .or_insert_with(|| index_map_new())
            .entry(partition_num.clone())
            .or_insert_with(|| index_map_new())
            .insert(key.clone(), substate_structure);
    }

    /// A batch `add_substate_structure()` counterpart, tailored for processing all substates
    /// *written* to the track (i.e. skipping reads).
    pub fn add_all_written_substate_structures(&mut self, tracked: &IndexMap<NodeId, TrackedNode>) {
        for (node_id, tracked_node) in tracked {
            for (partition_num, tracked_partition) in &tracked_node.tracked_partitions {
                for (_, tracked_substate) in &tracked_partition.substates {
                    match &tracked_substate.substate_value {
                        TrackedSubstateValue::New(_)
                        | TrackedSubstateValue::ReadExistAndWrite(_, _)
                        | TrackedSubstateValue::ReadNonExistAndWrite(_)
                        | TrackedSubstateValue::WriteOnly(_) => {
                            // The substate has been written - so process this substate structure
                        }
                        TrackedSubstateValue::ReadOnly(ReadOnly::Existent(_))
                        | TrackedSubstateValue::ReadOnly(ReadOnly::NonExistent)
                        | TrackedSubstateValue::Garbage => {
                            // We don't process substates which were only read
                            // NOTE:
                            //   If in future we want to enable this for reads too, it should be possible to
                            //     enable this for TrackedSubstateValue::ReadOnly(ReadOnly::Existent(_))
                            //     but it is not possible for NonExistent reads.
                            //   If a transaction fails, it's possible to get reads of non-existent substates
                            //     where the type info can't be resolved below. For example, if boostrap fails,
                            //     consensus manager substates are read but the type info is not written.
                            continue;
                        }
                    }

<<<<<<< HEAD
                    let partition_descriptors = self
                        .system_reader
                        .get_partition_descriptors(node_id, partition_num);

                    let system_substate_structure = self.resolve_substate_structure(
                        node_id,
                        partition_descriptors,
=======
                    self.add_substate_structure(
                        node_id,
                        partition_num,
>>>>>>> 6dd38d65
                        &tracked_substate.substate_key,
                    );
                }
            }
        }
    }

    /// A batch `add_substate_structure()` counterpart, tailored for processing all substates
    /// captured in the given [`SystemUpdates`].
    pub fn add_all_system_updates(&mut self, updates: &SystemUpdates) {
        for ((node_id, partition_num), substate_updates) in updates {
            for substate_key in substate_updates.keys() {
                self.add_substate_structure(node_id, partition_num, substate_key);
            }
        }
    }

    /// Finalizes the build.
    pub fn done(self) -> SubstateSystemStructures {
        self.substate_structures
    }

    fn resolve_substate_structure(
        &self,
        node_id: &NodeId,
<<<<<<< HEAD
        partition_descriptors: Vec<SystemPartitionDescriptor>,
        key: &SubstateKey,
    ) -> SubstateSystemStructure {
        match &partition_descriptors[0] {
            SystemPartitionDescriptor::TypeInfo => {
=======
        partition_num: &PartitionNumber,
        key: &SubstateKey,
    ) -> SubstateSystemStructure {
        match self.system_reader.partition_description(partition_num) {
            SystemPartitionDescription::TypeInfo => {
>>>>>>> 6dd38d65
                SubstateSystemStructure::SystemField(SystemFieldStructure {
                    field_kind: SystemFieldKind::TypeInfo,
                })
            }
            SystemPartitionDescriptor::Schema => SubstateSystemStructure::SystemSchema,
            SystemPartitionDescriptor::KeyValueStore => {
                let info = self
                    .system_reader
                    .get_kv_store_type_target(node_id)
                    .expect(&format!("Could not get type info for node {node_id:?}"));

                let key_type_id = match info.kv_store_type.key_generic_substitutions {
                    GenericSubstitution::Local(type_id) => type_id,
                };
                let value_type_id = match info.kv_store_type.value_generic_substitutions {
                    GenericSubstitution::Local(type_id) => type_id,
                };
                SubstateSystemStructure::KeyValueStoreEntry(KeyValueStoreEntryStructure {
                    key_value_store_address: (*node_id).try_into().unwrap(),
                    key_schema_hash: key_type_id.0,
                    key_local_type_index: key_type_id.1,
                    value_schema_hash: value_type_id.0,
                    value_local_type_index: value_type_id.1,
                })
            }
            SystemPartitionDescriptor::Object(module_id, object_partition_descriptor) => {
                let bp_type_target = self
                    .system_reader
                    .get_blueprint_type_target(node_id, *module_id)
                    .expect(&format!("Could not get type info for node {node_id:?}"));

                self.resolve_object_substate_structure(
                    &bp_type_target,
                    object_partition_descriptor,
                    key,
                )
            }
        }
    }

    fn resolve_object_substate_structure(
        &self,
        bp_type_target: &BlueprintTypeTarget,
        object_partition_desciptor: &ObjectPartitionDescriptor,
        key: &SubstateKey,
    ) -> SubstateSystemStructure {
        match object_partition_desciptor {
            ObjectPartitionDescriptor::Field => {
                let field_index = match key {
                    SubstateKey::Field(field_index) => field_index,
                    _ => panic!("Invalid field key"),
                };

                let payload_identifier = BlueprintPayloadIdentifier::Field(*field_index);
                let type_reference = self
                    .system_reader
                    .get_blueprint_payload_schema_pointer(&bp_type_target, &payload_identifier)
                    .expect("Could not resolve to type reference");
                return SubstateSystemStructure::ObjectField(FieldStructure {
                    value_schema: type_reference,
                });
            }

            ObjectPartitionDescriptor::KeyValueCollection(collection_index) => {
                let key_identifier =
                    BlueprintPayloadIdentifier::KeyValueEntry(*collection_index, KeyOrValue::Key);
                let value_identifier =
                    BlueprintPayloadIdentifier::KeyValueEntry(*collection_index, KeyOrValue::Value);
                let key_type_reference = self
                    .system_reader
                    .get_blueprint_payload_schema_pointer(&bp_type_target, &key_identifier)
                    .expect("Could not resolve to type reference");
                let value_type_reference = self
                    .system_reader
                    .get_blueprint_payload_schema_pointer(&bp_type_target, &value_identifier)
                    .expect("Could not resolve to type reference");
                SubstateSystemStructure::ObjectKeyValuePartitionEntry(
                    KeyValuePartitionEntryStructure {
                        key_schema: key_type_reference,
                        value_schema: value_type_reference,
                    },
                )
            }

            ObjectPartitionDescriptor::IndexCollection(collection_index) => {
                let key_identifier =
                    BlueprintPayloadIdentifier::IndexEntry(*collection_index, KeyOrValue::Key);
                let value_identifier =
                    BlueprintPayloadIdentifier::IndexEntry(*collection_index, KeyOrValue::Value);
                let key_type_reference = self
                    .system_reader
                    .get_blueprint_payload_schema_pointer(&bp_type_target, &key_identifier)
                    .expect("Could not resolve to type reference");
                let value_type_reference = self
                    .system_reader
                    .get_blueprint_payload_schema_pointer(&bp_type_target, &value_identifier)
                    .expect("Could not resolve to type reference");
                SubstateSystemStructure::ObjectIndexPartitionEntry(IndexPartitionEntryStructure {
                    key_schema: key_type_reference,
                    value_schema: value_type_reference,
                })
            }

            ObjectPartitionDescriptor::SortedIndexCollection(collection_index) => {
                let key_identifier = BlueprintPayloadIdentifier::SortedIndexEntry(
                    *collection_index,
                    KeyOrValue::Key,
                );
                let value_identifier = BlueprintPayloadIdentifier::SortedIndexEntry(
                    *collection_index,
                    KeyOrValue::Value,
                );
                let key_type_reference = self
                    .system_reader
                    .get_blueprint_payload_schema_pointer(&bp_type_target, &key_identifier)
                    .expect("Could not resolve to type reference");
                let value_type_reference = self
                    .system_reader
                    .get_blueprint_payload_schema_pointer(&bp_type_target, &value_identifier)
                    .expect("Could not resolve to type reference");
                SubstateSystemStructure::ObjectSortedIndexPartitionEntry(
                    SortedIndexPartitionEntryStructure {
                        key_schema: key_type_reference,
                        value_schema: value_type_reference,
                    },
                )
            }
        }
    }
}

/// Note that the implementation below assumes that substate owned objects can not be
/// detached. If this changes, we will have to account for objects that are removed
/// from a substate.
pub struct EventSchemaMapper<'a, S: SubstateDatabase> {
    system_reader: SystemDatabaseReader<'a, S>,
    application_events: &'a Vec<(EventTypeIdentifier, Vec<u8>)>,
}

impl<'a, S: SubstateDatabase> EventSchemaMapper<'a, S> {
    pub fn new(
        substate_db: &'a S,
        tracked: &'a IndexMap<NodeId, TrackedNode>,
        application_events: &'a Vec<(EventTypeIdentifier, Vec<u8>)>,
    ) -> Self {
        Self {
            system_reader: SystemDatabaseReader::new_with_overlay(substate_db, tracked),
            application_events,
        }
    }

    pub fn run(&self) -> IndexMap<EventTypeIdentifier, EventSystemStructure> {
        let mut event_system_structures = index_map_new();
        for (event_type_identifier, _) in self.application_events {
            if event_system_structures.contains_key(event_type_identifier) {
                continue;
            }
            let blueprint_id = match &event_type_identifier.0 {
                Emitter::Function(blueprint_id) => blueprint_id.clone(),
                Emitter::Method(node_id, module_id) => {
                    if let ObjectModuleId::Main = module_id {
                        let main_type_info = self.system_reader.get_type_info(node_id).unwrap();
                        match main_type_info {
                            TypeInfoSubstate::Object(info) => info.blueprint_info.blueprint_id,
                            _ => panic!("Unexpected Type Info {:?}", main_type_info),
                        }
                    } else {
                        module_id.static_blueprint().unwrap()
                    }
                }
            };

            let blueprint_definition = self
                .system_reader
                .get_blueprint_definition(&blueprint_id)
                .unwrap();

            let type_pointer = blueprint_definition
                .interface
                .get_event_payload_def(event_type_identifier.1.as_str())
                .unwrap();

            let BlueprintPayloadDef::Static(type_identifier) = type_pointer else {
                panic!("Event identifier type pointer cannot be an instance type pointer");
            };

            let event_system_structure = EventSystemStructure {
                package_type_reference: PackageTypeReference {
                    package_address: blueprint_id.package_address,
                    schema_hash: type_identifier.0,
                    local_type_index: type_identifier.1,
                },
            };

            event_system_structures.insert(event_type_identifier.clone(), event_system_structure);
        }

        event_system_structures
    }
}<|MERGE_RESOLUTION|>--- conflicted
+++ resolved
@@ -1,3 +1,4 @@
+use crate::system::node_modules::type_info::TypeInfoSubstate;
 use crate::types::*;
 use radix_engine_interface::api::ObjectModuleId;
 use radix_engine_interface::blueprints::package::*;
@@ -6,17 +7,11 @@
 use radix_engine_store_interface::interface::SubstateDatabase;
 use sbor::rust::prelude::*;
 
-use crate::system::node_modules::type_info::TypeInfoSubstate;
-<<<<<<< HEAD
 use crate::system::system_db_reader::{
     ObjectPartitionDescriptor, SystemDatabaseReader, SystemPartitionDescriptor,
 };
 use crate::system::system_type_checker::BlueprintTypeTarget;
-use crate::track::{ReadOnly, TrackedNode, TrackedSubstateValue};
-=======
-use crate::system::system_db_reader::{SystemDatabaseReader, SystemPartitionDescription};
 use crate::track::{ReadOnly, SystemUpdates, TrackedNode, TrackedSubstateValue};
->>>>>>> 6dd38d65
 
 #[derive(Debug, Clone, ScryptoSbor, PartialEq, Eq)]
 pub enum SubstateSystemStructure {
@@ -92,17 +87,6 @@
     pub schema_hash: SchemaHash,
     pub instance_type_index: u8,
     pub local_type_index: LocalTypeIndex,
-<<<<<<< HEAD
-}
-
-#[derive(Debug, Clone, ScryptoSbor, PartialEq, Eq)]
-pub struct KeyValueTypeReference {
-    key_value_store_address: InternalAddress,
-    schema_hash: Hash,
-    key_local_type_index: LocalTypeIndex,
-    value_local_type_index: LocalTypeIndex,
-=======
->>>>>>> 6dd38d65
 }
 
 #[derive(Debug, Clone, ScryptoSbor, PartialEq, Eq)]
@@ -167,7 +151,11 @@
         partition_num: &PartitionNumber,
         key: &SubstateKey,
     ) {
-        let substate_structure = self.resolve_substate_structure(node_id, partition_num, key);
+        let partition_descriptors = self
+            .system_reader
+            .get_partition_descriptors(node_id, partition_num);
+        let substate_structure =
+            self.resolve_substate_structure(node_id, partition_descriptors, key);
         self.substate_structures
             .entry(node_id.clone())
             .or_insert_with(|| index_map_new())
@@ -204,19 +192,9 @@
                         }
                     }
 
-<<<<<<< HEAD
-                    let partition_descriptors = self
-                        .system_reader
-                        .get_partition_descriptors(node_id, partition_num);
-
-                    let system_substate_structure = self.resolve_substate_structure(
-                        node_id,
-                        partition_descriptors,
-=======
                     self.add_substate_structure(
                         node_id,
                         partition_num,
->>>>>>> 6dd38d65
                         &tracked_substate.substate_key,
                     );
                 }
@@ -242,19 +220,11 @@
     fn resolve_substate_structure(
         &self,
         node_id: &NodeId,
-<<<<<<< HEAD
         partition_descriptors: Vec<SystemPartitionDescriptor>,
         key: &SubstateKey,
     ) -> SubstateSystemStructure {
         match &partition_descriptors[0] {
             SystemPartitionDescriptor::TypeInfo => {
-=======
-        partition_num: &PartitionNumber,
-        key: &SubstateKey,
-    ) -> SubstateSystemStructure {
-        match self.system_reader.partition_description(partition_num) {
-            SystemPartitionDescription::TypeInfo => {
->>>>>>> 6dd38d65
                 SubstateSystemStructure::SystemField(SystemFieldStructure {
                     field_kind: SystemFieldKind::TypeInfo,
                 })
