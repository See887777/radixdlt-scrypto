use radix_engine_interface::blueprints::account::*;
use radix_transactions::validation::*;

use super::*;
<<<<<<< HEAD
use crate::blueprints::account::*;
use crate::kernel::kernel::KernelBoot;
use crate::system::system_callback::*;
use crate::system::system_db_reader::*;
=======
use crate::blueprints::consensus_manager::*;
use crate::kernel::kernel::KernelBoot;
use crate::system::system_callback::*;
>>>>>>> 0b92ab25

#[derive(Clone)]
pub struct CuttlefishSettings {
    /// Add configuration for system logic versioning
    pub system_logic_update: UpdateSetting<NoSettings>,
    /// Updating the always visible global nodes to include the account locker package.
    pub kernel_version_update: UpdateSetting<NoSettings>,
    /// Add transaction validation changes
    pub transaction_validation_update: UpdateSetting<NoSettings>,
<<<<<<< HEAD
    /// Adds getter methods for the account blueprint.
    pub account_getter_methods: UpdateSetting<NoSettings>,
=======
    /// updates the min number of rounds per epoch.
    pub update_number_of_min_rounds_per_epoch:
        UpdateSetting<UpdateNumberOfMinRoundsPerEpochSettings>,
>>>>>>> 0b92ab25
}

impl UpdateSettings for CuttlefishSettings {
    type BatchGenerator = CuttlefishBatchGenerator;

    fn protocol_version() -> ProtocolVersion {
        ProtocolVersion::Cuttlefish
    }

    fn all_enabled_as_default_for_network(network: &NetworkDefinition) -> Self {
        Self {
            system_logic_update: UpdateSetting::enabled_as_default_for_network(network),
            kernel_version_update: UpdateSetting::enabled_as_default_for_network(network),
            transaction_validation_update: UpdateSetting::enabled_as_default_for_network(network),
<<<<<<< HEAD
            account_getter_methods: UpdateSetting::enabled_as_default_for_network(network),
=======
            update_number_of_min_rounds_per_epoch: UpdateSetting::enabled_as_default_for_network(
                network,
            ),
>>>>>>> 0b92ab25
        }
    }

    fn all_disabled() -> Self {
        Self {
            system_logic_update: UpdateSetting::Disabled,
            kernel_version_update: UpdateSetting::Disabled,
            transaction_validation_update: UpdateSetting::Disabled,
<<<<<<< HEAD
            account_getter_methods: UpdateSetting::Disabled,
=======
            update_number_of_min_rounds_per_epoch: UpdateSetting::Disabled,
>>>>>>> 0b92ab25
        }
    }

    fn create_batch_generator(&self) -> Self::BatchGenerator {
        Self::BatchGenerator {
            settings: self.clone(),
        }
    }
}

#[derive(Clone, Copy, Debug)]
pub enum UpdateNumberOfMinRoundsPerEpochSettings {
    Set { value: u64 },
    SetIfEquals { if_equals: u64, to_value: u64 },
}

impl Default for UpdateNumberOfMinRoundsPerEpochSettings {
    fn default() -> Self {
        Self::SetIfEquals {
            if_equals: 500,
            to_value: 100,
        }
    }
}

impl UpdateSettingMarker for UpdateNumberOfMinRoundsPerEpochSettings {}

#[derive(Clone)]
pub struct CuttlefishBatchGenerator {
    settings: CuttlefishSettings,
}

impl ProtocolUpdateBatchGenerator for CuttlefishBatchGenerator {
    fn generate_batch(
        &self,
        store: &dyn SubstateDatabase,
        batch_group_index: usize,
        batch_index: usize,
    ) -> ProtocolUpdateBatch {
        match (batch_group_index, batch_index) {
            // Each batch is committed as one.
            // To avoid large memory usage, large batches should be split up,
            // e.g. `(0, 1) => generate_second_batch(..)`
            (0, 0) => generate_principal_batch(store, &self.settings),
            _ => {
                panic!("batch index out of range")
            }
        }
    }

    fn batch_count(&self, batch_group_index: usize) -> usize {
        match batch_group_index {
            0 => 1,
            _ => panic!("Invalid batch_group_index: {batch_group_index}"),
        }
    }

    fn batch_group_descriptors(&self) -> Vec<String> {
        vec!["Principal".to_string()]
    }
}

#[deny(unused_variables)]
fn generate_principal_batch(
    store: &dyn SubstateDatabase,
    CuttlefishSettings {
        system_logic_update,
        kernel_version_update: always_visible_global_nodes_update,
        transaction_validation_update,
<<<<<<< HEAD
        account_getter_methods,
=======
        update_number_of_min_rounds_per_epoch,
>>>>>>> 0b92ab25
    }: &CuttlefishSettings,
) -> ProtocolUpdateBatch {
    let mut transactions = vec![];
    if let UpdateSetting::Enabled(NoSettings) = &system_logic_update {
        transactions.push(ProtocolUpdateTransactionDetails::flash(
            "cuttlefish-protocol-system-logic-updates",
            generate_system_logic_v2_updates(store),
        ));
    }
    if let UpdateSetting::Enabled(_settings) = &always_visible_global_nodes_update {
        transactions.push(ProtocolUpdateTransactionDetails::flash(
            "cuttlefish-protocol-kernel-version-update",
            generate_always_visible_global_nodes_updates(store),
        ));
    }
    if let UpdateSetting::Enabled(NoSettings) = &transaction_validation_update {
        transactions.push(ProtocolUpdateTransactionDetails::flash(
            "cuttlefish-transaction-validation-updates",
            generate_cuttlefish_transaction_validation_updates(),
        ));
    }
<<<<<<< HEAD
    if let UpdateSetting::Enabled(NoSettings) = &account_getter_methods {
        transactions.push(ProtocolUpdateTransactionDetails::flash(
            "cuttlefish-account-getter-methods",
            generate_cuttlefish_account_getters_extension_state_updates(store),
=======
    if let UpdateSetting::Enabled(settings) = &update_number_of_min_rounds_per_epoch {
        transactions.push(ProtocolUpdateTransactionDetails::flash(
            "cuttlefish-update-number-of-min-rounds-per-epoch",
            generate_cuttlefish_update_min_rounds_per_epoch(store, *settings),
>>>>>>> 0b92ab25
        ));
    }
    ProtocolUpdateBatch { transactions }
}

/// A quick macro for encoding and unwrapping.
macro_rules! scrypto_encode {
    (
        $expr: expr
    ) => {
        ::radix_common::prelude::scrypto_encode($expr).unwrap()
    };
}

fn generate_system_logic_v2_updates<S: SubstateDatabase + ?Sized>(db: &S) -> StateUpdates {
    let system_boot: SystemBoot = db.get_existing_substate(
        TRANSACTION_TRACKER,
        BOOT_LOADER_PARTITION,
        BootLoaderField::SystemBoot,
    );

    let cur_system_parameters = match system_boot {
        SystemBoot::V1(parameters) => parameters,
        _ => panic!("Unexpected SystemBoot version"),
    };

    StateUpdates::empty().set_substate(
        TRANSACTION_TRACKER,
        BOOT_LOADER_PARTITION,
        BootLoaderField::SystemBoot,
        SystemBoot::cuttlefish_for_previous_parameters(cur_system_parameters),
    )
}

fn generate_always_visible_global_nodes_updates<S: SubstateDatabase + ?Sized>(
    db: &S,
) -> StateUpdates {
    let KernelBoot::V1 = db.get_existing_substate::<KernelBoot>(
        TRANSACTION_TRACKER,
        BOOT_LOADER_PARTITION,
        BootLoaderField::KernelBoot,
    ) else {
        panic!("Unexpected KernelBoot version")
    };

    StateUpdates::empty().set_substate(
        TRANSACTION_TRACKER,
        BOOT_LOADER_PARTITION,
        BootLoaderField::KernelBoot,
        KernelBoot::cuttlefish(),
    )
}

fn generate_cuttlefish_transaction_validation_updates() -> StateUpdates {
    StateUpdates::empty().set_substate(
        TRANSACTION_TRACKER,
        BOOT_LOADER_PARTITION,
        BootLoaderField::TransactionValidationConfiguration,
        TransactionValidationConfigurationSubstate::new(
            TransactionValidationConfigurationVersions::V1(
                TransactionValidationConfigV1::cuttlefish(),
            ),
        ),
    )
}

<<<<<<< HEAD
fn generate_cuttlefish_account_getters_extension_state_updates<S: SubstateDatabase + ?Sized>(
    db: &S,
) -> StateUpdates {
    let reader = SystemDatabaseReader::new(db);
    let node_id = ACCOUNT_PACKAGE.into_node_id();
    let blueprint_version_key = BlueprintVersionKey {
        blueprint: ACCOUNT_BLUEPRINT.to_string(),
        version: Default::default(),
    };

    // Creating the original code substates for extension.
    let (code_hash, (code_substate, vm_type_substate)) = {
        let original_code = (NativeCodeId::AccountCode3 as u64).to_be_bytes().to_vec();

        let code_hash = CodeHash::from_hash(hash(&original_code));
        let code_substate = PackageCodeOriginalCodeV1 {
            code: original_code,
        }
        .into_versioned()
        .into_locked_substate();
        let vm_type_substate = PackageCodeVmTypeV1 {
            vm_type: VmType::Native,
        }
        .into_locked_substate();

        (code_hash, (code_substate, vm_type_substate))
    };

    // Creating the new schema substate with the methods added by the extension
    let (added_functions, schema) = AccountBlueprintCuttlefishExtension::added_functions_schema();
    let (schema_hash, schema_substate) =
        (schema.generate_schema_hash(), schema.into_locked_substate());

    // Update the auth config of the account blueprint to have these added methods and have them be
    // public.
    let auth_config = {
        let mut auth_config = AccountBlueprint::get_definition().auth_config;
        let MethodAuthTemplate::StaticRoleDefinition(StaticRoleDefinition {
            ref mut methods, ..
        }) = auth_config.method_auth
        else {
            panic!("Account doesn't have a static role definition")
        };
        methods.extend(
            added_functions
                .keys()
                .map(ToOwned::to_owned)
                .map(|ident| MethodKey { ident })
                .map(|key| (key, MethodAccessibility::Public)),
        );
        auth_config.into_locked_substate()
    };

    // Updating the blueprint definition of the existing blueprint with the added functions.
    let blueprint_definition_substate = {
        let mut blueprint_definition = reader
            .read_object_collection_entry::<_, VersionedPackageBlueprintVersionDefinition>(
                &node_id,
                ObjectModuleId::Main,
                ObjectCollectionKey::KeyValue(
                    PackageCollection::BlueprintVersionDefinitionKeyValue.collection_index(),
                    &blueprint_version_key,
                ),
            )
            .unwrap()
            .unwrap()
            .fully_update_and_into_latest_version();

        for (function_name, added_function) in added_functions.into_iter() {
            let TypeRef::Static(input_local_id) = added_function.input else {
                unreachable!()
            };
            let TypeRef::Static(output_local_id) = added_function.output else {
                unreachable!()
            };

            blueprint_definition.function_exports.insert(
                function_name.clone(),
                PackageExport {
                    code_hash,
                    export_name: function_name.clone(),
                },
            );
            blueprint_definition.interface.functions.insert(
                function_name,
                FunctionSchema {
                    receiver: added_function.receiver,
                    input: BlueprintPayloadDef::Static(ScopedTypeId(schema_hash, input_local_id)),
                    output: BlueprintPayloadDef::Static(ScopedTypeId(schema_hash, output_local_id)),
                },
            );
        }

        blueprint_definition.into_locked_substate()
    };

    // Getting the partition number of the various collections that we're updating
    let [blueprint_version_definition_partition_number, code_vm_type_partition_number, code_original_code_partition_number, schema_partition_number, blueprint_version_auth_config_partition_number] =
        [
            PackageCollection::BlueprintVersionDefinitionKeyValue,
            PackageCollection::CodeVmTypeKeyValue,
            PackageCollection::CodeOriginalCodeKeyValue,
            PackageCollection::SchemaKeyValue,
            PackageCollection::BlueprintVersionAuthConfigKeyValue,
        ]
        .map(|package_collection| {
            reader
                .get_partition_of_collection(
                    &node_id,
                    ObjectModuleId::Main,
                    package_collection.collection_index(),
                )
                .unwrap()
        });

    // Generating the state updates
    StateUpdates {
        by_node: indexmap!(
            node_id => NodeStateUpdates::Delta {
                by_partition: indexmap! {
                    blueprint_version_definition_partition_number => PartitionStateUpdates::Delta {
                        by_substate: indexmap! {
                            SubstateKey::Map(scrypto_encode!(&blueprint_version_key)) => DatabaseUpdate::Set(
                                scrypto_encode!(&blueprint_definition_substate)
                            )
                        }
                    },
                    code_vm_type_partition_number => PartitionStateUpdates::Delta {
                        by_substate: indexmap! {
                            SubstateKey::Map(scrypto_encode!(&code_hash)) => DatabaseUpdate::Set(
                                scrypto_encode!(&vm_type_substate)
                            )
                        }
                    },
                    code_original_code_partition_number => PartitionStateUpdates::Delta {
                        by_substate: indexmap! {
                            SubstateKey::Map(scrypto_encode!(&code_hash)) => DatabaseUpdate::Set(
                                scrypto_encode!(&code_substate)
                            )
                        }
                    },
                    schema_partition_number => PartitionStateUpdates::Delta {
                        by_substate: indexmap! {
                            SubstateKey::Map(scrypto_encode!(&schema_hash)) => DatabaseUpdate::Set(
                                scrypto_encode!(&schema_substate)
                            )
                        }
                    },
                    blueprint_version_auth_config_partition_number => PartitionStateUpdates::Delta {
                        by_substate: indexmap! {
                            SubstateKey::Map(scrypto_encode!(&blueprint_version_key)) => DatabaseUpdate::Set(
                                scrypto_encode!(&auth_config)
                            )
                        }
                    },
                }
            }
        ),
    }
=======
fn generate_cuttlefish_update_min_rounds_per_epoch<S: SubstateDatabase + ?Sized>(
    db: &S,
    settings: UpdateNumberOfMinRoundsPerEpochSettings,
) -> StateUpdates {
    let mut consensus_manager_config = db
        .get_existing_substate::<FieldSubstate<VersionedConsensusManagerConfiguration>>(
            CONSENSUS_MANAGER,
            MAIN_BASE_PARTITION,
            ConsensusManagerField::Configuration,
        )
        .into_payload()
        .fully_update_and_into_latest_version();
    let min_rounds_per_epoch = &mut consensus_manager_config
        .config
        .epoch_change_condition
        .min_round_count;

    match settings {
        UpdateNumberOfMinRoundsPerEpochSettings::Set { value } => *min_rounds_per_epoch = value,
        UpdateNumberOfMinRoundsPerEpochSettings::SetIfEquals {
            if_equals,
            to_value,
        } => {
            if *min_rounds_per_epoch == if_equals {
                *min_rounds_per_epoch = to_value
            }
        }
    }

    StateUpdates::empty().set_substate(
        CONSENSUS_MANAGER,
        MAIN_BASE_PARTITION,
        ConsensusManagerField::Configuration,
        consensus_manager_config.into_locked_substate(),
    )
>>>>>>> 0b92ab25
}<|MERGE_RESOLUTION|>--- conflicted
+++ resolved
@@ -2,16 +2,11 @@
 use radix_transactions::validation::*;
 
 use super::*;
-<<<<<<< HEAD
 use crate::blueprints::account::*;
+use crate::blueprints::consensus_manager::*;
 use crate::kernel::kernel::KernelBoot;
 use crate::system::system_callback::*;
 use crate::system::system_db_reader::*;
-=======
-use crate::blueprints::consensus_manager::*;
-use crate::kernel::kernel::KernelBoot;
-use crate::system::system_callback::*;
->>>>>>> 0b92ab25
 
 #[derive(Clone)]
 pub struct CuttlefishSettings {
@@ -21,14 +16,11 @@
     pub kernel_version_update: UpdateSetting<NoSettings>,
     /// Add transaction validation changes
     pub transaction_validation_update: UpdateSetting<NoSettings>,
-<<<<<<< HEAD
     /// Adds getter methods for the account blueprint.
     pub account_getter_methods: UpdateSetting<NoSettings>,
-=======
     /// updates the min number of rounds per epoch.
     pub update_number_of_min_rounds_per_epoch:
         UpdateSetting<UpdateNumberOfMinRoundsPerEpochSettings>,
->>>>>>> 0b92ab25
 }
 
 impl UpdateSettings for CuttlefishSettings {
@@ -43,13 +35,10 @@
             system_logic_update: UpdateSetting::enabled_as_default_for_network(network),
             kernel_version_update: UpdateSetting::enabled_as_default_for_network(network),
             transaction_validation_update: UpdateSetting::enabled_as_default_for_network(network),
-<<<<<<< HEAD
             account_getter_methods: UpdateSetting::enabled_as_default_for_network(network),
-=======
             update_number_of_min_rounds_per_epoch: UpdateSetting::enabled_as_default_for_network(
                 network,
             ),
->>>>>>> 0b92ab25
         }
     }
 
@@ -58,11 +47,8 @@
             system_logic_update: UpdateSetting::Disabled,
             kernel_version_update: UpdateSetting::Disabled,
             transaction_validation_update: UpdateSetting::Disabled,
-<<<<<<< HEAD
             account_getter_methods: UpdateSetting::Disabled,
-=======
             update_number_of_min_rounds_per_epoch: UpdateSetting::Disabled,
->>>>>>> 0b92ab25
         }
     }
 
@@ -132,11 +118,8 @@
         system_logic_update,
         kernel_version_update: always_visible_global_nodes_update,
         transaction_validation_update,
-<<<<<<< HEAD
         account_getter_methods,
-=======
         update_number_of_min_rounds_per_epoch,
->>>>>>> 0b92ab25
     }: &CuttlefishSettings,
 ) -> ProtocolUpdateBatch {
     let mut transactions = vec![];
@@ -158,17 +141,16 @@
             generate_cuttlefish_transaction_validation_updates(),
         ));
     }
-<<<<<<< HEAD
     if let UpdateSetting::Enabled(NoSettings) = &account_getter_methods {
         transactions.push(ProtocolUpdateTransactionDetails::flash(
             "cuttlefish-account-getter-methods",
             generate_cuttlefish_account_getters_extension_state_updates(store),
-=======
+        ));
+    }
     if let UpdateSetting::Enabled(settings) = &update_number_of_min_rounds_per_epoch {
         transactions.push(ProtocolUpdateTransactionDetails::flash(
             "cuttlefish-update-number-of-min-rounds-per-epoch",
             generate_cuttlefish_update_min_rounds_per_epoch(store, *settings),
->>>>>>> 0b92ab25
         ));
     }
     ProtocolUpdateBatch { transactions }
@@ -235,7 +217,6 @@
     )
 }
 
-<<<<<<< HEAD
 fn generate_cuttlefish_account_getters_extension_state_updates<S: SubstateDatabase + ?Sized>(
     db: &S,
 ) -> StateUpdates {
@@ -395,7 +376,8 @@
             }
         ),
     }
-=======
+}
+
 fn generate_cuttlefish_update_min_rounds_per_epoch<S: SubstateDatabase + ?Sized>(
     db: &S,
     settings: UpdateNumberOfMinRoundsPerEpochSettings,
@@ -431,5 +413,4 @@
         ConsensusManagerField::Configuration,
         consensus_manager_config.into_locked_substate(),
     )
->>>>>>> 0b92ab25
 }