<<<<<<< HEAD
use core::fmt::Debug;
use radix_engine_interface::api::api::SysInvokableNative;
use radix_engine_interface::api::types::{NativeFunction, PackageFunction, PackageId};
use scrypto::access_rule_node;
use scrypto::rule;

use crate::engine::*;
use crate::model::{AccessRulesSubstate, GlobalAddressSubstate, MetadataSubstate, PackageSubstate};
=======
use super::{PackageRoyaltyAccumulatorSubstate, PackageRoyaltyConfigSubstate};
use crate::engine::*;
use crate::engine::{CallFrameUpdate, LockFlags, RuntimeError, SystemApi};
use crate::model::{GlobalAddressSubstate, MetadataSubstate, PackageInfoSubstate, Resource};
>>>>>>> 826bb38c
use crate::types::*;
use crate::wasm::*;
use core::fmt::Debug;
use radix_engine_interface::api::api::SysInvokableNative;
use radix_engine_interface::api::types::SubstateOffset;
use radix_engine_interface::api::types::{NativeFunction, PackageFunction, PackageId, RENodeId};
use radix_engine_interface::data::IndexedScryptoValue;
use radix_engine_interface::model::*;

pub struct Package;

#[derive(Debug, Clone, PartialEq, Eq, TypeId, Encode, Decode)]
pub enum PackageError {
    InvalidRequestData(DecodeError),
    InvalidAbi(DecodeError),
    InvalidWasm(PrepareError),
    BlueprintNotFound,
    MethodNotFound(String),
    CouldNotEncodePackageAddress,
}

impl Package {
    fn new(
        code: Vec<u8>,
        abi: HashMap<String, BlueprintAbi>,
    ) -> Result<PackageInfoSubstate, PrepareError> {
        WasmValidator::default().validate(&code, &abi)?;

        Ok(PackageInfoSubstate {
            code: code,
            blueprint_abis: abi,
        })
    }
}

impl ExecutableInvocation for PackagePublishNoOwnerInvocation {
    type Exec = NativeExecutor<Self>;

    fn resolve<D: MethodDeref>(
        self,
        _deref: &mut D,
    ) -> Result<(REActor, CallFrameUpdate, Self::Exec), RuntimeError> {
        let call_frame_update = CallFrameUpdate::empty();
        let actor = REActor::Function(ResolvedFunction::Native(NativeFunction::Package(
            PackageFunction::PublishNoOwner,
        )));
        let executor = NativeExecutor(self);
        Ok((actor, call_frame_update, executor))
    }
}

impl NativeProcedure for PackagePublishNoOwnerInvocation {
    type Output = PackageAddress;

    fn main<Y>(self, api: &mut Y) -> Result<(PackageAddress, CallFrameUpdate), RuntimeError>
    where
        Y: SystemApi + Invokable<ScryptoInvocation>,
    {
        let code = api.read_blob(&self.code.0)?.to_vec();
        let blob = api.read_blob(&self.abi.0)?;
        let abi = scrypto_decode::<HashMap<String, BlueprintAbi>>(blob).map_err(|e| {
            RuntimeError::ApplicationError(ApplicationError::PackageError(
                PackageError::InvalidAbi(e),
            ))
        })?;
        let package = Package::new(code, abi).map_err(|e| {
            RuntimeError::ApplicationError(ApplicationError::PackageError(
                PackageError::InvalidWasm(e),
            ))
        })?;
        let package_royalty_config = PackageRoyaltyConfigSubstate {
            royalty_config: HashMap::new(), // TODO: add user interface
        };
        let package_royalty_accumulator = PackageRoyaltyAccumulatorSubstate {
            royalty: Resource::new_empty(RADIX_TOKEN, ResourceType::Fungible { divisibility: 18 }),
        };
        let metadata_substate = MetadataSubstate {
            metadata: self.metadata,
        };

        let access_rules = AccessRulesSubstate {
            access_rules: vec![AccessRules::new()],
        };
        let node_id = api.allocate_node_id(RENodeType::Package)?;
        api.create_node(
            node_id,
<<<<<<< HEAD
            RENode::Package(package, metadata_substate, access_rules),
=======
            RENode::Package(
                package,
                package_royalty_config,
                package_royalty_accumulator,
                metadata_substate,
            ),
>>>>>>> 826bb38c
        )?;
        let package_id: PackageId = node_id.into();

        let global_node_id = api.allocate_node_id(RENodeType::GlobalPackage)?;
        api.create_node(
            global_node_id,
            RENode::Global(GlobalAddressSubstate::Package(package_id)),
        )?;

        let package_address: PackageAddress = global_node_id.into();

        Ok((package_address, CallFrameUpdate::empty()))
    }
}

impl ExecutableInvocation for PackagePublishWithOwnerInvocation {
    type Exec = NativeExecutor<Self>;

    fn resolve<D: MethodDeref>(
        self,
        _deref: &mut D,
    ) -> Result<(REActor, CallFrameUpdate, Self::Exec), RuntimeError> {
        let call_frame_update = CallFrameUpdate::empty();
        let actor = REActor::Function(ResolvedFunction::Native(NativeFunction::Package(
            PackageFunction::PublishWithOwner,
        )));
        let executor = NativeExecutor(self);
        Ok((actor, call_frame_update, executor))
    }
}

impl NativeProcedure for PackagePublishWithOwnerInvocation {
    type Output = (PackageAddress, Bucket);

    fn main<Y>(
        self,
        api: &mut Y,
    ) -> Result<((PackageAddress, Bucket), CallFrameUpdate), RuntimeError>
    where
        Y: SystemApi + SysInvokableNative<RuntimeError>,
    {
        let code = api.read_blob(&self.code.0)?.to_vec();
        let blob = api.read_blob(&self.abi.0)?;
        let abi = scrypto_decode::<HashMap<String, BlueprintAbi>>(blob).map_err(|e| {
            RuntimeError::ApplicationError(ApplicationError::PackageError(
                PackageError::InvalidAbi(e),
            ))
        })?;
        let package = Package::new(code, abi).map_err(|e| {
            RuntimeError::ApplicationError(ApplicationError::PackageError(
                PackageError::InvalidWasm(e),
            ))
        })?;
        let package_royalty_config = PackageRoyaltyConfigSubstate {
            royalty_config: HashMap::new(), // TODO: add user interface
        };
        let package_royalty_accumulator = PackageRoyaltyAccumulatorSubstate {
            royalty: Resource::new_empty(RADIX_TOKEN, ResourceType::Fungible { divisibility: 18 }),
        };
        let metadata_substate = MetadataSubstate {
            metadata: self.metadata,
        };

<<<<<<< HEAD
        let global_node_id = api.allocate_node_id(RENodeType::GlobalPackage)?;
=======
        let node_id = api.allocate_node_id(RENodeType::Package)?;
        api.create_node(
            node_id,
            RENode::Package(
                package,
                package_royalty_config,
                package_royalty_accumulator,
                metadata_substate,
            ),
        )?;
        let package_id: PackageId = node_id.into();

        let global_node_id = api.allocate_node_id(RENodeType::GlobalPackage)?;
        api.create_node(
            global_node_id,
            RENode::Global(GlobalAddressSubstate::Package(package_id)),
        )?;

>>>>>>> 826bb38c
        let package_address: PackageAddress = global_node_id.into();

        // TODO: Cleanup package address + NonFungibleId integration
        let bytes = scrypto_encode(&package_address).unwrap();
        let non_fungible_id = NonFungibleId::from_bytes(bytes);
        let non_fungible_address =
            NonFungibleAddress::new(ENTITY_OWNER_TOKEN, non_fungible_id.clone());

        let mut entries: HashMap<NonFungibleId, (Vec<u8>, Vec<u8>)> = HashMap::new();
        entries.insert(non_fungible_id, (vec![], vec![]));

        let mint_invocation = ResourceManagerMintInvocation {
            receiver: ENTITY_OWNER_TOKEN,
            mint_params: MintParams::NonFungible { entries },
        };

        let bucket = api.sys_invoke(mint_invocation)?;
        let mut access_rules = AccessRules::new();
        access_rules.set_method_access_rule(
            AccessRuleKey::Native(NativeFn::Method(NativeMethod::Metadata(
                MetadataMethod::Set,
            ))),
            rule!(require(non_fungible_address.clone())),
        );
        access_rules.set_mutability(
            AccessRuleKey::Native(NativeFn::Method(NativeMethod::Metadata(
                MetadataMethod::Set,
            ))),
            rule!(require(non_fungible_address)),
        );

        let access_rules_substate = AccessRulesSubstate {
            access_rules: vec![access_rules],
        };

        let node_id = api.allocate_node_id(RENodeType::Package)?;
        api.create_node(
            node_id,
            RENode::Package(package, metadata_substate, access_rules_substate),
        )?;
        let package_id: PackageId = node_id.into();

        api.create_node(
            global_node_id,
            RENode::Global(GlobalAddressSubstate::Package(package_id)),
        )?;

        let bucket_node_id = RENodeId::Bucket(bucket.0);

        Ok((
            (package_address, bucket),
            CallFrameUpdate::move_node(bucket_node_id),
        ))
    }
}

impl ExecutableInvocation for PackageSetRoyaltyConfigInvocation {
    type Exec = NativeExecutor<PackageSetRoyaltyConfigExecutable>;

    fn resolve<D: MethodDeref>(
        self,
        deref: &mut D,
    ) -> Result<(REActor, CallFrameUpdate, Self::Exec), RuntimeError>
    where
        Self: Sized,
    {
        let input = IndexedScryptoValue::from_typed(&self);
        let mut call_frame_update = CallFrameUpdate::empty();
        let receiver = RENodeId::Global(GlobalAddress::Package(self.receiver));
        let resolved_receiver = deref_and_update(receiver, &mut call_frame_update, deref)?;

        let actor = REActor::Method(
            ResolvedMethod::Native(NativeMethod::EpochManager(
                EpochManagerMethod::GetCurrentEpoch,
            )),
            resolved_receiver,
        );
        let executor = NativeExecutor(
            PackageSetRoyaltyConfigExecutable {
                receiver: resolved_receiver.receiver,
                royalty_config: self.royalty_config,
            },
            input,
        );

        Ok((actor, call_frame_update, executor))
    }
}

impl NativeProcedure for PackageSetRoyaltyConfigExecutable {
    type Output = ();

    fn main<Y>(self, system_api: &mut Y) -> Result<((), CallFrameUpdate), RuntimeError>
    where
        Y: SystemApi,
    {
        // TODO: auth check
        let node_id = self.receiver;
        let offset = SubstateOffset::Package(PackageOffset::RoyaltyConfig);
        let handle = system_api.lock_substate(node_id, offset, LockFlags::MUTABLE)?;

        let mut substate = system_api.get_ref_mut(handle)?;
        substate.package_royalty_config().royalty_config = self.royalty_config;

        system_api.drop_lock(handle)?;

        Ok(((), CallFrameUpdate::empty()))
    }
}<|MERGE_RESOLUTION|>--- conflicted
+++ resolved
@@ -1,25 +1,18 @@
-<<<<<<< HEAD
-use core::fmt::Debug;
-use radix_engine_interface::api::api::SysInvokableNative;
-use radix_engine_interface::api::types::{NativeFunction, PackageFunction, PackageId};
 use scrypto::access_rule_node;
 use scrypto::rule;
 
-use crate::engine::*;
-use crate::model::{AccessRulesSubstate, GlobalAddressSubstate, MetadataSubstate, PackageSubstate};
-=======
 use super::{PackageRoyaltyAccumulatorSubstate, PackageRoyaltyConfigSubstate};
 use crate::engine::*;
 use crate::engine::{CallFrameUpdate, LockFlags, RuntimeError, SystemApi};
-use crate::model::{GlobalAddressSubstate, MetadataSubstate, PackageInfoSubstate, Resource};
->>>>>>> 826bb38c
+use crate::model::{
+    AccessRulesSubstate, GlobalAddressSubstate, MetadataSubstate, PackageInfoSubstate, Resource,
+};
 use crate::types::*;
 use crate::wasm::*;
 use core::fmt::Debug;
 use radix_engine_interface::api::api::SysInvokableNative;
 use radix_engine_interface::api::types::SubstateOffset;
 use radix_engine_interface::api::types::{NativeFunction, PackageFunction, PackageId, RENodeId};
-use radix_engine_interface::data::IndexedScryptoValue;
 use radix_engine_interface::model::*;
 
 pub struct Package;
@@ -99,16 +92,13 @@
         let node_id = api.allocate_node_id(RENodeType::Package)?;
         api.create_node(
             node_id,
-<<<<<<< HEAD
-            RENode::Package(package, metadata_substate, access_rules),
-=======
             RENode::Package(
                 package,
                 package_royalty_config,
                 package_royalty_accumulator,
                 metadata_substate,
+                access_rules,
             ),
->>>>>>> 826bb38c
         )?;
         let package_id: PackageId = node_id.into();
 
@@ -172,28 +162,7 @@
             metadata: self.metadata,
         };
 
-<<<<<<< HEAD
         let global_node_id = api.allocate_node_id(RENodeType::GlobalPackage)?;
-=======
-        let node_id = api.allocate_node_id(RENodeType::Package)?;
-        api.create_node(
-            node_id,
-            RENode::Package(
-                package,
-                package_royalty_config,
-                package_royalty_accumulator,
-                metadata_substate,
-            ),
-        )?;
-        let package_id: PackageId = node_id.into();
-
-        let global_node_id = api.allocate_node_id(RENodeType::GlobalPackage)?;
-        api.create_node(
-            global_node_id,
-            RENode::Global(GlobalAddressSubstate::Package(package_id)),
-        )?;
-
->>>>>>> 826bb38c
         let package_address: PackageAddress = global_node_id.into();
 
         // TODO: Cleanup package address + NonFungibleId integration
@@ -232,7 +201,13 @@
         let node_id = api.allocate_node_id(RENodeType::Package)?;
         api.create_node(
             node_id,
-            RENode::Package(package, metadata_substate, access_rules_substate),
+            RENode::Package(
+                package,
+                package_royalty_config,
+                package_royalty_accumulator,
+                metadata_substate,
+                access_rules_substate,
+            ),
         )?;
         let package_id: PackageId = node_id.into();
 
@@ -260,7 +235,6 @@
     where
         Self: Sized,
     {
-        let input = IndexedScryptoValue::from_typed(&self);
         let mut call_frame_update = CallFrameUpdate::empty();
         let receiver = RENodeId::Global(GlobalAddress::Package(self.receiver));
         let resolved_receiver = deref_and_update(receiver, &mut call_frame_update, deref)?;
@@ -271,13 +245,10 @@
             )),
             resolved_receiver,
         );
-        let executor = NativeExecutor(
-            PackageSetRoyaltyConfigExecutable {
-                receiver: resolved_receiver.receiver,
-                royalty_config: self.royalty_config,
-            },
-            input,
-        );
+        let executor = NativeExecutor(PackageSetRoyaltyConfigExecutable {
+            receiver: resolved_receiver.receiver,
+            royalty_config: self.royalty_config,
+        });
 
         Ok((actor, call_frame_update, executor))
     }
