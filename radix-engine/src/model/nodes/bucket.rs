use crate::engine::{
    ApplicationError, CallFrameUpdate, InvokableNative, LockFlags, NativeExecutable,
    NativeInvocation, NativeInvocationInfo, RENode, RuntimeError, SystemApi,
};
use crate::model::{BucketSubstate, ProofError, ResourceOperationError};
use crate::types::*;

#[derive(Debug, Clone, PartialEq, Eq, TypeId, Encode, Decode)]
pub enum BucketError {
    InvalidDivisibility,
    InvalidRequestData(DecodeError),
    CouldNotCreateBucket,
    CouldNotTakeBucket,
    ResourceOperationError(ResourceOperationError),
    ProofError(ProofError),
    CouldNotCreateProof,
    MethodNotFound(BucketMethod),
}

<<<<<<< HEAD
impl NativeExecutable for BucketTakeInput {
    type NativeOutput = scrypto::resource::Bucket;
=======
impl NativeExecutable for BucketTakeInvocation {
    type Output = scrypto::resource::Bucket;
>>>>>>> deb6dc03

    fn execute<'a, Y>(
        input: Self,
        system_api: &mut Y,
    ) -> Result<(scrypto::resource::Bucket, CallFrameUpdate), RuntimeError>
    where
        Y: SystemApi + InvokableNative<'a>,
    {
        let node_id = RENodeId::Bucket(input.receiver);
        let offset = SubstateOffset::Bucket(BucketOffset::Bucket);
        let bucket_handle = system_api.lock_substate(node_id, offset, LockFlags::MUTABLE)?;

        let mut substate_mut = system_api.get_ref_mut(bucket_handle)?;
        let bucket = substate_mut.bucket();
        let container = bucket.take(input.amount).map_err(|e| {
            RuntimeError::ApplicationError(ApplicationError::BucketError(
                BucketError::ResourceOperationError(e),
            ))
        })?;
        let bucket_id = system_api
            .create_node(RENode::Bucket(BucketSubstate::new(container)))?
            .into();
        Ok((
            scrypto::resource::Bucket(bucket_id),
            CallFrameUpdate::move_node(RENodeId::Bucket(bucket_id)),
        ))
    }
}

impl NativeInvocation for BucketTakeInvocation {
    fn info(&self) -> NativeInvocationInfo {
        NativeInvocationInfo::Method(
            NativeMethod::Bucket(BucketMethod::Take),
            RENodeId::Bucket(self.receiver),
            CallFrameUpdate::empty(),
        )
    }
}

<<<<<<< HEAD
impl NativeExecutable for BucketCreateProofInput {
    type NativeOutput = scrypto::resource::Proof;
=======
impl NativeExecutable for BucketCreateProofInvocation {
    type Output = scrypto::resource::Proof;
>>>>>>> deb6dc03

    fn execute<'a, Y>(
        input: Self,
        system_api: &mut Y,
    ) -> Result<(scrypto::resource::Proof, CallFrameUpdate), RuntimeError>
    where
        Y: SystemApi + InvokableNative<'a>,
    {
        let node_id = RENodeId::Bucket(input.receiver);
        let offset = SubstateOffset::Bucket(BucketOffset::Bucket);
        let bucket_handle = system_api.lock_substate(node_id, offset, LockFlags::MUTABLE)?;

        let mut substate_mut = system_api.get_ref_mut(bucket_handle)?;
        let bucket = substate_mut.bucket();
        let proof = bucket.create_proof(input.receiver).map_err(|e| {
            RuntimeError::ApplicationError(ApplicationError::BucketError(BucketError::ProofError(
                e,
            )))
        })?;

        let proof_id = system_api.create_node(RENode::Proof(proof))?.into();
        Ok((
            scrypto::resource::Proof(proof_id),
            CallFrameUpdate::move_node(RENodeId::Proof(proof_id)),
        ))
    }
}

impl NativeInvocation for BucketCreateProofInvocation {
    fn info(&self) -> NativeInvocationInfo {
        NativeInvocationInfo::Method(
            NativeMethod::Bucket(BucketMethod::CreateProof),
            RENodeId::Bucket(self.receiver),
            CallFrameUpdate::empty(),
        )
    }
}

<<<<<<< HEAD
impl NativeExecutable for BucketTakeNonFungiblesInput {
    type NativeOutput = scrypto::resource::Bucket;
=======
impl NativeExecutable for BucketTakeNonFungiblesInvocation {
    type Output = scrypto::resource::Bucket;
>>>>>>> deb6dc03

    fn execute<'a, Y>(
        input: Self,
        system_api: &mut Y,
    ) -> Result<(scrypto::resource::Bucket, CallFrameUpdate), RuntimeError>
    where
        Y: SystemApi + InvokableNative<'a>,
    {
        let node_id = RENodeId::Bucket(input.receiver);
        let offset = SubstateOffset::Bucket(BucketOffset::Bucket);
        let bucket_handle = system_api.lock_substate(node_id, offset, LockFlags::MUTABLE)?;

        let mut substate_mut = system_api.get_ref_mut(bucket_handle)?;
        let bucket = substate_mut.bucket();
        let container = bucket.take_non_fungibles(&input.ids).map_err(|e| {
            RuntimeError::ApplicationError(ApplicationError::BucketError(
                BucketError::ResourceOperationError(e),
            ))
        })?;
        let bucket_id = system_api
            .create_node(RENode::Bucket(BucketSubstate::new(container)))?
            .into();
        Ok((
            scrypto::resource::Bucket(bucket_id),
            CallFrameUpdate::move_node(RENodeId::Bucket(bucket_id)),
        ))
    }
}

impl NativeInvocation for BucketTakeNonFungiblesInvocation {
    fn info(&self) -> NativeInvocationInfo {
        NativeInvocationInfo::Method(
            NativeMethod::Bucket(BucketMethod::TakeNonFungibles),
            RENodeId::Bucket(self.receiver),
            CallFrameUpdate::empty(),
        )
    }
}

<<<<<<< HEAD
impl NativeExecutable for BucketGetNonFungibleIdsInput {
    type NativeOutput = BTreeSet<NonFungibleId>;
=======
impl NativeExecutable for BucketGetNonFungibleIdsInvocation {
    type Output = BTreeSet<NonFungibleId>;
>>>>>>> deb6dc03

    fn execute<'a, Y>(
        input: Self,
        system_api: &mut Y,
    ) -> Result<(BTreeSet<NonFungibleId>, CallFrameUpdate), RuntimeError>
    where
        Y: SystemApi + InvokableNative<'a>,
    {
        let node_id = RENodeId::Bucket(input.receiver);
        let offset = SubstateOffset::Bucket(BucketOffset::Bucket);
        let bucket_handle = system_api.lock_substate(node_id, offset, LockFlags::read_only())?;

        let substate_ref = system_api.get_ref(bucket_handle)?;
        let bucket = substate_ref.bucket();
        let ids = bucket.total_ids().map_err(|e| {
            RuntimeError::ApplicationError(ApplicationError::BucketError(
                BucketError::ResourceOperationError(e),
            ))
        })?;

        Ok((ids, CallFrameUpdate::empty()))
    }
}

impl NativeInvocation for BucketGetNonFungibleIdsInvocation {
    fn info(&self) -> NativeInvocationInfo {
        NativeInvocationInfo::Method(
            NativeMethod::Bucket(BucketMethod::GetNonFungibleIds),
            RENodeId::Bucket(self.receiver),
            CallFrameUpdate::empty(),
        )
    }
}

<<<<<<< HEAD
impl NativeExecutable for BucketGetAmountInput {
    type NativeOutput = Decimal;
=======
impl NativeExecutable for BucketGetAmountInvocation {
    type Output = Decimal;
>>>>>>> deb6dc03

    fn execute<'a, Y>(
        input: Self,
        system_api: &mut Y,
    ) -> Result<(Decimal, CallFrameUpdate), RuntimeError>
    where
        Y: SystemApi + InvokableNative<'a>,
    {
        let node_id = RENodeId::Bucket(input.receiver);
        let offset = SubstateOffset::Bucket(BucketOffset::Bucket);
        let bucket_handle = system_api.lock_substate(node_id, offset, LockFlags::read_only())?;

        let substate = system_api.get_ref(bucket_handle)?;
        let bucket = substate.bucket();
        Ok((bucket.total_amount(), CallFrameUpdate::empty()))
    }
}

impl NativeInvocation for BucketGetAmountInvocation {
    fn info(&self) -> NativeInvocationInfo {
        NativeInvocationInfo::Method(
            NativeMethod::Bucket(BucketMethod::GetAmount),
            RENodeId::Bucket(self.receiver),
            CallFrameUpdate::empty(),
        )
    }
}

<<<<<<< HEAD
impl NativeExecutable for BucketPutInput {
    type NativeOutput = ();
=======
impl NativeExecutable for BucketPutInvocation {
    type Output = ();
>>>>>>> deb6dc03

    fn execute<'a, Y>(
        input: Self,
        system_api: &mut Y,
    ) -> Result<((), CallFrameUpdate), RuntimeError>
    where
        Y: SystemApi + InvokableNative<'a>,
    {
        let node_id = RENodeId::Bucket(input.receiver);
        let offset = SubstateOffset::Bucket(BucketOffset::Bucket);
        let bucket_handle = system_api.lock_substate(node_id, offset, LockFlags::MUTABLE)?;

        let other_bucket = system_api
            .drop_node(RENodeId::Bucket(input.bucket.0))?
            .into();
        let mut substate_mut = system_api.get_ref_mut(bucket_handle)?;
        let bucket = substate_mut.bucket();
        bucket.put(other_bucket).map_err(|e| {
            RuntimeError::ApplicationError(ApplicationError::BucketError(
                BucketError::ResourceOperationError(e),
            ))
        })?;

        Ok(((), CallFrameUpdate::empty()))
    }
}

impl NativeInvocation for BucketPutInvocation {
    fn info(&self) -> NativeInvocationInfo {
        NativeInvocationInfo::Method(
            NativeMethod::Bucket(BucketMethod::Put),
            RENodeId::Bucket(self.receiver),
            CallFrameUpdate::move_node(RENodeId::Bucket(self.bucket.0)),
        )
    }
}

<<<<<<< HEAD
impl NativeExecutable for BucketGetResourceAddressInput {
    type NativeOutput = ResourceAddress;
=======
impl NativeExecutable for BucketGetResourceAddressInvocation {
    type Output = ResourceAddress;
>>>>>>> deb6dc03

    fn execute<'a, Y>(
        input: Self,
        system_api: &mut Y,
    ) -> Result<(ResourceAddress, CallFrameUpdate), RuntimeError>
    where
        Y: SystemApi + InvokableNative<'a>,
    {
        let node_id = RENodeId::Bucket(input.receiver);
        let offset = SubstateOffset::Bucket(BucketOffset::Bucket);
        let bucket_handle = system_api.lock_substate(node_id, offset, LockFlags::read_only())?;

        let substate = system_api.get_ref(bucket_handle)?;
        let bucket = substate.bucket();
        Ok((
            bucket.resource_address(),
            CallFrameUpdate::copy_ref(RENodeId::Global(GlobalAddress::Resource(
                bucket.resource_address(),
            ))),
        ))
    }
}

impl NativeInvocation for BucketGetResourceAddressInvocation {
    fn info(&self) -> NativeInvocationInfo {
        NativeInvocationInfo::Method(
            NativeMethod::Bucket(BucketMethod::GetResourceAddress),
            RENodeId::Bucket(self.receiver),
            CallFrameUpdate::empty(),
        )
    }
}<|MERGE_RESOLUTION|>--- conflicted
+++ resolved
@@ -17,13 +17,8 @@
     MethodNotFound(BucketMethod),
 }
 
-<<<<<<< HEAD
-impl NativeExecutable for BucketTakeInput {
+impl NativeExecutable for BucketTakeInvocation {
     type NativeOutput = scrypto::resource::Bucket;
-=======
-impl NativeExecutable for BucketTakeInvocation {
-    type Output = scrypto::resource::Bucket;
->>>>>>> deb6dc03
 
     fn execute<'a, Y>(
         input: Self,
@@ -63,13 +58,8 @@
     }
 }
 
-<<<<<<< HEAD
-impl NativeExecutable for BucketCreateProofInput {
+impl NativeExecutable for BucketCreateProofInvocation {
     type NativeOutput = scrypto::resource::Proof;
-=======
-impl NativeExecutable for BucketCreateProofInvocation {
-    type Output = scrypto::resource::Proof;
->>>>>>> deb6dc03
 
     fn execute<'a, Y>(
         input: Self,
@@ -108,13 +98,8 @@
     }
 }
 
-<<<<<<< HEAD
-impl NativeExecutable for BucketTakeNonFungiblesInput {
+impl NativeExecutable for BucketTakeNonFungiblesInvocation {
     type NativeOutput = scrypto::resource::Bucket;
-=======
-impl NativeExecutable for BucketTakeNonFungiblesInvocation {
-    type Output = scrypto::resource::Bucket;
->>>>>>> deb6dc03
 
     fn execute<'a, Y>(
         input: Self,
@@ -154,13 +139,8 @@
     }
 }
 
-<<<<<<< HEAD
-impl NativeExecutable for BucketGetNonFungibleIdsInput {
+impl NativeExecutable for BucketGetNonFungibleIdsInvocation {
     type NativeOutput = BTreeSet<NonFungibleId>;
-=======
-impl NativeExecutable for BucketGetNonFungibleIdsInvocation {
-    type Output = BTreeSet<NonFungibleId>;
->>>>>>> deb6dc03
 
     fn execute<'a, Y>(
         input: Self,
@@ -195,13 +175,8 @@
     }
 }
 
-<<<<<<< HEAD
-impl NativeExecutable for BucketGetAmountInput {
+impl NativeExecutable for BucketGetAmountInvocation {
     type NativeOutput = Decimal;
-=======
-impl NativeExecutable for BucketGetAmountInvocation {
-    type Output = Decimal;
->>>>>>> deb6dc03
 
     fn execute<'a, Y>(
         input: Self,
@@ -230,13 +205,8 @@
     }
 }
 
-<<<<<<< HEAD
-impl NativeExecutable for BucketPutInput {
+impl NativeExecutable for BucketPutInvocation {
     type NativeOutput = ();
-=======
-impl NativeExecutable for BucketPutInvocation {
-    type Output = ();
->>>>>>> deb6dc03
 
     fn execute<'a, Y>(
         input: Self,
@@ -274,13 +244,8 @@
     }
 }
 
-<<<<<<< HEAD
-impl NativeExecutable for BucketGetResourceAddressInput {
+impl NativeExecutable for BucketGetResourceAddressInvocation {
     type NativeOutput = ResourceAddress;
-=======
-impl NativeExecutable for BucketGetResourceAddressInvocation {
-    type Output = ResourceAddress;
->>>>>>> deb6dc03
 
     fn execute<'a, Y>(
         input: Self,
