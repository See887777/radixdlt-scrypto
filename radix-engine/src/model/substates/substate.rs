--- conflicted
+++ resolved
@@ -496,11 +496,7 @@
         &self.offset
     }
 
-<<<<<<< HEAD
-    // TODO: Move logic into substate unlock
-=======
     // TODO: Move into kernel substate unlock
->>>>>>> 102e2edc
     fn do_flush(&mut self) -> Result<(), RuntimeError> {
         let (new_global_references, new_children) = {
             let substate_ref_mut = self.get_raw_mut();
