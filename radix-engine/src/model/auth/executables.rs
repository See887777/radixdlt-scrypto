use crate::engine::{
    ApplicationError, CallFrameUpdate, ExecutableInvocation, LockFlags, MethodDeref,
    NativeExecutor, NativeProcedure, REActor, RENode, ResolvedMethod, ResolvedReceiver,
    RuntimeError, SystemApi,
};
use crate::model::{InvokeError, ProofError};
use crate::types::*;
use radix_engine_interface::api::types::{
    AuthZoneStackMethod, AuthZoneStackOffset, GlobalAddress, NativeMethod, ProofId, ProofOffset,
    RENodeId, ResourceManagerOffset, SubstateOffset,
};
use radix_engine_interface::data::IndexedScryptoValue;
use radix_engine_interface::model::*;
use sbor::rust::vec::Vec;

#[derive(Debug, Clone, PartialEq, Eq)]
#[scrypto(TypeId, Encode, Decode)]
pub enum AuthZoneError {
    EmptyAuthZone,
    ProofError(ProofError),
    CouldNotCreateProof,
    InvalidRequestData(DecodeError),
    CouldNotGetProof,
    CouldNotGetResource,
    NoMethodSpecified,
}

impl ExecutableInvocation for AuthZonePopInvocation {
    type Exec = NativeExecutor<Self>;

    fn resolve<D: MethodDeref>(
        self,
        _deref: &mut D,
    ) -> Result<(REActor, CallFrameUpdate, Self::Exec), RuntimeError> {
        let input = IndexedScryptoValue::from_typed(&self);

        let receiver = RENodeId::AuthZoneStack(self.receiver);
        let resolved_receiver = ResolvedReceiver::new(receiver);
        let call_frame_update = CallFrameUpdate::copy_ref(receiver);

        let actor = REActor::Method(
            ResolvedMethod::Native(NativeMethod::AuthZoneStack(AuthZoneStackMethod::Pop)),
            resolved_receiver,
        );

        let executor = NativeExecutor(self, input);
        Ok((actor, call_frame_update, executor))
    }
}

impl NativeProcedure for AuthZonePopInvocation {
    type Output = Proof;

    fn main<Y>(self, api: &mut Y) -> Result<(Proof, CallFrameUpdate), RuntimeError>
    where
        Y: SystemApi,
    {
        let node_id = RENodeId::AuthZoneStack(self.receiver);
<<<<<<< HEAD
        let offset = SubstateOffset::AuthZone(AuthZoneOffset::AuthZone);
        let auth_zone_handle = api.lock_substate(node_id, offset, LockFlags::MUTABLE)?;
=======
        let offset = SubstateOffset::AuthZoneStack(AuthZoneStackOffset::AuthZoneStack);
        let auth_zone_handle = system_api.lock_substate(node_id, offset, LockFlags::MUTABLE)?;
>>>>>>> 5d60536f

        let proof = {
            let mut substate_mut = api.get_ref_mut(auth_zone_handle)?;
            let auth_zone = substate_mut.auth_zone();
            let proof = auth_zone.cur_auth_zone_mut().pop().map_err(|e| match e {
                InvokeError::Downstream(runtime_error) => runtime_error,
                InvokeError::Error(e) => {
                    RuntimeError::ApplicationError(ApplicationError::AuthZoneError(e))
                }
            })?;
            proof
        };

        let node_id = api.allocate_node_id(RENodeType::Proof)?;
        let proof_id = api.create_node(node_id, RENode::Proof(proof))?.into();

        Ok((
            Proof(proof_id),
            CallFrameUpdate::move_node(RENodeId::Proof(proof_id)),
        ))
    }
}

impl ExecutableInvocation for AuthZonePushInvocation {
    type Exec = NativeExecutor<Self>;

    fn resolve<D: MethodDeref>(
        self,
        _deref: &mut D,
    ) -> Result<(REActor, CallFrameUpdate, Self::Exec), RuntimeError> {
        let input = IndexedScryptoValue::from_typed(&self);

        let receiver = RENodeId::AuthZoneStack(self.receiver);
        let resolved_receiver = ResolvedReceiver::new(receiver);
        let mut call_frame_update = CallFrameUpdate::copy_ref(receiver);
        call_frame_update
            .nodes_to_move
            .push(RENodeId::Proof(self.proof.0));

        let actor = REActor::Method(
            ResolvedMethod::Native(NativeMethod::AuthZoneStack(AuthZoneStackMethod::Push)),
            resolved_receiver,
        );

        let executor = NativeExecutor(self, input);
        Ok((actor, call_frame_update, executor))
    }
}

impl NativeProcedure for AuthZonePushInvocation {
    type Output = ();

    fn main<Y>(self, system_api: &mut Y) -> Result<((), CallFrameUpdate), RuntimeError>
    where
        Y: SystemApi,
    {
        let node_id = RENodeId::AuthZoneStack(self.receiver);
        let offset = SubstateOffset::AuthZoneStack(AuthZoneStackOffset::AuthZoneStack);
        let auth_zone_handle = system_api.lock_substate(node_id, offset, LockFlags::MUTABLE)?;

        let node_id = RENodeId::Proof(self.proof.0);
        let handle = system_api.lock_substate(
            node_id,
            SubstateOffset::Proof(ProofOffset::Proof),
            LockFlags::read_only(),
        )?;
        let substate_ref = system_api.get_ref(handle)?;
        let proof = substate_ref.proof();
        // Take control of the proof lock as the proof in the call frame will lose it's lock once dropped
        let mut cloned_proof = proof.clone();
        cloned_proof.change_to_unrestricted();

        let mut substate_mut = system_api.get_ref_mut(auth_zone_handle)?;
        let auth_zone = substate_mut.auth_zone();
        auth_zone.cur_auth_zone_mut().push(cloned_proof);

        Ok(((), CallFrameUpdate::empty()))
    }
}

impl ExecutableInvocation for AuthZoneCreateProofInvocation {
    type Exec = NativeExecutor<Self>;

    fn resolve<D: MethodDeref>(
        self,
        _deref: &mut D,
    ) -> Result<(REActor, CallFrameUpdate, Self::Exec), RuntimeError> {
        let input = IndexedScryptoValue::from_typed(&self);

        let receiver = RENodeId::AuthZoneStack(self.receiver);
        let resolved_receiver = ResolvedReceiver::new(receiver);
        let mut call_frame_update = CallFrameUpdate::copy_ref(receiver);
        call_frame_update
            .node_refs_to_copy
            .insert(RENodeId::Global(GlobalAddress::Resource(
                self.resource_address,
            )));

        let actor = REActor::Method(
            ResolvedMethod::Native(NativeMethod::AuthZoneStack(
                AuthZoneStackMethod::CreateProof,
            )),
            resolved_receiver,
        );

        let executor = NativeExecutor(self, input);
        Ok((actor, call_frame_update, executor))
    }
}

impl NativeProcedure for AuthZoneCreateProofInvocation {
    type Output = Proof;

    fn main<Y>(self, api: &mut Y) -> Result<(Proof, CallFrameUpdate), RuntimeError>
    where
        Y: SystemApi,
    {
        let node_id = RENodeId::AuthZoneStack(self.receiver);
<<<<<<< HEAD
        let offset = SubstateOffset::AuthZone(AuthZoneOffset::AuthZone);
        let auth_zone_handle = api.lock_substate(node_id, offset, LockFlags::MUTABLE)?;
=======
        let offset = SubstateOffset::AuthZoneStack(AuthZoneStackOffset::AuthZoneStack);
        let auth_zone_handle = system_api.lock_substate(node_id, offset, LockFlags::MUTABLE)?;
>>>>>>> 5d60536f

        let resource_type = {
            let resource_id = RENodeId::Global(GlobalAddress::Resource(self.resource_address));
            let offset = SubstateOffset::ResourceManager(ResourceManagerOffset::ResourceManager);
            let resource_handle = api.lock_substate(resource_id, offset, LockFlags::read_only())?;
            let substate_ref = api.get_ref(resource_handle)?;
            substate_ref.resource_manager().resource_type
        };

        let proof = {
            let mut substate_mut = api.get_ref_mut(auth_zone_handle)?;
            let auth_zone = substate_mut.auth_zone();
            let proof = auth_zone
                .cur_auth_zone()
                .create_proof(self.resource_address, resource_type)
                .map_err(|e| match e {
                    InvokeError::Downstream(runtime_error) => runtime_error,
                    InvokeError::Error(e) => {
                        RuntimeError::ApplicationError(ApplicationError::AuthZoneError(e))
                    }
                })?;
            proof
        };

        let node_id = api.allocate_node_id(RENodeType::Proof)?;
        let proof_id = api.create_node(node_id, RENode::Proof(proof))?.into();

        Ok((
            Proof(proof_id),
            CallFrameUpdate::move_node(RENodeId::Proof(proof_id)),
        ))
    }
}

impl ExecutableInvocation for AuthZoneCreateProofByAmountInvocation {
    type Exec = NativeExecutor<Self>;

    fn resolve<D: MethodDeref>(
        self,
        _deref: &mut D,
    ) -> Result<(REActor, CallFrameUpdate, Self::Exec), RuntimeError> {
        let input = IndexedScryptoValue::from_typed(&self);

        let receiver = RENodeId::AuthZoneStack(self.receiver);
        let resolved_receiver = ResolvedReceiver::new(receiver);
        let mut call_frame_update = CallFrameUpdate::copy_ref(receiver);
        call_frame_update
            .node_refs_to_copy
            .insert(RENodeId::Global(GlobalAddress::Resource(
                self.resource_address,
            )));

        let actor = REActor::Method(
            ResolvedMethod::Native(NativeMethod::AuthZoneStack(
                AuthZoneStackMethod::CreateProofByAmount,
            )),
            resolved_receiver,
        );

        let executor = NativeExecutor(self, input);
        Ok((actor, call_frame_update, executor))
    }
}

impl NativeProcedure for AuthZoneCreateProofByAmountInvocation {
    type Output = Proof;

    fn main<Y>(self, api: &mut Y) -> Result<(Proof, CallFrameUpdate), RuntimeError>
    where
        Y: SystemApi,
    {
        let node_id = RENodeId::AuthZoneStack(self.receiver);
<<<<<<< HEAD
        let offset = SubstateOffset::AuthZone(AuthZoneOffset::AuthZone);
        let auth_zone_handle = api.lock_substate(node_id, offset, LockFlags::MUTABLE)?;
=======
        let offset = SubstateOffset::AuthZoneStack(AuthZoneStackOffset::AuthZoneStack);
        let auth_zone_handle = system_api.lock_substate(node_id, offset, LockFlags::MUTABLE)?;
>>>>>>> 5d60536f

        let resource_type = {
            let resource_id = RENodeId::Global(GlobalAddress::Resource(self.resource_address));
            let offset = SubstateOffset::ResourceManager(ResourceManagerOffset::ResourceManager);
            let resource_handle = api.lock_substate(resource_id, offset, LockFlags::read_only())?;
            let substate_ref = api.get_ref(resource_handle)?;
            substate_ref.resource_manager().resource_type
        };

        let proof = {
            let mut substate_mut = api.get_ref_mut(auth_zone_handle)?;
            let auth_zone = substate_mut.auth_zone();
            let proof = auth_zone
                .cur_auth_zone()
                .create_proof_by_amount(self.amount, self.resource_address, resource_type)
                .map_err(|e| match e {
                    InvokeError::Downstream(runtime_error) => runtime_error,
                    InvokeError::Error(e) => {
                        RuntimeError::ApplicationError(ApplicationError::AuthZoneError(e))
                    }
                })?;

            proof
        };

        let node_id = api.allocate_node_id(RENodeType::Proof)?;
        let proof_id = api.create_node(node_id, RENode::Proof(proof))?.into();

        Ok((
            Proof(proof_id),
            CallFrameUpdate::move_node(RENodeId::Proof(proof_id)),
        ))
    }
}

impl ExecutableInvocation for AuthZoneCreateProofByIdsInvocation {
    type Exec = NativeExecutor<Self>;

    fn resolve<D: MethodDeref>(
        self,
        _deref: &mut D,
    ) -> Result<(REActor, CallFrameUpdate, Self::Exec), RuntimeError> {
        let input = IndexedScryptoValue::from_typed(&self);

        let receiver = RENodeId::AuthZoneStack(self.receiver);
        let resolved_receiver = ResolvedReceiver::new(receiver);
        let mut call_frame_update = CallFrameUpdate::copy_ref(receiver);
        call_frame_update
            .node_refs_to_copy
            .insert(RENodeId::Global(GlobalAddress::Resource(
                self.resource_address,
            )));

        let actor = REActor::Method(
            ResolvedMethod::Native(NativeMethod::AuthZoneStack(
                AuthZoneStackMethod::CreateProofByIds,
            )),
            resolved_receiver,
        );

        let executor = NativeExecutor(self, input);
        Ok((actor, call_frame_update, executor))
    }
}

impl NativeProcedure for AuthZoneCreateProofByIdsInvocation {
    type Output = Proof;

    fn main<Y>(self, api: &mut Y) -> Result<(Proof, CallFrameUpdate), RuntimeError>
    where
        Y: SystemApi,
    {
        let node_id = RENodeId::AuthZoneStack(self.receiver);
<<<<<<< HEAD
        let offset = SubstateOffset::AuthZone(AuthZoneOffset::AuthZone);
        let auth_zone_handle = api.lock_substate(node_id, offset, LockFlags::MUTABLE)?;
=======
        let offset = SubstateOffset::AuthZoneStack(AuthZoneStackOffset::AuthZoneStack);
        let auth_zone_handle = system_api.lock_substate(node_id, offset, LockFlags::MUTABLE)?;
>>>>>>> 5d60536f

        let resource_type = {
            let resource_id = RENodeId::Global(GlobalAddress::Resource(self.resource_address));
            let offset = SubstateOffset::ResourceManager(ResourceManagerOffset::ResourceManager);
            let resource_handle = api.lock_substate(resource_id, offset, LockFlags::read_only())?;
            let substate_ref = api.get_ref(resource_handle)?;
            substate_ref.resource_manager().resource_type
        };

        let proof = {
            let substate_ref = api.get_ref(auth_zone_handle)?;
            let auth_zone = substate_ref.auth_zone();
            let proof = auth_zone
                .cur_auth_zone()
                .create_proof_by_ids(&self.ids, self.resource_address, resource_type)
                .map_err(|e| match e {
                    InvokeError::Downstream(runtime_error) => runtime_error,
                    InvokeError::Error(e) => {
                        RuntimeError::ApplicationError(ApplicationError::AuthZoneError(e))
                    }
                })?;

            proof
        };

        let node_id = api.allocate_node_id(RENodeType::Proof)?;
        let proof_id = api.create_node(node_id, RENode::Proof(proof))?.into();

        Ok((
            Proof(proof_id),
            CallFrameUpdate::move_node(RENodeId::Proof(proof_id)),
        ))
    }
}

impl ExecutableInvocation for AuthZoneClearInvocation {
    type Exec = NativeExecutor<Self>;

    fn resolve<D: MethodDeref>(
        self,
        _deref: &mut D,
    ) -> Result<(REActor, CallFrameUpdate, Self::Exec), RuntimeError> {
        let input = IndexedScryptoValue::from_typed(&self);

        let receiver = RENodeId::AuthZoneStack(self.receiver);
        let resolved_receiver = ResolvedReceiver::new(receiver);
        let call_frame_update = CallFrameUpdate::copy_ref(receiver);

        let actor = REActor::Method(
            ResolvedMethod::Native(NativeMethod::AuthZoneStack(AuthZoneStackMethod::Clear)),
            resolved_receiver,
        );

        let executor = NativeExecutor(self, input);
        Ok((actor, call_frame_update, executor))
    }
}

impl NativeProcedure for AuthZoneClearInvocation {
    type Output = ();

    fn main<Y>(self, system_api: &mut Y) -> Result<((), CallFrameUpdate), RuntimeError>
    where
        Y: SystemApi,
    {
        let node_id = RENodeId::AuthZoneStack(self.receiver);
        let offset = SubstateOffset::AuthZoneStack(AuthZoneStackOffset::AuthZoneStack);
        let auth_zone_handle = system_api.lock_substate(node_id, offset, LockFlags::MUTABLE)?;
        let mut substate_mut = system_api.get_ref_mut(auth_zone_handle)?;
        let auth_zone = substate_mut.auth_zone();
        auth_zone.cur_auth_zone_mut().clear();

        Ok(((), CallFrameUpdate::empty()))
    }
}

impl ExecutableInvocation for AuthZoneDrainInvocation {
    type Exec = NativeExecutor<Self>;

    fn resolve<D: MethodDeref>(
        self,
        _deref: &mut D,
    ) -> Result<(REActor, CallFrameUpdate, Self::Exec), RuntimeError> {
        let input = IndexedScryptoValue::from_typed(&self);

        let receiver = RENodeId::AuthZoneStack(self.receiver);
        let resolved_receiver = ResolvedReceiver::new(receiver);
        let call_frame_update = CallFrameUpdate::copy_ref(receiver);

        let actor = REActor::Method(
            ResolvedMethod::Native(NativeMethod::AuthZoneStack(AuthZoneStackMethod::Drain)),
            resolved_receiver,
        );

        let executor = NativeExecutor(self, input);
        Ok((actor, call_frame_update, executor))
    }
}

impl NativeProcedure for AuthZoneDrainInvocation {
    type Output = Vec<Proof>;

    fn main<Y>(self, api: &mut Y) -> Result<(Vec<Proof>, CallFrameUpdate), RuntimeError>
    where
        Y: SystemApi,
    {
        let node_id = RENodeId::AuthZoneStack(self.receiver);
<<<<<<< HEAD
        let offset = SubstateOffset::AuthZone(AuthZoneOffset::AuthZone);
        let auth_zone_handle = api.lock_substate(node_id, offset, LockFlags::MUTABLE)?;
=======
        let offset = SubstateOffset::AuthZoneStack(AuthZoneStackOffset::AuthZoneStack);
        let auth_zone_handle = system_api.lock_substate(node_id, offset, LockFlags::MUTABLE)?;
>>>>>>> 5d60536f

        let proofs = {
            let mut substate_mut = api.get_ref_mut(auth_zone_handle)?;
            let auth_zone = substate_mut.auth_zone();
            let proofs = auth_zone.cur_auth_zone_mut().drain();
            proofs
        };

        let mut proof_ids: Vec<Proof> = Vec::new();
        let mut nodes_to_move = Vec::new();
        for proof in proofs {
            let node_id = api.allocate_node_id(RENodeType::Proof)?;
            let proof_id: ProofId = api.create_node(node_id, RENode::Proof(proof))?.into();
            proof_ids.push(Proof(proof_id));
            nodes_to_move.push(RENodeId::Proof(proof_id));
        }

        Ok((
            proof_ids,
            CallFrameUpdate {
                nodes_to_move,
                node_refs_to_copy: HashSet::new(),
            },
        ))
    }
}<|MERGE_RESOLUTION|>--- conflicted
+++ resolved
@@ -56,13 +56,8 @@
         Y: SystemApi,
     {
         let node_id = RENodeId::AuthZoneStack(self.receiver);
-<<<<<<< HEAD
-        let offset = SubstateOffset::AuthZone(AuthZoneOffset::AuthZone);
+        let offset = SubstateOffset::AuthZoneStack(AuthZoneStackOffset::AuthZoneStack);
         let auth_zone_handle = api.lock_substate(node_id, offset, LockFlags::MUTABLE)?;
-=======
-        let offset = SubstateOffset::AuthZoneStack(AuthZoneStackOffset::AuthZoneStack);
-        let auth_zone_handle = system_api.lock_substate(node_id, offset, LockFlags::MUTABLE)?;
->>>>>>> 5d60536f
 
         let proof = {
             let mut substate_mut = api.get_ref_mut(auth_zone_handle)?;
@@ -181,13 +176,8 @@
         Y: SystemApi,
     {
         let node_id = RENodeId::AuthZoneStack(self.receiver);
-<<<<<<< HEAD
-        let offset = SubstateOffset::AuthZone(AuthZoneOffset::AuthZone);
+        let offset = SubstateOffset::AuthZoneStack(AuthZoneStackOffset::AuthZoneStack);
         let auth_zone_handle = api.lock_substate(node_id, offset, LockFlags::MUTABLE)?;
-=======
-        let offset = SubstateOffset::AuthZoneStack(AuthZoneStackOffset::AuthZoneStack);
-        let auth_zone_handle = system_api.lock_substate(node_id, offset, LockFlags::MUTABLE)?;
->>>>>>> 5d60536f
 
         let resource_type = {
             let resource_id = RENodeId::Global(GlobalAddress::Resource(self.resource_address));
@@ -260,13 +250,8 @@
         Y: SystemApi,
     {
         let node_id = RENodeId::AuthZoneStack(self.receiver);
-<<<<<<< HEAD
-        let offset = SubstateOffset::AuthZone(AuthZoneOffset::AuthZone);
+        let offset = SubstateOffset::AuthZoneStack(AuthZoneStackOffset::AuthZoneStack);
         let auth_zone_handle = api.lock_substate(node_id, offset, LockFlags::MUTABLE)?;
-=======
-        let offset = SubstateOffset::AuthZoneStack(AuthZoneStackOffset::AuthZoneStack);
-        let auth_zone_handle = system_api.lock_substate(node_id, offset, LockFlags::MUTABLE)?;
->>>>>>> 5d60536f
 
         let resource_type = {
             let resource_id = RENodeId::Global(GlobalAddress::Resource(self.resource_address));
@@ -340,13 +325,8 @@
         Y: SystemApi,
     {
         let node_id = RENodeId::AuthZoneStack(self.receiver);
-<<<<<<< HEAD
-        let offset = SubstateOffset::AuthZone(AuthZoneOffset::AuthZone);
+        let offset = SubstateOffset::AuthZoneStack(AuthZoneStackOffset::AuthZoneStack);
         let auth_zone_handle = api.lock_substate(node_id, offset, LockFlags::MUTABLE)?;
-=======
-        let offset = SubstateOffset::AuthZoneStack(AuthZoneStackOffset::AuthZoneStack);
-        let auth_zone_handle = system_api.lock_substate(node_id, offset, LockFlags::MUTABLE)?;
->>>>>>> 5d60536f
 
         let resource_type = {
             let resource_id = RENodeId::Global(GlobalAddress::Resource(self.resource_address));
@@ -454,13 +434,8 @@
         Y: SystemApi,
     {
         let node_id = RENodeId::AuthZoneStack(self.receiver);
-<<<<<<< HEAD
-        let offset = SubstateOffset::AuthZone(AuthZoneOffset::AuthZone);
+        let offset = SubstateOffset::AuthZoneStack(AuthZoneStackOffset::AuthZoneStack);
         let auth_zone_handle = api.lock_substate(node_id, offset, LockFlags::MUTABLE)?;
-=======
-        let offset = SubstateOffset::AuthZoneStack(AuthZoneStackOffset::AuthZoneStack);
-        let auth_zone_handle = system_api.lock_substate(node_id, offset, LockFlags::MUTABLE)?;
->>>>>>> 5d60536f
 
         let proofs = {
             let mut substate_mut = api.get_ref_mut(auth_zone_handle)?;
