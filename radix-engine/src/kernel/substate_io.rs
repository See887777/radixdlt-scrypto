--- conflicted
+++ resolved
@@ -307,7 +307,7 @@
 
             let lock_data = LockData {
                 flags,
-                location: substate_location,
+                device,
                 owned_nodes,
                 non_global_references,
                 virtualized: None,
@@ -329,23 +329,15 @@
 
             let lock_data = LockData {
                 flags,
-                location: substate_location,
+                device,
                 owned_nodes: index_set_new(),
                 non_global_references,
                 virtualized: Some(default_value),
             };
 
-<<<<<<< HEAD
             (lock_data, None)
         } else {
             return Err(CallbackError::Error(OpenSubstateError::SubstateFault));
-=======
-        let lock_data = LockData {
-            flags,
-            device: device,
-            owned_nodes,
-            non_global_references,
->>>>>>> 628c197d
         };
 
         let global_lock_handle = match self.substate_locks.lock(
@@ -365,16 +357,12 @@
             }
         };
 
-<<<<<<< HEAD
         let substate_value = substate_value.unwrap_or_else(|| {
             let (.., data) = self.substate_locks.get(global_lock_handle);
             data.virtualized.as_ref().unwrap()
         });
 
-        Ok((global_lock_handle, substate_value, substate_location))
-=======
         Ok((global_lock_handle, substate_value))
->>>>>>> 628c197d
     }
 
     pub fn read_substate<H: SubstateReadHandler>(
@@ -385,17 +373,13 @@
         let (node_id, partition_num, substate_key, lock_data) =
             self.substate_locks.get(global_lock_handle);
 
-<<<<<<< HEAD
         // If substate is current virtualized, just return it
         if let Some(virtualized) = &lock_data.virtualized {
             // TODO: Should we callback for costing in this case?
             return Ok(virtualized);
         }
 
-        let substate = match lock_data.location {
-=======
         let substate = match lock_data.device {
->>>>>>> 628c197d
             SubstateDevice::Heap => self
                 .heap
                 .get_substate(node_id, *partition_num, substate_key)
