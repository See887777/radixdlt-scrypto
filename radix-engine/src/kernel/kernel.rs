--- conflicted
+++ resolved
@@ -812,20 +812,12 @@
                 &mut self.heap,
                 self.store,
             )
-<<<<<<< HEAD
             .map_err(|e| match e {
                 CallbackError::Error(e) => RuntimeError::KernelError(KernelError::CallFrameError(
                     CallFrameError::RemoveSubstatesError(e),
                 )),
                 CallbackError::CallbackError(e) => e,
             })?;
-=======
-            .map_err(CallFrameError::RemoveSubstatesError)
-            .map_err(KernelError::CallFrameError)
-            .map_err(RuntimeError::KernelError)?;
-
-        M::on_drain_substates(&store_access, self)?;
->>>>>>> 5a18a09f
 
         Ok(substate)
     }
@@ -865,22 +857,12 @@
         node_id: &NodeId,
         partition_num: PartitionNumber,
         count: u32,
-<<<<<<< HEAD
-    ) -> Result<Vec<IndexedScryptoValue>, RuntimeError> {
-        M::on_scan_substates(self)?;
-=======
     ) -> Result<Vec<SubstateKey>, RuntimeError> {
-        let (substates, store_access) = self
+        M::on_scan_keys(self)?;
+
+        let keys = self
             .current_frame
-            .scan_keys::<K, _>(node_id, partition_num, count, &mut self.heap, self.store)
-            .map_err(CallFrameError::ScanSubstatesError)
-            .map_err(KernelError::CallFrameError)
-            .map_err(RuntimeError::KernelError)?;
->>>>>>> 5a18a09f
-
-        let substates = self
-            .current_frame
-            .scan_substates(
+            .scan_keys::<K, _, _, _>(
                 node_id,
                 partition_num,
                 count,
@@ -895,7 +877,7 @@
                 CallbackError::CallbackError(e) => e,
             })?;
 
-        Ok(substates)
+        Ok(keys)
     }
 
     #[trace_resources]
@@ -904,13 +886,12 @@
         node_id: &NodeId,
         partition_num: PartitionNumber,
         count: u32,
-<<<<<<< HEAD
-    ) -> Result<Vec<IndexedScryptoValue>, RuntimeError> {
-        M::on_take_substates(self)?;
+    ) -> Result<Vec<(SubstateKey, IndexedScryptoValue)>, RuntimeError> {
+        M::on_drain_substates(self)?;
 
         let substates = self
             .current_frame
-            .take_substates(
+            .drain_substates::<K, _, _, _>(
                 node_id,
                 partition_num,
                 count,
@@ -924,17 +905,6 @@
                     CallFrameError::TakeSubstatesError(e),
                 )),
             })?;
-=======
-    ) -> Result<Vec<(SubstateKey, IndexedScryptoValue)>, RuntimeError> {
-        let (substates, store_access) = self
-            .current_frame
-            .drain_substates::<K, _>(node_id, partition_num, count, &mut self.heap, self.store)
-            .map_err(CallFrameError::TakeSubstatesError)
-            .map_err(KernelError::CallFrameError)
-            .map_err(RuntimeError::KernelError)?;
-
-        M::on_drain_substates(&store_access, self)?;
->>>>>>> 5a18a09f
 
         Ok(substates)
     }
