--- conflicted
+++ resolved
@@ -111,12 +111,8 @@
 pub trait KernelInternalApi {
     fn kernel_get_module_state(&mut self) -> &mut KernelModuleMixer;
 
-<<<<<<< HEAD
-    fn kernel_get_node_visibility_origin(&self, node_id: RENodeId) -> Option<RefType>;
-=======
     // TODO: Cleanup
-    fn kernel_get_node_info(&self, node_id: RENodeId) -> Option<(RENodeVisibilityOrigin, bool)>;
->>>>>>> d5e7997d
+    fn kernel_get_node_info(&self, node_id: RENodeId) -> Option<(RefType, bool)>;
 
     fn kernel_get_current_depth(&self) -> usize;
 
