use radix_engine::transaction::TransactionReceipt;
use radix_engine::types::*;
use radix_engine_interface::blueprints::resource::FromPublicKey;
use radix_engine_interface::blueprints::resource::*;
use scrypto_unit::*;
use transaction::builder::ManifestBuilder;
use transaction::model::TransactionManifest;

// For WASM-specific metering tests, see `wasm_metering.rs`.

#[cfg(feature = "std")]
fn execute_with_time_logging(
    test_runner: &mut TestRunner,
    manifest: TransactionManifest,
    proofs: Vec<NonFungibleGlobalId>,
) -> (TransactionReceipt, u32) {
    let start = std::time::Instant::now();
    let receipt = test_runner.execute_manifest(manifest, proofs);
    let duration = start.elapsed();
    println!(
        "Time elapsed is: {:?} - NOTE: this is a very bad measure. Use benchmarks instead.",
        duration
    );
    (receipt, duration.as_millis().try_into().unwrap())
}

#[cfg(feature = "alloc")]
fn execute_with_time_logging(
    test_runner: &mut TestRunner,
    manifest: TransactionManifest,
    proofs: Vec<NonFungibleGlobalId>,
) -> (TransactionReceipt, u32) {
    let receipt = test_runner.execute_manifest(manifest, proofs);
    (receipt, 0)
}

#[test]
fn test_basic_transfer() {
    // Arrange
    let mut test_runner = TestRunner::builder().build();
    let (public_key1, _, account1) = test_runner.new_allocated_account();
    let (_, _, account2) = test_runner.new_allocated_account();

    // Act
    let manifest = ManifestBuilder::new()
        .lock_fee(account1, 10u32.into())
        .withdraw_from_account_by_amount(account1, 100u32.into(), RADIX_TOKEN)
        .call_method(
            account2,
            "deposit_batch",
            args!(ManifestExpression::EntireWorktop),
        )
        .build();

    let (receipt, _) = execute_with_time_logging(
        &mut test_runner,
        manifest,
        vec![NonFungibleGlobalId::from_public_key(&public_key1)],
    );

    receipt.expect_commit_success();

    // Assert
    // NOTE: If this test fails, it should print out the actual fee table in the error logs.
    // Or you can run just this test with the below:
    // (cd radix-engine && cargo test --test metering -- test_basic_transfer)
    assert_eq!(
<<<<<<< HEAD
        3000 /* create_node */
        + 6800 /* drop_lock */
        + 2000 /* drop_node */
        + 1200 /* invoke */
        + 8300 /* lock_substate */
        + 6500 /* read_owned_nodes */
        + 23000 /* read_substate */
        + 4200 /* run_native_method */
        + 0 /* run_wasm */
        + 10000 /* tx_base_fee */
        + 274 /* tx_payload_cost */
        + 3750 /* tx_signature_verification */
        + 19000, /* write_substate */
=======
        15000 /* create_node */
        + 44000 /* drop_lock */
        + 10000 /* drop_node */
        + 902454 /* instantiate_wasm */
        + 6500 /* invoke */
        + 59500 /* lock_substate */
        + 35000 /* read_owned_nodes */
        + 200000 /* read_substate */
        + 20000 /* run_native_method */
        + 929070 /* run_wasm */
        + 50000 /* tx_base_fee */
        + 1370 /* tx_payload_cost */
        + 100000 /* tx_signature_verification */
        + 115000, /* write_substate */
>>>>>>> 5d33b620
        receipt.execution.fee_summary.cost_unit_consumed
    );
}

#[test]
fn test_publish_large_package() {
    // Arrange
    let mut test_runner = TestRunner::builder().build();

    // Act
    let code = wat2wasm(&format!(
        r#"
            (module
                (data (i32.const 0) "{}")
                (memory $0 64)
                (export "memory" (memory $0))
            )
        "#,
        "i".repeat(4 * 1024 * 1024)
    ));
    assert_eq!(4194343, code.len());
    let manifest = ManifestBuilder::new()
        .lock_fee(FAUCET_COMPONENT, 100.into())
        .publish_package(
            code,
            BTreeMap::new(),
            BTreeMap::new(),
            BTreeMap::new(),
            AccessRules::new(),
        )
        .build();

    let (receipt, _) = execute_with_time_logging(&mut test_runner, manifest, vec![]);

    receipt.expect_commit_success();

    // Assert
    assert!(
        receipt.execution.fee_summary.cost_unit_consumed > 20000000
            && receipt.execution.fee_summary.cost_unit_consumed < 30000000
    );
}

#[test]
fn should_be_able_run_large_manifest() {
    // Arrange
    let mut test_runner = TestRunner::builder().build();
    let (public_key, _, account) = test_runner.new_allocated_account();

    // Act
    let mut builder = ManifestBuilder::new();
    builder.lock_fee(account, 100u32.into());
    builder.withdraw_from_account_by_amount(account, 100u32.into(), RADIX_TOKEN);
    for _ in 0..500 {
        builder.take_from_worktop_by_amount(1.into(), RADIX_TOKEN, |builder, bid| {
            builder.return_to_worktop(bid)
        });
    }
    builder.call_method(
        account,
        "deposit_batch",
        args!(ManifestExpression::EntireWorktop),
    );
    let manifest = builder.build();

    let (receipt, _) = execute_with_time_logging(
        &mut test_runner,
        manifest,
        vec![NonFungibleGlobalId::from_public_key(&public_key)],
    );

    // Assert
    receipt.expect_commit_success();
}

#[test]
fn should_be_able_invoke_account_balance_100_times() {
    // Arrange
    let mut test_runner = TestRunner::builder().build();
    let (public_key, _, account) = test_runner.new_allocated_account();

    // Act
    let mut builder = ManifestBuilder::new();
    builder.lock_fee(account, 100u32.into());
    for _ in 0..100 {
        builder.call_method(account, "balance", args!(RADIX_TOKEN));
    }
    let manifest = builder.build();

    let (receipt, _) = execute_with_time_logging(
        &mut test_runner,
        manifest,
        vec![NonFungibleGlobalId::from_public_key(&public_key)],
    );

    // Assert
    receipt.expect_commit_success();
}

#[test]
fn should_be_able_to_generate_5_proofs_and_then_lock_fee() {
    // Arrange
    let mut test_runner = TestRunner::builder().build();
    let (public_key, _, account) = test_runner.new_allocated_account();
    let resource_address = test_runner.create_fungible_resource(100.into(), 0, account);

    // Act
    let mut builder = ManifestBuilder::new();
    for _ in 0..5 {
        builder.create_proof_from_account_by_amount(account, 1.into(), resource_address);
    }
    builder.lock_fee(account, 100u32.into());
    let manifest = builder.build();

    let (receipt, _) = execute_with_time_logging(
        &mut test_runner,
        manifest,
        vec![NonFungibleGlobalId::from_public_key(&public_key)],
    );

    // Assert
    receipt.expect_commit_success();
}

fn setup_test_runner_with_fee_blueprint_component() -> (TestRunner, ComponentAddress) {
    // Basic setup
    let mut test_runner = TestRunner::builder().build();
    let (public_key, _, account) = test_runner.new_allocated_account();

    // Publish package and instantiate component
    let package_address = test_runner.compile_and_publish("./tests/blueprints/fee");
    let receipt1 = test_runner.execute_manifest(
        ManifestBuilder::new()
            .lock_fee(account, 10u32.into())
            .withdraw_from_account_by_amount(account, 10u32.into(), RADIX_TOKEN)
            .take_from_worktop(RADIX_TOKEN, |builder, bucket_id| {
                builder.call_function(package_address, "Fee", "new", args!(bucket_id));
                builder
            })
            .build(),
        vec![NonFungibleGlobalId::from_public_key(&public_key)],
    );
    let component_address = receipt1
        .expect_commit()
        .entity_changes
        .new_component_addresses[0];

    (test_runner, component_address)
}

#[test]
fn spin_loop_should_end_in_reasonable_amount_of_time() {
    let (mut test_runner, component_address) = setup_test_runner_with_fee_blueprint_component();

    let manifest = ManifestBuilder::new()
        // First, lock the fee so that the loan will be repaid
        .call_method(component_address, "lock_fee", args!(Decimal::from(10)))
        // Now spin-loop to wait for the fee loan to burn through
        .call_method(component_address, "spin_loop", args!())
        .build();

    let (receipt, _) = execute_with_time_logging(&mut test_runner, manifest, vec![]);

    // No assertion here - this is just a sanity-test
    println!("{:?}", receipt);
    receipt.expect_commit_failure();
}<|MERGE_RESOLUTION|>--- conflicted
+++ resolved
@@ -65,36 +65,18 @@
     // Or you can run just this test with the below:
     // (cd radix-engine && cargo test --test metering -- test_basic_transfer)
     assert_eq!(
-<<<<<<< HEAD
-        3000 /* create_node */
-        + 6800 /* drop_lock */
-        + 2000 /* drop_node */
-        + 1200 /* invoke */
-        + 8300 /* lock_substate */
-        + 6500 /* read_owned_nodes */
-        + 23000 /* read_substate */
-        + 4200 /* run_native_method */
-        + 0 /* run_wasm */
-        + 10000 /* tx_base_fee */
-        + 274 /* tx_payload_cost */
-        + 3750 /* tx_signature_verification */
-        + 19000, /* write_substate */
-=======
         15000 /* create_node */
-        + 44000 /* drop_lock */
+        + 34000 /* drop_lock */
         + 10000 /* drop_node */
-        + 902454 /* instantiate_wasm */
-        + 6500 /* invoke */
-        + 59500 /* lock_substate */
-        + 35000 /* read_owned_nodes */
-        + 200000 /* read_substate */
-        + 20000 /* run_native_method */
-        + 929070 /* run_wasm */
+        + 6000 /* invoke */
+        + 41500 /* lock_substate */
+        + 32500 /* read_owned_nodes */
+        + 115000 /* read_substate */
+        + 21000 /* run_native_method */
         + 50000 /* tx_base_fee */
         + 1370 /* tx_payload_cost */
         + 100000 /* tx_signature_verification */
-        + 115000, /* write_substate */
->>>>>>> 5d33b620
+        + 95000, /* write_substate */
         receipt.execution.fee_summary.cost_unit_consumed
     );
 }
