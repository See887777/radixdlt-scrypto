use radix_engine::types::*;
use radix_engine_interface::data::*;
use radix_engine_interface::model::FromPublicKey;
use scrypto_unit::*;
use transaction::builder::ManifestBuilder;

#[test]
fn test_loop() {
    // Arrange
    let mut test_runner = TestRunner::new(true);

    // Act
    let code = wat2wasm(&include_str!("wasm/loop.wat").replace("${n}", "100000"));
    let package_address = test_runner.publish_package(
        code,
        generate_single_function_abi("Test", "f", Type::Unit),
        BTreeMap::new(),
        BTreeMap::new(),
        AccessRules::new(),
    );
    let manifest = ManifestBuilder::new()
        .lock_fee(FAUCET_COMPONENT, 10.into())
        .call_function(package_address, "Test", "f", args!())
        .build();
    let receipt = test_runner.execute_manifest_with_cost_unit_limit(manifest, vec![], 1_200_000);

    // Assert
    receipt.expect_commit_success();
}

// TODO: investigate the case where cost_unit_limit < system_loan and transaction runs out of cost units.

#[test]
fn test_loop_out_of_cost_unit() {
    // Arrange
    let mut test_runner = TestRunner::new(true);

    // Act
    let code = wat2wasm(&include_str!("wasm/loop.wat").replace("${n}", "200000"));
    let package_address = test_runner.publish_package(
        code,
        generate_single_function_abi("Test", "f", Type::Unit),
        BTreeMap::new(),
        BTreeMap::new(),
        AccessRules::new(),
    );
    let manifest = ManifestBuilder::new()
        .lock_fee(FAUCET_COMPONENT, 45.into())
        .call_function(package_address, "Test", "f", args!())
        .build();
    let receipt = test_runner.execute_manifest_with_cost_unit_limit(manifest, vec![], 1_200_000);

    // Assert
    receipt.expect_specific_failure(is_costing_error)
}

#[test]
fn test_recursion() {
    // Arrange
    let mut test_runner = TestRunner::new(true);

    // Act
    // In this test case, each call frame costs 4 stack units
    let code = wat2wasm(&include_str!("wasm/recursion.wat").replace("${n}", "256"));
    let package_address = test_runner.publish_package(
        code,
        generate_single_function_abi("Test", "f", Type::Unit),
        BTreeMap::new(),
        BTreeMap::new(),
        AccessRules::new(),
    );
    let manifest = ManifestBuilder::new()
        .lock_fee(FAUCET_COMPONENT, 10.into())
        .call_function(package_address, "Test", "f", args!())
        .build();
    let receipt = test_runner.execute_manifest(manifest, vec![]);

    // Assert
    receipt.expect_commit_success();
}

#[test]
fn test_recursion_stack_overflow() {
    // Arrange
    let mut test_runner = TestRunner::new(true);

    // Act
    let code = wat2wasm(&include_str!("wasm/recursion.wat").replace("${n}", "257"));
    let package_address = test_runner.publish_package(
        code,
        generate_single_function_abi("Test", "f", Type::Unit),
        BTreeMap::new(),
        BTreeMap::new(),
        AccessRules::new(),
    );
    let manifest = ManifestBuilder::new()
        .lock_fee(FAUCET_COMPONENT, 10.into())
        .call_function(package_address, "Test", "f", args!())
        .build();
    let receipt = test_runner.execute_manifest(manifest, vec![]);

    // Assert
    receipt.expect_specific_failure(is_wasm_error)
}

#[test]
fn test_grow_memory() {
    // Arrange
    let mut test_runner = TestRunner::new(true);

    // Act
    let code = wat2wasm(&include_str!("wasm/memory.wat").replace("${n}", "100"));
    let package_address = test_runner.publish_package(
        code,
        generate_single_function_abi("Test", "f", Type::Unit),
        BTreeMap::new(),
        BTreeMap::new(),
        AccessRules::new(),
    );
    let manifest = ManifestBuilder::new()
        .lock_fee(FAUCET_COMPONENT, 10.into())
        .call_function(package_address, "Test", "f", args!())
        .build();
    let receipt = test_runner.execute_manifest(manifest, vec![]);

    // Assert
    receipt.expect_commit_success();
}

#[test]
fn test_grow_memory_out_of_cost_unit() {
    // Arrange
    let mut test_runner = TestRunner::new(true);

    // Act
    let code = wat2wasm(&include_str!("wasm/memory.wat").replace("${n}", "100000"));
    let package_address = test_runner.publish_package(
        code,
        generate_single_function_abi("Test", "f", Type::Unit),
        BTreeMap::new(),
        BTreeMap::new(),
        AccessRules::new(),
    );
    let manifest = ManifestBuilder::new()
        .lock_fee(FAUCET_COMPONENT, 10.into())
        .call_function(package_address, "Test", "f", args!())
        .build();
    let receipt = test_runner.execute_manifest(manifest, vec![]);

    // Assert
    receipt.expect_specific_failure(is_costing_error)
}

#[test]
fn test_basic_transfer() {
    // Arrange
    let mut test_runner = TestRunner::new(true);
    let (public_key1, _, account1) = test_runner.new_allocated_account();
    let (_, _, account2) = test_runner.new_allocated_account();

    // Act
    let manifest = ManifestBuilder::new()
        .lock_fee(account1, 10u32.into())
        .withdraw_from_account_by_amount(account1, 100u32.into(), RADIX_TOKEN)
        .call_method(
            account2,
            "deposit_batch",
            args!(ManifestExpression::EntireWorktop),
        )
        .build();
    let receipt = test_runner.execute_manifest(
        manifest,
        vec![NonFungibleAddress::from_public_key(&public_key1)],
    );
    receipt.expect_commit_success();

    // Assert
    // NOTE: If this test fails, it should print out the actual fee table in the error logs.
    // Or you can run just this test with the below:
    // (cd radix-engine && cargo test --test metering -- test_basic_transfer)
    assert_eq!(
        3000 /* create_node */
        + 6900 /* drop_lock */
        + 2500 /* drop_node */
        + 900 /* invoke */
        + 8700 /* lock_substate */
        + 5000 /* read_owned_nodes */
        + 28500 /* read_substate */
        + 1000 /* run_native_function */
        + 2200 /* run_native_method */
<<<<<<< HEAD
        + 304967 /* run_wasm */
=======
        + 305182 /* run_wasm */
>>>>>>> f6a35448
        + 10000 /* tx_base_fee */
        + 304 /* tx_payload_cost */
        + 3750 /* tx_signature_verification */
        + 18500, /* write_substate */
        receipt.execution.fee_summary.cost_unit_consumed
    );
}

#[test]
fn test_publish_large_package() {
    // Arrange
    let mut test_runner = TestRunner::new(true);

    // Act
    let code = wat2wasm(&format!(
        r#"
            (module
                (data (i32.const 0) "{}")
                (memory $0 64)
                (export "memory" (memory $0))
            )
        "#,
        "i".repeat(4 * 1024 * 1024)
    ));
    assert_eq!(4194343, code.len());
    let manifest = ManifestBuilder::new()
        .lock_fee(FAUCET_COMPONENT, 100.into())
        .publish_package(
            code,
            BTreeMap::new(),
            BTreeMap::new(),
            BTreeMap::new(),
            AccessRules::new(),
        )
        .build();
    let receipt = test_runner.execute_manifest(manifest, vec![]);
    receipt.expect_commit_success();

    // Assert
    assert!(
        receipt.execution.fee_summary.cost_unit_consumed > 4000000
            && receipt.execution.fee_summary.cost_unit_consumed < 5000000
    );
}

#[test]
fn should_be_able_run_large_manifest() {
    // Arrange
    let mut test_runner = TestRunner::new(true);
    let (public_key, _, account) = test_runner.new_allocated_account();

    // Act
    let mut builder = ManifestBuilder::new();
    builder.lock_fee(account, 100u32.into());
    builder.withdraw_from_account_by_amount(account, 100u32.into(), RADIX_TOKEN);
    for _ in 0..500 {
        builder.take_from_worktop_by_amount(1.into(), RADIX_TOKEN, |builder, bid| {
            builder.return_to_worktop(bid)
        });
    }
    builder.call_method(
        account,
        "deposit_batch",
        args!(ManifestExpression::EntireWorktop),
    );
    let manifest = builder.build();
    let receipt = test_runner.execute_manifest(
        manifest,
        vec![NonFungibleAddress::from_public_key(&public_key)],
    );

    // Assert
    receipt.expect_commit_success();
}

#[test]
fn should_be_able_invoke_account_balance_50_times() {
    // Arrange
    let mut test_runner = TestRunner::new(true);
    let (public_key, _, account) = test_runner.new_allocated_account();

    // Act
    let mut builder = ManifestBuilder::new();
    builder.lock_fee(account, 100u32.into());
    for _ in 0..50 {
        builder.call_method(account, "balance", args!(RADIX_TOKEN));
    }
    let manifest = builder.build();
    let receipt = test_runner.execute_manifest(
        manifest,
        vec![NonFungibleAddress::from_public_key(&public_key)],
    );

    // Assert
    receipt.expect_commit_success();
}

#[test]
fn should_be_able_to_generate_5_proofs_and_then_lock_fee() {
    // Arrange
    let mut test_runner = TestRunner::new(true);
    let (public_key, _, account) = test_runner.new_allocated_account();
    let resource_address = test_runner.create_fungible_resource(100.into(), 0, account);

    // Act
    let mut builder = ManifestBuilder::new();
    for _ in 0..5 {
        builder.create_proof_from_account_by_amount(account, 1.into(), resource_address);
    }
    builder.lock_fee(account, 100u32.into());
    let manifest = builder.build();
    let receipt = test_runner.execute_manifest(
        manifest,
        vec![NonFungibleAddress::from_public_key(&public_key)],
    );

    // Assert
    receipt.expect_commit_success();
}<|MERGE_RESOLUTION|>--- conflicted
+++ resolved
@@ -188,11 +188,7 @@
         + 28500 /* read_substate */
         + 1000 /* run_native_function */
         + 2200 /* run_native_method */
-<<<<<<< HEAD
-        + 304967 /* run_wasm */
-=======
-        + 305182 /* run_wasm */
->>>>>>> f6a35448
+        + 304366 /* run_wasm */
         + 10000 /* tx_base_fee */
         + 304 /* tx_payload_cost */
         + 3750 /* tx_signature_verification */
