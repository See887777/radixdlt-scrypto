--- conflicted
+++ resolved
@@ -215,17 +215,6 @@
     // (cd radix-engine && cargo test --test metering -- test_basic_transfer)
     assert_eq!(
         3000 /* create_node */
-<<<<<<< HEAD
-        + 6900 /* drop_lock */
-        + 2500 /* drop_node */
-        + 900 /* invoke */
-        + 8700 /* lock_substate */
-        + 5000 /* read_owned_nodes */
-        + 28500 /* read_substate */
-        + 1000 /* run_native_function */
-        + 2200 /* run_native_method */
-        + 296913 /* run_wasm */
-=======
         + 8200 /* drop_lock */
         + 2000 /* drop_node */
         + 1300 /* invoke */
@@ -233,8 +222,7 @@
         + 7000 /* read_owned_nodes */
         + 32500 /* read_substate */
         + 4000 /* run_native_method */
-        + 278261 /* run_wasm */
->>>>>>> dac2117f
+        + 278287 /* run_wasm */
         + 10000 /* tx_base_fee */
         + 274 /* tx_payload_cost */
         + 3750 /* tx_signature_verification */
