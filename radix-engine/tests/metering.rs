--- conflicted
+++ resolved
@@ -1,13 +1,8 @@
 use radix_engine::ledger::TypedInMemorySubstateStore;
 use radix_engine::wasm::InvokeError;
 use scrypto::args;
-<<<<<<< HEAD
-use scrypto::core::Network;
+use scrypto::core::NetworkDefinition;
 use scrypto::prelude::{Package, RADIX_TOKEN, SYS_FAUCET_COMPONENT};
-=======
-use scrypto::core::NetworkDefinition;
-use scrypto::prelude::{Package, RADIX_TOKEN, SYSTEM_COMPONENT};
->>>>>>> b68a6c3e
 use scrypto_unit::*;
 use transaction::builder::ManifestBuilder;
 
@@ -24,13 +19,8 @@
         blueprints: abi_single_fn_any_input_void_output("Test", "f"),
     };
     let package_address = test_runner.publish_package(package);
-<<<<<<< HEAD
-    let manifest = ManifestBuilder::new(Network::LocalSimulator)
+    let manifest = ManifestBuilder::new(&NetworkDefinition::local_simulator())
         .lock_fee(10.into(), SYS_FAUCET_COMPONENT)
-=======
-    let manifest = ManifestBuilder::new(&NetworkDefinition::local_simulator())
-        .lock_fee(10.into(), SYSTEM_COMPONENT)
->>>>>>> b68a6c3e
         .call_function(package_address, "Test", "f", args!())
         .build();
     let receipt = test_runner.execute_manifest(manifest, vec![]);
@@ -52,13 +42,8 @@
         blueprints: abi_single_fn_any_input_void_output("Test", "f"),
     };
     let package_address = test_runner.publish_package(package);
-<<<<<<< HEAD
-    let manifest = ManifestBuilder::new(Network::LocalSimulator)
+    let manifest = ManifestBuilder::new(&NetworkDefinition::local_simulator())
         .lock_fee(45.into(), SYS_FAUCET_COMPONENT)
-=======
-    let manifest = ManifestBuilder::new(&NetworkDefinition::local_simulator())
-        .lock_fee(45.into(), SYSTEM_COMPONENT)
->>>>>>> b68a6c3e
         .call_function(package_address, "Test", "f", args!())
         .build();
     let receipt = test_runner.execute_manifest(manifest, vec![]);
@@ -81,13 +66,8 @@
         blueprints: abi_single_fn_any_input_void_output("Test", "f"),
     };
     let package_address = test_runner.publish_package(package);
-<<<<<<< HEAD
-    let manifest = ManifestBuilder::new(Network::LocalSimulator)
+    let manifest = ManifestBuilder::new(&NetworkDefinition::local_simulator())
         .lock_fee(10.into(), SYS_FAUCET_COMPONENT)
-=======
-    let manifest = ManifestBuilder::new(&NetworkDefinition::local_simulator())
-        .lock_fee(10.into(), SYSTEM_COMPONENT)
->>>>>>> b68a6c3e
         .call_function(package_address, "Test", "f", args!())
         .build();
     let receipt = test_runner.execute_manifest(manifest, vec![]);
@@ -109,13 +89,8 @@
         blueprints: abi_single_fn_any_input_void_output("Test", "f"),
     };
     let package_address = test_runner.publish_package(package);
-<<<<<<< HEAD
-    let manifest = ManifestBuilder::new(Network::LocalSimulator)
+    let manifest = ManifestBuilder::new(&NetworkDefinition::local_simulator())
         .lock_fee(10.into(), SYS_FAUCET_COMPONENT)
-=======
-    let manifest = ManifestBuilder::new(&NetworkDefinition::local_simulator())
-        .lock_fee(10.into(), SYSTEM_COMPONENT)
->>>>>>> b68a6c3e
         .call_function(package_address, "Test", "f", args!())
         .build();
     let receipt = test_runner.execute_manifest(manifest, vec![]);
@@ -137,13 +112,8 @@
         blueprints: abi_single_fn_any_input_void_output("Test", "f"),
     };
     let package_address = test_runner.publish_package(package);
-<<<<<<< HEAD
-    let manifest = ManifestBuilder::new(Network::LocalSimulator)
+    let manifest = ManifestBuilder::new(&NetworkDefinition::local_simulator())
         .lock_fee(10.into(), SYS_FAUCET_COMPONENT)
-=======
-    let manifest = ManifestBuilder::new(&NetworkDefinition::local_simulator())
-        .lock_fee(10.into(), SYSTEM_COMPONENT)
->>>>>>> b68a6c3e
         .call_function(package_address, "Test", "f", args!())
         .build();
     let receipt = test_runner.execute_manifest(manifest, vec![]);
@@ -165,13 +135,8 @@
         blueprints: abi_single_fn_any_input_void_output("Test", "f"),
     };
     let package_address = test_runner.publish_package(package);
-<<<<<<< HEAD
-    let manifest = ManifestBuilder::new(Network::LocalSimulator)
+    let manifest = ManifestBuilder::new(&NetworkDefinition::local_simulator())
         .lock_fee(10.into(), SYS_FAUCET_COMPONENT)
-=======
-    let manifest = ManifestBuilder::new(&NetworkDefinition::local_simulator())
-        .lock_fee(10.into(), SYSTEM_COMPONENT)
->>>>>>> b68a6c3e
         .call_function(package_address, "Test", "f", args!())
         .build();
     let receipt = test_runner.execute_manifest(manifest, vec![]);
@@ -214,13 +179,8 @@
         + 600 /* return_substate */
         + 1000 /* run_function */
         + 5200 /* run_method */
-<<<<<<< HEAD
-        + 274170 /* run_wasm */
-        + 667 /* verify_manifest */
-=======
         + 262304 /* run_wasm */
         + 646 /* verify_manifest */
->>>>>>> b68a6c3e
         + 3750 /* verify_signatures */
         + 3000, /* write_substate */
         receipt.expect_executed().fee_summary.cost_unit_consumed
