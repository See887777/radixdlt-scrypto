--- conflicted
+++ resolved
@@ -118,13 +118,8 @@
             tip_percentage: 5,
         })
         .manifest(
-<<<<<<< HEAD
-            ManifestBuilder::new(Network::LocalSimulator)
+            ManifestBuilder::new(&NetworkDefinition::local_simulator())
                 .lock_fee(10.into(), SYS_FAUCET_COMPONENT)
-=======
-            ManifestBuilder::new(&NetworkDefinition::local_simulator())
-                .lock_fee(10.into(), SYSTEM_COMPONENT)
->>>>>>> b68a6c3e
                 .clear_auth_zone()
                 .build(),
         )
