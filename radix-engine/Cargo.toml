[package]
name = "radix-engine"
version = "0.8.0"
edition = "2021"

[dependencies]
sbor = { path = "../sbor", default-features = false }
radix-engine-constants = { path = "../radix-engine-constants" }
radix-engine-interface = { path = "../radix-engine-interface", default-features = false }
native-sdk = { path = "../native-sdk", default-features = false }
transaction = { path = "../transaction", default-features = false }
utils = { path = "../utils", default-features = false }
colored = { version = "2.0.0", default-features = false }
hex = { version = "0.4.3", default-features = false }
bitflags = { version = "1.3" }
lru = { version = "0.8.1", default-features = false, optional = true}
moka = { version = "0.9.4", features = ["sync"], default-features = false, optional = true }
perfcnt = { version = "0.8.0", optional = true }

# WASM de-/serialization
parity-wasm = { version = "0.42.2" }

# WASM validation
wasmi-validation =  { version = "0.4.1" }

# WASM instrumentation
wasm-instrument = { version = "0.1.0" }

# WASM execution
# - Wasmi is a WASM interpreter that supports WebAssembly MVP
# - Wasmer is a WASM engine with multiple backends: `singlepass` (linear time), `LLVM` and `cranelift`

# FIXME: fetch wasmi from a forker repo until issue https://github.com/paritytech/wasmi/issues/631 is not fixed
wasmi = {  git = "https://github.com/radixdlt/wasmi.git", branch = "v0.23.0_store_clone"  }
wasmer = { version = "2.2.1", optional = true }
wasmer-compiler-singlepass = { version = "2.2.1", optional = true }

[dev-dependencies]
wabt = { version = "0.10.0" }
<<<<<<< HEAD
=======
criterion = { version = "0.3", features = ["html_reports"] }
scrypto = { path = "../scrypto", default-features = false }
scrypto-unit = { path = "../scrypto-unit", default-features = false }
rand = { version = "0.8.5" }
rand_chacha = { version = "0.3.1" }
rayon = "1.5.3"
serde = { version = "1.0.144", default-features = false }
serde_json = { version = "1.0.81", default-features = false }
crossbeam = { version = "0.8.2" }

[[bench]]
name = "radix_engine"
harness = false

[[bench]]
name = "transaction"
harness = false

[[bench]]
name = "wasm"
harness = false
>>>>>>> 7c973736

[[bench]]
name = "resources_usage"
harness = false
required-features = ["cpu_ram_metrics"]

[features]
# You should enable either `std` or `alloc`
default = ["std"]
std = ["sbor/std", "native-sdk/std", "wasmi/std", "transaction/std", "radix-engine-interface/std", "utils/std", "moka"]
alloc = ["sbor/alloc", "native-sdk/alloc", "transaction/alloc", "radix-engine-interface/alloc", "utils/alloc", "lru/hashbrown"]

# Enables heap memory and CPU cycles resource tracing - available only for Linux OS on x86 arch.
# Requires CAP_PERFMON capability for the process (sudo setcap cap_perfmon=eip <exec_file>).
cpu_ram_metrics = ["std", "dep:perfcnt"] 

# Use `wasmer` as WASM engine, otherwise `wasmi`
wasmer = ["dep:wasmer", "dep:wasmer-compiler-singlepass"]

# Use moka for caching
moka = ["dep:moka"]<|MERGE_RESOLUTION|>--- conflicted
+++ resolved
@@ -37,30 +37,6 @@
 
 [dev-dependencies]
 wabt = { version = "0.10.0" }
-<<<<<<< HEAD
-=======
-criterion = { version = "0.3", features = ["html_reports"] }
-scrypto = { path = "../scrypto", default-features = false }
-scrypto-unit = { path = "../scrypto-unit", default-features = false }
-rand = { version = "0.8.5" }
-rand_chacha = { version = "0.3.1" }
-rayon = "1.5.3"
-serde = { version = "1.0.144", default-features = false }
-serde_json = { version = "1.0.81", default-features = false }
-crossbeam = { version = "0.8.2" }
-
-[[bench]]
-name = "radix_engine"
-harness = false
-
-[[bench]]
-name = "transaction"
-harness = false
-
-[[bench]]
-name = "wasm"
-harness = false
->>>>>>> 7c973736
 
 [[bench]]
 name = "resources_usage"
