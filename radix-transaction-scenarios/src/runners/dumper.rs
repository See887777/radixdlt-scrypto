use crate::internal_prelude::*;
use crate::scenarios::*;
use radix_engine::system::system_callback_api::SystemCallbackObject;
use radix_engine::updates::*;
use radix_engine::vm::{DefaultNativeVm, NativeVm, NoExtension, Vm};
use radix_engine::{
    system::bootstrap::Bootstrapper,
    vm::{
        wasm::{DefaultWasmEngine, WasmEngine},
        ScryptoVm,
    },
};
use radix_substate_store_impls::memory_db::InMemorySubstateDatabase;
use radix_substate_store_impls::state_tree_support::StateTreeUpdatingDatabase;
use radix_substate_store_interface::db_key_mapper::*;
use radix_substate_store_interface::interface::*;
use radix_transactions::validation::{NotarizedTransactionValidator, ValidationConfig};

pub struct RunnerContext {
    #[cfg(feature = "std")]
    pub dump_manifest_root: Option<std::path::PathBuf>,
    pub network: NetworkDefinition,
}

#[cfg(feature = "std")]
pub fn run_all_in_memory_and_dump_examples(
    network: NetworkDefinition,
    root_path: std::path::PathBuf,
) -> Result<(), FullScenarioError> {
    let mut event_hasher = HashAccumulator::new();
    let mut substate_db = StateTreeUpdatingDatabase::new(InMemorySubstateDatabase::standard());

    let ScenarioExecutionReceipt {
        database: mut substate_db,
    } = DefaultTransactionScenarioExecutor::new(substate_db, NetworkDefinition::simulator())
        .on_scenario_start(|scenario_metadata| {
            let sub_folder = root_path.join(scenario_metadata.logical_name);
            if sub_folder.exists() {
                std::fs::remove_dir_all(&sub_folder).unwrap();
            }
        })
        .on_transaction_executed(|scenario_metadata, transaction, receipt, _| {
            transaction.dump_manifest(
                &Some(root_path.join(scenario_metadata.logical_name)),
                &NetworkDefinition::simulator(),
            );

            let intent_hash =
                PreparedNotarizedTransactionV1::prepare_from_raw(&transaction.raw_transaction)
                    .unwrap()
                    .intent_hash();

            match &receipt.result {
                TransactionResult::Commit(c) => {
                    event_hasher.update_no_chain(intent_hash.as_hash().as_bytes());
                    event_hasher.update_no_chain(scrypto_encode(&c.application_events).unwrap());
                }
                TransactionResult::Reject(_) | TransactionResult::Abort(_) => {}
            }
        })
        .nonce_handling(ScenarioStartNonceHandling::PreviousScenarioStartNoncePlus(
            1000,
        ))
        .execute_all()
        .expect("Must succeed");

    assert_eq!(
        substate_db.get_current_root_hash().to_string(),
<<<<<<< HEAD
        "9324858b0a9fcaa21760c45c8473e6aa85a495f7527d9bfd9fc55133d7d6f757",
=======
        "815d34c688312557a9305910e752504e36f69db7535738b0a70af2514562114f",
>>>>>>> e126586e
    );
    assert_eq!(
        event_hasher.finalize().to_string(),
        "a1b834e8699d16a03f495f6e98ba603b7157ddf9c71f743c5965a9012d334ad8",
    );

    Ok(())
}

#[cfg(test)]
#[allow(irrefutable_let_patterns)]
mod test {
    use super::*;
    use radix_engine::vm::*;
    use radix_transactions::manifest::*;

    #[test]
    #[cfg(feature = "std")]
    pub fn update_expected_scenario_output() {
        let network_definition = NetworkDefinition::simulator();
        let scenarios_dir =
            std::path::PathBuf::from(env!("CARGO_MANIFEST_DIR")).join("generated-examples");
        run_all_in_memory_and_dump_examples(network_definition.clone(), scenarios_dir.clone())
            .unwrap();

        // Ensure that they can all be compiled back again
        for entry in walkdir::WalkDir::new(&scenarios_dir) {
            let path = entry.unwrap().path().canonicalize().unwrap();
            if path.extension().and_then(|str| str.to_str()) != Some("rtm") {
                continue;
            }

            let manifest_string = std::fs::read_to_string(path).unwrap();
            compile(
                &manifest_string,
                &network_definition,
                MockBlobProvider::new(),
            )
            .unwrap();
        }
    }

    #[test]
    pub fn check_state_and_event_hashes_for_up_to_genesis_scenarios() {
        assert_event_and_state_hashes(
            "43be4cce2d4f2ed2eb519d77dfa770697244e843b2a0f7fd86bdf773d9b6f278",
            "1be7a3d32b165f77a2126e706ed1d79b9198a09a1f08fa8b0f168ed54e8a19cc",
            ScenarioFilter::AllValidBeforeProtocolVersion(Boundary::Exclusive(
                ProtocolVersion::ProtocolUpdate(ProtocolUpdate::Anemone),
            )),
            |_, _, _| {},
            |_, _| {},
        );
    }

    #[test]
    pub fn check_state_and_event_hashes_for_up_to_anemone_scenarios() {
        assert_event_and_state_hashes(
            "17567dbaf89a77a20e837e8d48187585b0547374fac9e19b9acc9d04d630a774",
            "1be7a3d32b165f77a2126e706ed1d79b9198a09a1f08fa8b0f168ed54e8a19cc",
            ScenarioFilter::AllValidBeforeProtocolVersion(Boundary::Inclusive(
                ProtocolVersion::ProtocolUpdate(ProtocolUpdate::Anemone),
            )),
            |network, protocol_update, db| {
                if let ProtocolVersion::ProtocolUpdate(protocol_update @ ProtocolUpdate::Anemone) =
                    protocol_update
                {
                    protocol_update
                        .generate_state_updates(db, network)
                        .into_iter()
                        .for_each(|update| {
                            db.commit(&update.create_database_updates::<SpreadPrefixKeyMapper>())
                        });
                }
            },
            |_, _| {},
        );
    }

    #[test]
    pub fn check_state_and_event_hashes_for_up_to_bottlenose_scenarios() {
        assert_event_and_state_hashes(
            "815d34c688312557a9305910e752504e36f69db7535738b0a70af2514562114f",
            "a1b834e8699d16a03f495f6e98ba603b7157ddf9c71f743c5965a9012d334ad8",
            ScenarioFilter::AllValidBeforeProtocolVersion(Boundary::Inclusive(
                ProtocolVersion::ProtocolUpdate(ProtocolUpdate::Bottlenose),
            )),
            |network, protocol_update, db| {
                if let ProtocolVersion::ProtocolUpdate(
                    protocol_update @ (ProtocolUpdate::Anemone | ProtocolUpdate::Bottlenose),
                ) = protocol_update
                {
                    protocol_update
                        .generate_state_updates(db, network)
                        .into_iter()
                        .for_each(|update| {
                            db.commit(&update.create_database_updates::<SpreadPrefixKeyMapper>())
                        });
                }
            },
            |_, _| {},
        );
    }

    fn assert_event_and_state_hashes<P, B>(
        expected_state_root_hash: &str,
        expected_event_hash: &str,
        filter: ScenarioFilter,
        protocol_update_handling: P,
        after_bootstrap: B,
    ) where
        P: FnMut(
            &NetworkDefinition,
            ProtocolVersion,
            &mut StateTreeUpdatingDatabase<InMemorySubstateDatabase>,
        ),
        B: FnMut(&NetworkDefinition, &mut StateTreeUpdatingDatabase<InMemorySubstateDatabase>),
    {
        // Arrange
        let mut event_hasher = HashAccumulator::new();
        let mut substate_db = StateTreeUpdatingDatabase::new(InMemorySubstateDatabase::standard());

        // Act
        let ScenarioExecutionReceipt {
            database: mut substate_db,
        } = DefaultTransactionScenarioExecutor::new(substate_db, NetworkDefinition::simulator())
            .on_transaction_executed(|metadata, transaction, receipt, _| {
                let intent_hash =
                    PreparedNotarizedTransactionV1::prepare_from_raw(&transaction.raw_transaction)
                        .unwrap()
                        .intent_hash();

                match &receipt.result {
                    TransactionResult::Commit(c) => {
                        event_hasher.update_no_chain(intent_hash.as_hash().as_bytes());
                        event_hasher
                            .update_no_chain(scrypto_encode(&c.application_events).unwrap());
                    }
                    TransactionResult::Reject(_) | TransactionResult::Abort(_) => {}
                }
            })
            .on_new_protocol_requirement_encountered(protocol_update_handling)
            .after_bootstrap(after_bootstrap)
            .nonce_handling(ScenarioStartNonceHandling::PreviousScenarioStartNoncePlus(
                1000,
            ))
            .execute_all_matching(filter)
            .expect("Must succeed");

        // Assert
        assert_eq!(
            substate_db.get_current_root_hash().to_string(),
            expected_state_root_hash
        );
        assert_eq!(event_hasher.finalize().to_string(), expected_event_hash);
    }
}<|MERGE_RESOLUTION|>--- conflicted
+++ resolved
@@ -66,11 +66,7 @@
 
     assert_eq!(
         substate_db.get_current_root_hash().to_string(),
-<<<<<<< HEAD
-        "9324858b0a9fcaa21760c45c8473e6aa85a495f7527d9bfd9fc55133d7d6f757",
-=======
-        "815d34c688312557a9305910e752504e36f69db7535738b0a70af2514562114f",
->>>>>>> e126586e
+        "f091bde2e0dfdee63527399c86643eabe01fa2da7fa2fc4841acee41e40eb487",
     );
     assert_eq!(
         event_hasher.finalize().to_string(),
@@ -153,7 +149,7 @@
     #[test]
     pub fn check_state_and_event_hashes_for_up_to_bottlenose_scenarios() {
         assert_event_and_state_hashes(
-            "815d34c688312557a9305910e752504e36f69db7535738b0a70af2514562114f",
+            "f091bde2e0dfdee63527399c86643eabe01fa2da7fa2fc4841acee41e40eb487",
             "a1b834e8699d16a03f495f6e98ba603b7157ddf9c71f743c5965a9012d334ad8",
             ScenarioFilter::AllValidBeforeProtocolVersion(Boundary::Inclusive(
                 ProtocolVersion::ProtocolUpdate(ProtocolUpdate::Bottlenose),
