--- conflicted
+++ resolved
@@ -2,9 +2,5 @@
 
 == SUMMARY HASHES ==
 These Cuttlefish hashes are permitted to change only until the protocol update is deployed to a permanent network, else it can cause divergence.
-<<<<<<< HEAD
-State changes: da1bd0878c206cec (allowed to change if not deployed to any network)
-=======
-State changes: f24cdfa28ca60d91 (allowed to change if not deployed to any network)
->>>>>>> 08e006db
-Events       : 07c81f1e6d320830 (allowed to change if not deployed to any network)
+State changes: 3d1e256693bf6142 (allowed to change if not deployed to any network)
+Events       : 2a6146032d8e884d (allowed to change if not deployed to any network)
