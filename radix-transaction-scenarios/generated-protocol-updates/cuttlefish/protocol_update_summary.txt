Name: Cuttlefish

== SUMMARY HASHES ==
These Cuttlefish hashes are permitted to change only until the protocol update is deployed to a permanent network, else it can cause divergence.
<<<<<<< HEAD
State changes: 841c6575b5bfdc76 (allowed to change if not deployed to any network)
=======
State changes: e83f7ca5ea352016 (allowed to change if not deployed to any network)
>>>>>>> a9cc7445
Events       : 95a62c573dc22cf0 (allowed to change if not deployed to any network)
<|MERGE_RESOLUTION|>--- conflicted
+++ resolved
@@ -2,9 +2,5 @@
 
 == SUMMARY HASHES ==
 These Cuttlefish hashes are permitted to change only until the protocol update is deployed to a permanent network, else it can cause divergence.
-<<<<<<< HEAD
-State changes: 841c6575b5bfdc76 (allowed to change if not deployed to any network)
-=======
-State changes: e83f7ca5ea352016 (allowed to change if not deployed to any network)
->>>>>>> a9cc7445
-Events       : 95a62c573dc22cf0 (allowed to change if not deployed to any network)
+State changes: b14107f0dc89c987 (allowed to change if not deployed to any network)
+Events       : b9e61098cef463a9 (allowed to change if not deployed to any network)
