<<<<<<< HEAD
Total Cost (XRD)                                                           ,            0.83011709289,    100.0%
- Execution Cost (XRD)                                                     ,                0.2770345,     33.4%
- Finalization Cost (XRD)                                                  ,               0.13127245,     15.8%
- Storage Cost (XRD)                                                       ,            0.42181014289,     50.8%
- Tipping Cost (XRD)                                                       ,                        0,      0.0%
- Royalty Cost (XRD)                                                       ,                        0,      0.0%
Execution Cost Breakdown                                                   ,                  5540690,    100.0%
=======
Total Cost (XRD)                                                           ,            0.81698959289,    100.0%
- Execution Cost (XRD)                                                     ,                 0.268907,     32.9%
- Finalization Cost (XRD)                                                  ,               0.12627245,     15.5%
- Storage Cost (XRD)                                                       ,            0.42181014289,     51.6%
- Tipping Cost (XRD)                                                       ,                        0,      0.0%
- Royalty Cost (XRD)                                                       ,                        0,      0.0%
Execution Cost Breakdown                                                   ,                  5378140,    100.0%
>>>>>>> e56a2ce1
- AfterInvoke                                                              ,                      556,      0.0%
- AllocateNodeId                                                           ,                     2231,      0.0%
- BeforeInvoke                                                             ,                     4370,      0.1%
- CheckIntentValidity                                                      ,                   160000,      2.9%
- CheckReference                                                           ,                    80031,      1.4%
- CloseSubstate                                                            ,                    34830,      0.6%
- CreateNode                                                               ,                    21664,      0.4%
- DropNode                                                                 ,                    31923,      0.6%
- EmitEvent                                                                ,                     2782,      0.1%
- GetOwnedNodes                                                            ,                     1000,      0.0%
- LockFee                                                                  ,                      500,      0.0%
- MarkSubstateAsTransient                                                  ,                      110,      0.0%
- MoveModule                                                               ,                     5040,      0.1%
- OpenSubstate::GlobalFungibleResourceManager                              ,                   121872,      2.2%
- OpenSubstate::GlobalGenericComponent                                     ,                    43690,      0.8%
- OpenSubstate::GlobalNonFungibleResourceManager                           ,                    55737,      1.0%
- OpenSubstate::GlobalPackage                                              ,                  2727099,     49.2%
- OpenSubstate::GlobalPreallocatedSecp256k1Account                         ,                   406740,      7.3%
- OpenSubstate::InternalFungibleVault                                      ,                    90202,      1.6%
- OpenSubstate::InternalGenericComponent                                   ,                    51367,      0.9%
- OpenSubstate::InternalKeyValueStore                                      ,                    40536,      0.7%
- OpenSubstate::InternalNonFungibleVault                                   ,                     6869,      0.1%
- PinNode                                                                  ,                      240,      0.0%
- PrepareWasmCode                                                          ,                   353866,      6.4%
- QueryActor                                                               ,                     2000,      0.0%
- ReadSubstate                                                             ,                   544461,      9.8%
- RunNativeCode::Worktop_drain                                             ,                    11224,      0.2%
- RunNativeCode::Worktop_drop                                              ,                    17918,      0.3%
- RunNativeCode::Worktop_put                                               ,                    29033,      0.5%
- RunNativeCode::create                                                    ,                    24592,      0.4%
- RunNativeCode::create_empty_vault_NonFungibleResourceManager             ,                    73991,      1.3%
- RunNativeCode::create_with_data                                          ,                    27471,      0.5%
- RunNativeCode::create_with_initial_supply_NonFungibleResourceManager     ,                   215780,      3.9%
- RunNativeCode::get_amount_FungibleVault                                  ,                    14451,      0.3%
- RunNativeCode::get_amount_NonFungibleBucket                              ,                    13581,      0.2%
- RunNativeCode::get_non_fungible_local_ids_NonFungibleBucket              ,                    11943,      0.2%
- RunNativeCode::lock_fee                                                  ,                    45243,      0.8%
<<<<<<< HEAD
- RunNativeCode::put_NonFungibleVault                                      ,                    35354,      0.6%
- RunNativeCode::try_deposit_batch_or_abort                                ,                   121257,      2.2%
- RunWasmCode::Faucet_lock_fee                                             ,                    27840,      0.5%
=======
- RunNativeCode::put_NonFungibleVault                                      ,                    35354,      0.7%
- RunNativeCode::try_deposit_batch_or_abort                                ,                   121257,      2.3%
- RunWasmCode::Faucet_lock_fee                                             ,                    25290,      0.5%
>>>>>>> e56a2ce1
- SetCallFrameData                                                         ,                      606,      0.0%
- SetSubstate                                                              ,                      700,      0.0%
- SwitchStack                                                              ,                     1000,      0.0%
- ValidateTxPayload                                                        ,                    55320,      1.0%
- VerifyTxSignatures                                                       ,                    14000,      0.3%
- WriteSubstate                                                            ,                     9670,      0.2%
Finalization Cost Breakdown                                                ,                  2625449,    100.0%
- CommitEvents                                                             ,                    25033,      1.0%
- CommitIntentStatus                                                       ,                   100000,      3.8%
- CommitLogs                                                               ,                        0,      0.0%
- CommitStateUpdates::GlobalGenericComponent                               ,                   100018,      3.8%
- CommitStateUpdates::GlobalNonFungibleResourceManager                     ,                  1900338,     72.4%
- CommitStateUpdates::GlobalPreallocatedSecp256k1Account                   ,                   100011,      3.8%
- CommitStateUpdates::InternalFungibleVault                                ,                   100009,      3.8%
- CommitStateUpdates::InternalNonFungibleVault                             ,                   300040,     11.4%<|MERGE_RESOLUTION|>--- conflicted
+++ resolved
@@ -1,20 +1,10 @@
-<<<<<<< HEAD
-Total Cost (XRD)                                                           ,            0.83011709289,    100.0%
-- Execution Cost (XRD)                                                     ,                0.2770345,     33.4%
+Total Cost (XRD)                                                           ,            0.82998959289,    100.0%
+- Execution Cost (XRD)                                                     ,                 0.276907,     33.4%
 - Finalization Cost (XRD)                                                  ,               0.13127245,     15.8%
 - Storage Cost (XRD)                                                       ,            0.42181014289,     50.8%
 - Tipping Cost (XRD)                                                       ,                        0,      0.0%
 - Royalty Cost (XRD)                                                       ,                        0,      0.0%
-Execution Cost Breakdown                                                   ,                  5540690,    100.0%
-=======
-Total Cost (XRD)                                                           ,            0.81698959289,    100.0%
-- Execution Cost (XRD)                                                     ,                 0.268907,     32.9%
-- Finalization Cost (XRD)                                                  ,               0.12627245,     15.5%
-- Storage Cost (XRD)                                                       ,            0.42181014289,     51.6%
-- Tipping Cost (XRD)                                                       ,                        0,      0.0%
-- Royalty Cost (XRD)                                                       ,                        0,      0.0%
-Execution Cost Breakdown                                                   ,                  5378140,    100.0%
->>>>>>> e56a2ce1
+Execution Cost Breakdown                                                   ,                  5538140,    100.0%
 - AfterInvoke                                                              ,                      556,      0.0%
 - AllocateNodeId                                                           ,                     2231,      0.0%
 - BeforeInvoke                                                             ,                     4370,      0.1%
@@ -52,15 +42,9 @@
 - RunNativeCode::get_amount_NonFungibleBucket                              ,                    13581,      0.2%
 - RunNativeCode::get_non_fungible_local_ids_NonFungibleBucket              ,                    11943,      0.2%
 - RunNativeCode::lock_fee                                                  ,                    45243,      0.8%
-<<<<<<< HEAD
 - RunNativeCode::put_NonFungibleVault                                      ,                    35354,      0.6%
 - RunNativeCode::try_deposit_batch_or_abort                                ,                   121257,      2.2%
-- RunWasmCode::Faucet_lock_fee                                             ,                    27840,      0.5%
-=======
-- RunNativeCode::put_NonFungibleVault                                      ,                    35354,      0.7%
-- RunNativeCode::try_deposit_batch_or_abort                                ,                   121257,      2.3%
 - RunWasmCode::Faucet_lock_fee                                             ,                    25290,      0.5%
->>>>>>> e56a2ce1
 - SetCallFrameData                                                         ,                      606,      0.0%
 - SetSubstate                                                              ,                      700,      0.0%
 - SwitchStack                                                              ,                     1000,      0.0%
