TRANSACTION STATUS: COMMITTED SUCCESS

<<<<<<< HEAD
TRANSACTION COST: 0.87439216999 XRD
├─ Network execution: 0.2841705 XRD, 5683410 execution cost units
├─ Network finalization: 0.17127255 XRD, 3425451 finalization cost units
=======
TRANSACTION COST: 0.86126466999 XRD
├─ Network execution: 0.276043 XRD, 5520860 execution cost units
├─ Network finalization: 0.16627255 XRD, 3325451 finalization cost units
>>>>>>> e56a2ce1
├─ Tip: 0 XRD
├─ Network Storage: 0.41894911999 XRD
└─ Royalties: 0 XRD

LOGS: 0

EVENTS: 8
├─ Emitter: Method { node: internal_vault_sim1tz9uaalv8g3ahmwep2trlyj2m3zn7rstm9pwessa3k56me2fcduq2u, module_id: Main }
   Event: LockFeeEvent {
     amount: Decimal("5000"),
   }
├─ Emitter: Method { node: resource_sim1ntpe4zxy537sl7dduxwpxd3h548wf4dq6z2s6uks94pwzeeapq579l, module_id: Main }
   Event: MintNonFungibleResourceEvent {
     ids: [
       NonFungibleLocalId("#1#"),
     ],
   }
├─ Emitter: Method { node: resource_sim1ntpe4zxy537sl7dduxwpxd3h548wf4dq6z2s6uks94pwzeeapq579l, module_id: Main }
   Event: VaultCreationEvent {
     vault_id: NodeId(hex("98b81cc11acc23a2b8124739ee6d2551cfa0df4e882453f0c0f2edd66595")),
   }
├─ Emitter: Method { node: internal_vault_sim1nzupesg6es369wqjguu7umf92886ph6w3qj98uxq7tkavev439ut2q, module_id: Main }
   Event: DepositEvent {
     ids: [
       NonFungibleLocalId("#1#"),
     ],
   }
├─ Emitter: Method { node: account_sim16996e320lnez82q6430eunaz9l3n5fnwk6eh9avrmtmj22e7jmhemw, module_id: Main }
   Event: DepositEvent::NonFungible(
     ResourceAddress(Reference("resource_sim1ntpe4zxy537sl7dduxwpxd3h548wf4dq6z2s6uks94pwzeeapq579l")),
     [
       NonFungibleLocalId("#1#"),
     ],
   )
├─ Emitter: Method { node: internal_vault_sim1tz9uaalv8g3ahmwep2trlyj2m3zn7rstm9pwessa3k56me2fcduq2u, module_id: Main }
   Event: PayFeeEvent {
<<<<<<< HEAD
     amount: Decimal("0.87439216999"),
   }
├─ Emitter: Method { node: internal_vault_sim1tpsesv77qvw782kknjks9g3x2msg8cc8ldshk28pkf6m6lkhun3sel, module_id: Main }
   Event: DepositEvent {
     amount: Decimal("0.437196084995"),
   }
└─ Emitter: Method { node: resource_sim1tknxxxxxxxxxradxrdxxxxxxxxx009923554798xxxxxxxxxakj8n3, module_id: Main }
   Event: BurnFungibleResourceEvent {
     amount: Decimal("0.437196084995"),
=======
     amount: Decimal("0.86126466999"),
   }
├─ Emitter: Method { node: internal_vault_sim1tpsesv77qvw782kknjks9g3x2msg8cc8ldshk28pkf6m6lkhun3sel, module_id: Main }
   Event: DepositEvent {
     amount: Decimal("0.430632334995"),
   }
└─ Emitter: Method { node: resource_sim1tknxxxxxxxxxradxrdxxxxxxxxx009923554798xxxxxxxxxakj8n3, module_id: Main }
   Event: BurnFungibleResourceEvent {
     amount: Decimal("0.430632334995"),
>>>>>>> e56a2ce1
   }

STATE UPDATES: 8 entities
├─ consensusmanager_sim1scxxxxxxxxxxcnsmgrxxxxxxxxx000999665565xxxxxxxxxxc06cl across 1 partitions
  └─ Partition(64): 1 change
    └─ Set: Field(2)
       Value: UNLOCKED ConsensusManagerValidatorRewardsFieldPayload::V1(
         ValidatorRewardsSubstate {
           proposer_rewards: {
<<<<<<< HEAD
             0u8 => Decimal("0.2185980424975"),
=======
             0u8 => Decimal("0.2153161674975"),
>>>>>>> e56a2ce1
           },
           rewards_vault: Vault(Own("internal_vault_sim1tpsesv77qvw782kknjks9g3x2msg8cc8ldshk28pkf6m6lkhun3sel")),
         },
       )
├─ transactiontracker_sim1stxxxxxxxxxxtxtrakxxxxxxxxx006844685494xxxxxxxxx4d5zd2 across 2 partitions
  ├─ Partition(64): 1 change
    └─ Set: Field(0)
       Value: UNLOCKED TransactionTrackerSubstate::V1(
         TransactionTrackerSubstateV1 {
           start_epoch: 1u64,
           start_partition: 65u8,
           partition_range_start_inclusive: 65u8,
           partition_range_end_inclusive: 255u8,
           epochs_per_partition: 100u64,
         },
       )
  └─ Partition(65): 1 change
    └─ Set: Hash(hex("7019e0214671dfb60d002bb563fe81969e30b4e6dab46fe73d23fe67f4da45c3"))
       Value: UNLOCKED TransactionStatus::V1(
         TransactionStatusV1::CommittedSuccess,
       )
├─ component_sim1cptxxxxxxxxxfaucetxxxxxxxxx000527798379xxxxxxxxxhkrefh across 1 partitions
  └─ Partition(64): 1 change
    └─ Set: Field(0)
       Value: UNLOCKED Faucet {
         vault: Vault(Own("internal_vault_sim1tz9uaalv8g3ahmwep2trlyj2m3zn7rstm9pwessa3k56me2fcduq2u")),
         transactions: KeyValueStore(Own("internal_keyvaluestore_sim1krn7clzr3qmq2zhwr77mdenksxswf00yeh8tn3vyzesg4kr3p54gv8")),
       }
├─ internal_vault_sim1tz9uaalv8g3ahmwep2trlyj2m3zn7rstm9pwessa3k56me2fcduq2u across 1 partitions
  └─ Partition(64): 1 change
    └─ Set: Field(0)
       Value: UNLOCKED FungibleVaultBalanceFieldPayload::V1(
<<<<<<< HEAD
         LiquidFungibleResource(Decimal("99999999999999999.12560783001")),
=======
         LiquidFungibleResource(Decimal("99999999999999999.13873533001")),
>>>>>>> e56a2ce1
       )
├─ resource_sim1ntpe4zxy537sl7dduxwpxd3h548wf4dq6z2s6uks94pwzeeapq579l across 6 partitions
  ├─ Partition(1): 1 change
    └─ Set: SchemaHash(ec27a84c81a682d65cc1330fb5b67dea036a9e7ad8d3a8a50f33b29446ab1d1b)
       Value: KeyValueEntrySubstate::V1(
         KeyValueEntrySubstateV1 {
           value: Option::Some(
             PackageSchemaEntryPayload::V1(
               SchemaV1 {
                 type_kinds: [
                   TypeKind::Tuple {
                     field_types: [
                       LocalTypeId::WellKnown(
                         WellKnownTypeId(9u8),
                       ),
                       LocalTypeId::SchemaLocalIndex(
                         1u64,
                       ),
                       LocalTypeId::SchemaLocalIndex(
                         2u64,
                       ),
                     ],
                   },
                   TypeKind::Array {
                     element_type: LocalTypeId::WellKnown(
                       WellKnownTypeId(12u8),
                     ),
                   },
                   TypeKind::Tuple {
                     field_types: [
                       LocalTypeId::SchemaLocalIndex(
                         3u64,
                       ),
                     ],
                   },
                   TypeKind::Map {
                     key_type: LocalTypeId::WellKnown(
                       WellKnownTypeId(12u8),
                     ),
                     value_type: LocalTypeId::SchemaLocalIndex(
                       4u64,
                     ),
                   },
                   TypeKind::Tuple {
                     field_types: [
                       LocalTypeId::WellKnown(
                         WellKnownTypeId(7u8),
                       ),
                       LocalTypeId::SchemaLocalIndex(
                         5u64,
                       ),
                     ],
                   },
                   TypeKind::Tuple {
                     field_types: [
                       LocalTypeId::WellKnown(
                         WellKnownTypeId(8u8),
                       ),
                       LocalTypeId::SchemaLocalIndex(
                         6u64,
                       ),
                     ],
                   },
                   TypeKind::Array {
                     element_type: LocalTypeId::WellKnown(
                       WellKnownTypeId(65u8),
                     ),
                   },
                 ],
                 type_metadata: [
                   TypeMetadata {
                     type_name: Option::Some(
                       "NestedFungibleData",
                     ),
                     child_names: Option::Some(
                       ChildNames::NamedFields(
                         [
                           "a",
                           "b",
                           "c",
                         ],
                       ),
                     ),
                   },
                   TypeMetadata {
                     type_name: Option::None,
                     child_names: Option::None,
                   },
                   TypeMetadata {
                     type_name: Option::Some(
                       "AnotherObject",
                     ),
                     child_names: Option::Some(
                       ChildNames::NamedFields(
                         [
                           "f1",
                         ],
                       ),
                     ),
                   },
                   TypeMetadata {
                     type_name: Option::None,
                     child_names: Option::None,
                   },
                   TypeMetadata {
                     type_name: Option::None,
                     child_names: Option::None,
                   },
                   TypeMetadata {
                     type_name: Option::None,
                     child_names: Option::None,
                   },
                   TypeMetadata {
                     type_name: Option::None,
                     child_names: Option::None,
                   },
                 ],
                 type_validations: [
                   TypeValidation::None,
                   TypeValidation::None,
                   TypeValidation::None,
                   TypeValidation::None,
                   TypeValidation::None,
                   TypeValidation::None,
                   TypeValidation::None,
                 ],
               },
             ),
           ),
           lock_status: LockStatus::Locked,
         },
       )
  ├─ Partition(5): 1 change
    └─ Set: Field(0)
       Value: LOCKED RoleAssignmentOwnerFieldPayload::V1(
         OwnerRoleSubstate {
           rule: AccessRule::DenyAll,
           updater: OwnerRoleUpdater::None,
         },
       )
  ├─ Partition(6): 14 changes
    ├─ Set: ModuleRoleKey { module: ModuleId::Main, key: RoleKey("depositor") }
       Value: UNLOCKED RoleAssignmentAccessRuleEntryPayload::V1(
         AccessRule::AllowAll,
       )
    ├─ Set: ModuleRoleKey { module: ModuleId::Main, key: RoleKey("burner_updater") }
       Value: UNLOCKED RoleAssignmentAccessRuleEntryPayload::V1(
         AccessRule::DenyAll,
       )
    ├─ Set: ModuleRoleKey { module: ModuleId::Main, key: RoleKey("freezer") }
       Value: UNLOCKED RoleAssignmentAccessRuleEntryPayload::V1(
         AccessRule::AllowAll,
       )
    ├─ Set: ModuleRoleKey { module: ModuleId::Main, key: RoleKey("freezer_updater") }
       Value: UNLOCKED RoleAssignmentAccessRuleEntryPayload::V1(
         AccessRule::DenyAll,
       )
    ├─ Set: ModuleRoleKey { module: ModuleId::Main, key: RoleKey("burner") }
       Value: UNLOCKED RoleAssignmentAccessRuleEntryPayload::V1(
         AccessRule::AllowAll,
       )
    ├─ Set: ModuleRoleKey { module: ModuleId::Main, key: RoleKey("recaller") }
       Value: UNLOCKED RoleAssignmentAccessRuleEntryPayload::V1(
         AccessRule::AllowAll,
       )
    ├─ Set: ModuleRoleKey { module: ModuleId::Main, key: RoleKey("withdrawer") }
       Value: UNLOCKED RoleAssignmentAccessRuleEntryPayload::V1(
         AccessRule::AllowAll,
       )
    ├─ Set: ModuleRoleKey { module: ModuleId::Main, key: RoleKey("non_fungible_data_updater_updater") }
       Value: UNLOCKED RoleAssignmentAccessRuleEntryPayload::V1(
         AccessRule::DenyAll,
       )
    ├─ Set: ModuleRoleKey { module: ModuleId::Main, key: RoleKey("recaller_updater") }
       Value: UNLOCKED RoleAssignmentAccessRuleEntryPayload::V1(
         AccessRule::DenyAll,
       )
    ├─ Set: ModuleRoleKey { module: ModuleId::Main, key: RoleKey("non_fungible_data_updater") }
       Value: UNLOCKED RoleAssignmentAccessRuleEntryPayload::V1(
         AccessRule::AllowAll,
       )
    ├─ Set: ModuleRoleKey { module: ModuleId::Main, key: RoleKey("depositor_updater") }
       Value: UNLOCKED RoleAssignmentAccessRuleEntryPayload::V1(
         AccessRule::DenyAll,
       )
    ├─ Set: ModuleRoleKey { module: ModuleId::Main, key: RoleKey("minter") }
       Value: UNLOCKED RoleAssignmentAccessRuleEntryPayload::V1(
         AccessRule::AllowAll,
       )
    ├─ Set: ModuleRoleKey { module: ModuleId::Main, key: RoleKey("withdrawer_updater") }
       Value: UNLOCKED RoleAssignmentAccessRuleEntryPayload::V1(
         AccessRule::DenyAll,
       )
    └─ Set: ModuleRoleKey { module: ModuleId::Main, key: RoleKey("minter_updater") }
       Value: UNLOCKED RoleAssignmentAccessRuleEntryPayload::V1(
         AccessRule::DenyAll,
       )
  ├─ Partition(64): 2 changes
    ├─ Set: Field(0)
       Value: LOCKED NonFungibleResourceManagerIdTypeFieldPayload::V1(
         NonFungibleIdType::Integer,
       )
    └─ Set: Field(1)
       Value: LOCKED NonFungibleResourceManagerMutableFieldsFieldPayload::V1(
         NonFungibleResourceManagerMutableFieldsV1 {
           mutable_field_index: {
             "a" => 0u64,
             "c" => 2u64,
           },
         },
       )
  ├─ Partition(65): 1 change
    └─ Set: NonFungibleLocalId("#1#")
       Value: UNLOCKED NestedFungibleData {
         a: 859u32,
         b: [
           "hihihihihihihihihihihihihihihihihihihihihihihihihihihihihihihihihihihihihihihihihihihihihihihihihihi",
         ],
         c: AnotherObject {
           f1: {
             "key" => Tuple(
               77u8,
               Tuple(
                 888u16,
                 [
                   hex("383838"),
                 ],
               ),
             ),
           },
         },
       }
  └─ Partition(0): 1 change
    └─ Set: TypeInfo
       Value: TypeInfoSubstate::Object(
         ObjectInfo {
           blueprint_info: BlueprintInfo {
             blueprint_id: BlueprintId {
               package_address: PackageAddress(Reference("package_sim1pkgxxxxxxxxxresrcexxxxxxxxx000538436477xxxxxxxxxaj0zg9")),
               blueprint_name: "NonFungibleResourceManager",
             },
             blueprint_version: BlueprintVersion {
               major: 1u32,
               minor: 0u32,
               patch: 0u32,
             },
             outer_obj_info: OuterObjectInfo::None,
             features: [
               "vault_freeze",
               "vault_recall",
               "mint",
               "burn",
             ],
             generic_substitutions: [
               GenericSubstitution::Local(
                 ScopedTypeId(
                   SchemaHash(hex("ec27a84c81a682d65cc1330fb5b67dea036a9e7ad8d3a8a50f33b29446ab1d1b")),
                   LocalTypeId::SchemaLocalIndex(
                     0u64,
                   ),
                 ),
               ),
             ],
           },
           object_type: ObjectType::Global {
             modules: {
               AttachedModuleId::RoleAssignment => BlueprintVersion {
                 major: 1u32,
                 minor: 0u32,
                 patch: 0u32,
               },
               AttachedModuleId::Metadata => BlueprintVersion {
                 major: 1u32,
                 minor: 0u32,
                 patch: 0u32,
               },
             },
           },
         },
       )
├─ account_sim16996e320lnez82q6430eunaz9l3n5fnwk6eh9avrmtmj22e7jmhemw across 6 partitions
  ├─ Partition(2): 2 changes
    ├─ Set: "owner_badge"
       Value: LOCKED MetadataEntryEntryPayload::V1(
         GenericMetadataValue::NonFungibleLocalId(
           NonFungibleLocalId("[d14bacc54ffcf223a81aac5f9e4fa22fe33a266eb6b372f583daf7252b3e]"),
         ),
       )
    └─ Set: "owner_keys"
       Value: UNLOCKED MetadataEntryEntryPayload::V1(
         GenericMetadataValue::PublicKeyHashArray(
           [
             PublicKeyHash::Secp256k1(
               Secp256k1PublicKeyHash(hex("4bacc54ffcf223a81aac5f9e4fa22fe33a266eb6b372f583daf7252b3e")),
             ),
           ],
         ),
       )
  ├─ Partition(5): 1 change
    └─ Set: Field(0)
       Value: UNLOCKED RoleAssignmentOwnerFieldPayload::V1(
         OwnerRoleSubstate {
           rule: AccessRule::Protected(
             AccessRuleNode::ProofRule(
               ProofRule::Require(
                 ResourceOrNonFungible::NonFungible(
                   NonFungibleGlobalId {
                     resource_address: ResourceAddress(Reference("resource_sim1nfxxxxxxxxxxsecpsgxxxxxxxxx004638826440xxxxxxxxxwj8qq5")),
                     local_id: NonFungibleLocalId("[4bacc54ffcf223a81aac5f9e4fa22fe33a266eb6b372f583daf7252b3e]"),
                   },
                 ),
               ),
             ),
           ),
           updater: OwnerRoleUpdater::Object,
         },
       )
  ├─ Partition(6): 1 change
    └─ Set: ModuleRoleKey { module: ModuleId::Main, key: RoleKey("securify") }
       Value: UNLOCKED RoleAssignmentAccessRuleEntryPayload::V1(
         AccessRule::Protected(
           AccessRuleNode::ProofRule(
             ProofRule::Require(
               ResourceOrNonFungible::NonFungible(
                 NonFungibleGlobalId {
                   resource_address: ResourceAddress(Reference("resource_sim1nfxxxxxxxxxxsecpsgxxxxxxxxx004638826440xxxxxxxxxwj8qq5")),
                   local_id: NonFungibleLocalId("[4bacc54ffcf223a81aac5f9e4fa22fe33a266eb6b372f583daf7252b3e]"),
                 },
               ),
             ),
           ),
         ),
       )
  ├─ Partition(64): 1 change
    └─ Set: Field(0)
       Value: UNLOCKED AccountDepositRuleFieldPayload::V1(
         AccountSubstate {
           default_deposit_rule: DefaultDepositRule::Accept,
         },
       )
  ├─ Partition(0): 1 change
    └─ Set: TypeInfo
       Value: TypeInfoSubstate::Object(
         ObjectInfo {
           blueprint_info: BlueprintInfo {
             blueprint_id: BlueprintId {
               package_address: PackageAddress(Reference("package_sim1pkgxxxxxxxxxaccntxxxxxxxxxx000929625493xxxxxxxxxrn8jm6")),
               blueprint_name: "Account",
             },
             blueprint_version: BlueprintVersion {
               major: 1u32,
               minor: 0u32,
               patch: 0u32,
             },
             outer_obj_info: OuterObjectInfo::None,
             features: [],
             generic_substitutions: [],
           },
           object_type: ObjectType::Global {
             modules: {
               AttachedModuleId::RoleAssignment => BlueprintVersion {
                 major: 1u32,
                 minor: 0u32,
                 patch: 0u32,
               },
               AttachedModuleId::Metadata => BlueprintVersion {
                 major: 1u32,
                 minor: 0u32,
                 patch: 0u32,
               },
             },
           },
         },
       )
  └─ Partition(65): 1 change
    └─ Set: ResourceAddress(Reference("resource_sim1ntpe4zxy537sl7dduxwpxd3h548wf4dq6z2s6uks94pwzeeapq579l"))
       Value: UNLOCKED AccountResourceVaultEntryPayload::V1(
         Vault(Own("internal_vault_sim1nzupesg6es369wqjguu7umf92886ph6w3qj98uxq7tkavev439ut2q")),
       )
├─ internal_vault_sim1nzupesg6es369wqjguu7umf92886ph6w3qj98uxq7tkavev439ut2q across 3 partitions
  ├─ Partition(0): 1 change
    └─ Set: TypeInfo
       Value: TypeInfoSubstate::Object(
         ObjectInfo {
           blueprint_info: BlueprintInfo {
             blueprint_id: BlueprintId {
               package_address: PackageAddress(Reference("package_sim1pkgxxxxxxxxxresrcexxxxxxxxx000538436477xxxxxxxxxaj0zg9")),
               blueprint_name: "NonFungibleVault",
             },
             blueprint_version: BlueprintVersion {
               major: 1u32,
               minor: 0u32,
               patch: 0u32,
             },
             outer_obj_info: OuterObjectInfo::Some {
               outer_object: GlobalAddress(Reference("resource_sim1ntpe4zxy537sl7dduxwpxd3h548wf4dq6z2s6uks94pwzeeapq579l")),
             },
             features: [],
             generic_substitutions: [],
           },
           object_type: ObjectType::Owned,
         },
       )
  ├─ Partition(64): 2 changes
    ├─ Set: Field(0)
       Value: UNLOCKED NonFungibleVaultBalanceFieldPayload::V1(
         LiquidNonFungibleVault(Decimal("1")),
       )
    └─ Set: Field(2)
       Value: UNLOCKED NonFungibleVaultFreezeStatusFieldPayload::V1(
         VaultFrozenFlag {
           bits: 0u32,
         },
       )
  └─ Partition(65): 1 change
    └─ Set: NonFungibleLocalId("#1#")
       Value: NonFungibleVaultNonFungibleEntryPayload::V1(
         Unit,
       )
└─ internal_vault_sim1tpsesv77qvw782kknjks9g3x2msg8cc8ldshk28pkf6m6lkhun3sel across 1 partitions
  └─ Partition(64): 1 change
    └─ Set: Field(0)
       Value: UNLOCKED FungibleVaultBalanceFieldPayload::V1(
<<<<<<< HEAD
         LiquidFungibleResource(Decimal("0.437196084995")),
=======
         LiquidFungibleResource(Decimal("0.430632334995")),
>>>>>>> e56a2ce1
       )

OUTPUTS: 3
├─ Unit
├─ Tuple(
     Reference("resource_sim1ntpe4zxy537sl7dduxwpxd3h548wf4dq6z2s6uks94pwzeeapq579l"),
     Own("internal_component_sim1lzkjdv9qwpk3k6tqkw9k08f00r6xqm63h6mypv6gv0pkvl9h3rusnv"),
   )
└─ Unit

BALANCE CHANGES: 3
├─ Vault: internal_vault_sim1tz9uaalv8g3ahmwep2trlyj2m3zn7rstm9pwessa3k56me2fcduq2u
   ResAddr: resource_sim1tknxxxxxxxxxradxrdxxxxxxxxx009923554798xxxxxxxxxakj8n3
<<<<<<< HEAD
   Change: -0.87439216999
=======
   Change: -0.86126466999
>>>>>>> e56a2ce1
├─ Vault: internal_vault_sim1nzupesg6es369wqjguu7umf92886ph6w3qj98uxq7tkavev439ut2q
   ResAddr: resource_sim1ntpe4zxy537sl7dduxwpxd3h548wf4dq6z2s6uks94pwzeeapq579l
   Change: +{#1#}, -{}
└─ Vault: internal_vault_sim1tpsesv77qvw782kknjks9g3x2msg8cc8ldshk28pkf6m6lkhun3sel
   ResAddr: resource_sim1tknxxxxxxxxxradxrdxxxxxxxxx009923554798xxxxxxxxxakj8n3
<<<<<<< HEAD
   Change: 0.437196084995
=======
   Change: 0.430632334995
>>>>>>> e56a2ce1

NEW ENTITIES: 2
└─ Component: account_sim16996e320lnez82q6430eunaz9l3n5fnwk6eh9avrmtmj22e7jmhemw
└─ Resource: resource_sim1ntpe4zxy537sl7dduxwpxd3h548wf4dq6z2s6uks94pwzeeapq579l<|MERGE_RESOLUTION|>--- conflicted
+++ resolved
@@ -1,14 +1,8 @@
 TRANSACTION STATUS: COMMITTED SUCCESS
 
-<<<<<<< HEAD
-TRANSACTION COST: 0.87439216999 XRD
-├─ Network execution: 0.2841705 XRD, 5683410 execution cost units
+TRANSACTION COST: 0.87426466999 XRD
+├─ Network execution: 0.284043 XRD, 5680860 execution cost units
 ├─ Network finalization: 0.17127255 XRD, 3425451 finalization cost units
-=======
-TRANSACTION COST: 0.86126466999 XRD
-├─ Network execution: 0.276043 XRD, 5520860 execution cost units
-├─ Network finalization: 0.16627255 XRD, 3325451 finalization cost units
->>>>>>> e56a2ce1
 ├─ Tip: 0 XRD
 ├─ Network Storage: 0.41894911999 XRD
 └─ Royalties: 0 XRD
@@ -45,27 +39,15 @@
    )
 ├─ Emitter: Method { node: internal_vault_sim1tz9uaalv8g3ahmwep2trlyj2m3zn7rstm9pwessa3k56me2fcduq2u, module_id: Main }
    Event: PayFeeEvent {
-<<<<<<< HEAD
-     amount: Decimal("0.87439216999"),
+     amount: Decimal("0.87426466999"),
    }
 ├─ Emitter: Method { node: internal_vault_sim1tpsesv77qvw782kknjks9g3x2msg8cc8ldshk28pkf6m6lkhun3sel, module_id: Main }
    Event: DepositEvent {
-     amount: Decimal("0.437196084995"),
+     amount: Decimal("0.437132334995"),
    }
 └─ Emitter: Method { node: resource_sim1tknxxxxxxxxxradxrdxxxxxxxxx009923554798xxxxxxxxxakj8n3, module_id: Main }
    Event: BurnFungibleResourceEvent {
-     amount: Decimal("0.437196084995"),
-=======
-     amount: Decimal("0.86126466999"),
-   }
-├─ Emitter: Method { node: internal_vault_sim1tpsesv77qvw782kknjks9g3x2msg8cc8ldshk28pkf6m6lkhun3sel, module_id: Main }
-   Event: DepositEvent {
-     amount: Decimal("0.430632334995"),
-   }
-└─ Emitter: Method { node: resource_sim1tknxxxxxxxxxradxrdxxxxxxxxx009923554798xxxxxxxxxakj8n3, module_id: Main }
-   Event: BurnFungibleResourceEvent {
-     amount: Decimal("0.430632334995"),
->>>>>>> e56a2ce1
+     amount: Decimal("0.437132334995"),
    }
 
 STATE UPDATES: 8 entities
@@ -75,11 +57,7 @@
        Value: UNLOCKED ConsensusManagerValidatorRewardsFieldPayload::V1(
          ValidatorRewardsSubstate {
            proposer_rewards: {
-<<<<<<< HEAD
-             0u8 => Decimal("0.2185980424975"),
-=======
-             0u8 => Decimal("0.2153161674975"),
->>>>>>> e56a2ce1
+             0u8 => Decimal("0.2185661674975"),
            },
            rewards_vault: Vault(Own("internal_vault_sim1tpsesv77qvw782kknjks9g3x2msg8cc8ldshk28pkf6m6lkhun3sel")),
          },
@@ -112,11 +90,7 @@
   └─ Partition(64): 1 change
     └─ Set: Field(0)
        Value: UNLOCKED FungibleVaultBalanceFieldPayload::V1(
-<<<<<<< HEAD
-         LiquidFungibleResource(Decimal("99999999999999999.12560783001")),
-=======
-         LiquidFungibleResource(Decimal("99999999999999999.13873533001")),
->>>>>>> e56a2ce1
+         LiquidFungibleResource(Decimal("99999999999999999.12573533001")),
        )
 ├─ resource_sim1ntpe4zxy537sl7dduxwpxd3h548wf4dq6z2s6uks94pwzeeapq579l across 6 partitions
   ├─ Partition(1): 1 change
@@ -540,11 +514,7 @@
   └─ Partition(64): 1 change
     └─ Set: Field(0)
        Value: UNLOCKED FungibleVaultBalanceFieldPayload::V1(
-<<<<<<< HEAD
-         LiquidFungibleResource(Decimal("0.437196084995")),
-=======
-         LiquidFungibleResource(Decimal("0.430632334995")),
->>>>>>> e56a2ce1
+         LiquidFungibleResource(Decimal("0.437132334995")),
        )
 
 OUTPUTS: 3
@@ -558,21 +528,13 @@
 BALANCE CHANGES: 3
 ├─ Vault: internal_vault_sim1tz9uaalv8g3ahmwep2trlyj2m3zn7rstm9pwessa3k56me2fcduq2u
    ResAddr: resource_sim1tknxxxxxxxxxradxrdxxxxxxxxx009923554798xxxxxxxxxakj8n3
-<<<<<<< HEAD
-   Change: -0.87439216999
-=======
-   Change: -0.86126466999
->>>>>>> e56a2ce1
+   Change: -0.87426466999
 ├─ Vault: internal_vault_sim1nzupesg6es369wqjguu7umf92886ph6w3qj98uxq7tkavev439ut2q
    ResAddr: resource_sim1ntpe4zxy537sl7dduxwpxd3h548wf4dq6z2s6uks94pwzeeapq579l
    Change: +{#1#}, -{}
 └─ Vault: internal_vault_sim1tpsesv77qvw782kknjks9g3x2msg8cc8ldshk28pkf6m6lkhun3sel
    ResAddr: resource_sim1tknxxxxxxxxxradxrdxxxxxxxxx009923554798xxxxxxxxxakj8n3
-<<<<<<< HEAD
-   Change: 0.437196084995
-=======
-   Change: 0.430632334995
->>>>>>> e56a2ce1
+   Change: 0.437132334995
 
 NEW ENTITIES: 2
 └─ Component: account_sim16996e320lnez82q6430eunaz9l3n5fnwk6eh9avrmtmj22e7jmhemw
