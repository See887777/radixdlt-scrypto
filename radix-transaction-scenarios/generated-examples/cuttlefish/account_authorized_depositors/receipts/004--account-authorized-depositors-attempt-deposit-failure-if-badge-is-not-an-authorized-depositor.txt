--- conflicted
+++ resolved
@@ -1,12 +1,7 @@
 TRANSACTION STATUS: COMMITTED FAILURE: ApplicationError(FungibleResourceManagerError(DropNonEmptyBucket))
 
-<<<<<<< HEAD
-TRANSACTION COST: 0.3443866664 XRD
-├─ Network execution: 0.2986103 XRD, 5972206 execution cost units
-=======
-TRANSACTION COST: 0.3361137664 XRD
-├─ Network execution: 0.2903374 XRD, 5806748 execution cost units
->>>>>>> e56a2ce1
+TRANSACTION COST: 0.3441137664 XRD
+├─ Network execution: 0.2983374 XRD, 5966748 execution cost units
 ├─ Network finalization: 0 XRD, 0 finalization cost units
 ├─ Tip: 0 XRD
 ├─ Network Storage: 0.0457763664 XRD
@@ -21,27 +16,15 @@
    }
 ├─ Emitter: Method { node: internal_vault_sim1tz9uaalv8g3ahmwep2trlyj2m3zn7rstm9pwessa3k56me2fcduq2u, module_id: Main }
    Event: PayFeeEvent {
-<<<<<<< HEAD
-     amount: Decimal("0.3443866664"),
+     amount: Decimal("0.3441137664"),
    }
 ├─ Emitter: Method { node: internal_vault_sim1tpsesv77qvw782kknjks9g3x2msg8cc8ldshk28pkf6m6lkhun3sel, module_id: Main }
    Event: DepositEvent {
-     amount: Decimal("0.1721933332"),
+     amount: Decimal("0.1720568832"),
    }
 └─ Emitter: Method { node: resource_sim1tknxxxxxxxxxradxrdxxxxxxxxx009923554798xxxxxxxxxakj8n3, module_id: Main }
    Event: BurnFungibleResourceEvent {
-     amount: Decimal("0.1721933332"),
-=======
-     amount: Decimal("0.3361137664"),
-   }
-├─ Emitter: Method { node: internal_vault_sim1tpsesv77qvw782kknjks9g3x2msg8cc8ldshk28pkf6m6lkhun3sel, module_id: Main }
-   Event: DepositEvent {
-     amount: Decimal("0.1680568832"),
-   }
-└─ Emitter: Method { node: resource_sim1tknxxxxxxxxxradxrdxxxxxxxxx009923554798xxxxxxxxxakj8n3, module_id: Main }
-   Event: BurnFungibleResourceEvent {
-     amount: Decimal("0.1680568832"),
->>>>>>> e56a2ce1
+     amount: Decimal("0.1720568832"),
    }
 
 STATE UPDATES: 4 entities
@@ -51,11 +34,7 @@
        Value: UNLOCKED ConsensusManagerValidatorRewardsFieldPayload::V1(
          ValidatorRewardsSubstate {
            proposer_rewards: {
-<<<<<<< HEAD
-             0u8 => Decimal("0.52889270829"),
-=======
-             0u8 => Decimal("0.51815615829"),
->>>>>>> e56a2ce1
+             0u8 => Decimal("0.52865615829"),
            },
            rewards_vault: Vault(Own("internal_vault_sim1tpsesv77qvw782kknjks9g3x2msg8cc8ldshk28pkf6m6lkhun3sel")),
          },
@@ -81,36 +60,21 @@
   └─ Partition(64): 1 change
     └─ Set: Field(0)
        Value: UNLOCKED FungibleVaultBalanceFieldPayload::V1(
-<<<<<<< HEAD
-         LiquidFungibleResource(Decimal("99999999999989997.88442916684")),
-=======
-         LiquidFungibleResource(Decimal("99999999999989997.92737536684")),
->>>>>>> e56a2ce1
+         LiquidFungibleResource(Decimal("99999999999989997.88537536684")),
        )
 └─ internal_vault_sim1tpsesv77qvw782kknjks9g3x2msg8cc8ldshk28pkf6m6lkhun3sel across 1 partitions
   └─ Partition(64): 1 change
     └─ Set: Field(0)
        Value: UNLOCKED FungibleVaultBalanceFieldPayload::V1(
-<<<<<<< HEAD
-         LiquidFungibleResource(Decimal("1.05778541658")),
-=======
-         LiquidFungibleResource(Decimal("1.03631231658")),
->>>>>>> e56a2ce1
+         LiquidFungibleResource(Decimal("1.05731231658")),
        )
 
 BALANCE CHANGES: 2
 ├─ Vault: internal_vault_sim1tz9uaalv8g3ahmwep2trlyj2m3zn7rstm9pwessa3k56me2fcduq2u
    ResAddr: resource_sim1tknxxxxxxxxxradxrdxxxxxxxxx009923554798xxxxxxxxxakj8n3
-<<<<<<< HEAD
-   Change: -0.3443866664
+   Change: -0.3441137664
 └─ Vault: internal_vault_sim1tpsesv77qvw782kknjks9g3x2msg8cc8ldshk28pkf6m6lkhun3sel
    ResAddr: resource_sim1tknxxxxxxxxxradxrdxxxxxxxxx009923554798xxxxxxxxxakj8n3
-   Change: 0.1721933332
-=======
-   Change: -0.3361137664
-└─ Vault: internal_vault_sim1tpsesv77qvw782kknjks9g3x2msg8cc8ldshk28pkf6m6lkhun3sel
-   ResAddr: resource_sim1tknxxxxxxxxxradxrdxxxxxxxxx009923554798xxxxxxxxxakj8n3
-   Change: 0.1680568832
->>>>>>> e56a2ce1
+   Change: 0.1720568832
 
 NEW ENTITIES: 0