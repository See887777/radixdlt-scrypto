TRANSACTION STATUS: COMMITTED SUCCESS

<<<<<<< HEAD
TRANSACTION COST: 0.73909121022 XRD
├─ Network execution: 0.27796405 XRD, 5559281 execution cost units
├─ Network finalization: 0.1412648 XRD, 2825296 finalization cost units
=======
TRANSACTION COST: 0.72596371022 XRD
├─ Network execution: 0.26983655 XRD, 5396731 execution cost units
├─ Network finalization: 0.1362648 XRD, 2725296 finalization cost units
>>>>>>> e56a2ce1
├─ Tip: 0 XRD
├─ Network Storage: 0.31986236022 XRD
└─ Royalties: 0 XRD

LOGS: 0

EVENTS: 8
├─ Emitter: Method { node: internal_vault_sim1tz9uaalv8g3ahmwep2trlyj2m3zn7rstm9pwessa3k56me2fcduq2u, module_id: Main }
   Event: LockFeeEvent {
     amount: Decimal("5000"),
   }
├─ Emitter: Method { node: resource_sim1ngunzdy2nc7jvync9wq32k6q80w59fg0c354vyy048skx79g8kl9x6, module_id: Main }
   Event: MintNonFungibleResourceEvent {
     ids: [
       NonFungibleLocalId("#1#"),
     ],
   }
├─ Emitter: Method { node: resource_sim1ngunzdy2nc7jvync9wq32k6q80w59fg0c354vyy048skx79g8kl9x6, module_id: Main }
   Event: VaultCreationEvent {
     vault_id: NodeId(hex("9895379f69a6a1819cc0491c7c31c02a947cb41bd760f83a1e0f31591d78")),
   }
├─ Emitter: Method { node: internal_vault_sim1nz2n08mf56scr8xqfyw8cvwq9228edqm6as0sws7puc4j8tcwn2mpt, module_id: Main }
   Event: DepositEvent {
     ids: [
       NonFungibleLocalId("#1#"),
     ],
   }
├─ Emitter: Method { node: account_sim16996e320lnez82q6430eunaz9l3n5fnwk6eh9avrmtmj22e7jmhemw, module_id: Main }
   Event: DepositEvent::NonFungible(
     ResourceAddress(Reference("resource_sim1ngunzdy2nc7jvync9wq32k6q80w59fg0c354vyy048skx79g8kl9x6")),
     [
       NonFungibleLocalId("#1#"),
     ],
   )
├─ Emitter: Method { node: internal_vault_sim1tz9uaalv8g3ahmwep2trlyj2m3zn7rstm9pwessa3k56me2fcduq2u, module_id: Main }
   Event: PayFeeEvent {
<<<<<<< HEAD
     amount: Decimal("0.73909121022"),
   }
├─ Emitter: Method { node: internal_vault_sim1tpsesv77qvw782kknjks9g3x2msg8cc8ldshk28pkf6m6lkhun3sel, module_id: Main }
   Event: DepositEvent {
     amount: Decimal("0.36954560511"),
   }
└─ Emitter: Method { node: resource_sim1tknxxxxxxxxxradxrdxxxxxxxxx009923554798xxxxxxxxxakj8n3, module_id: Main }
   Event: BurnFungibleResourceEvent {
     amount: Decimal("0.36954560511"),
=======
     amount: Decimal("0.72596371022"),
   }
├─ Emitter: Method { node: internal_vault_sim1tpsesv77qvw782kknjks9g3x2msg8cc8ldshk28pkf6m6lkhun3sel, module_id: Main }
   Event: DepositEvent {
     amount: Decimal("0.36298185511"),
   }
└─ Emitter: Method { node: resource_sim1tknxxxxxxxxxradxrdxxxxxxxxx009923554798xxxxxxxxxakj8n3, module_id: Main }
   Event: BurnFungibleResourceEvent {
     amount: Decimal("0.36298185511"),
>>>>>>> e56a2ce1
   }

STATE UPDATES: 8 entities
├─ consensusmanager_sim1scxxxxxxxxxxcnsmgrxxxxxxxxx000999665565xxxxxxxxxxc06cl across 1 partitions
  └─ Partition(64): 1 change
    └─ Set: Field(2)
       Value: UNLOCKED ConsensusManagerValidatorRewardsFieldPayload::V1(
         ValidatorRewardsSubstate {
           proposer_rewards: {
<<<<<<< HEAD
             0u8 => Decimal("14.5556405900825"),
=======
             0u8 => Decimal("14.5490768400825"),
>>>>>>> e56a2ce1
           },
           rewards_vault: Vault(Own("internal_vault_sim1tpsesv77qvw782kknjks9g3x2msg8cc8ldshk28pkf6m6lkhun3sel")),
         },
       )
├─ transactiontracker_sim1stxxxxxxxxxxtxtrakxxxxxxxxx006844685494xxxxxxxxx4d5zd2 across 2 partitions
  ├─ Partition(64): 1 change
    └─ Set: Field(0)
       Value: UNLOCKED TransactionTrackerSubstate::V1(
         TransactionTrackerSubstateV1 {
           start_epoch: 1u64,
           start_partition: 65u8,
           partition_range_start_inclusive: 65u8,
           partition_range_end_inclusive: 255u8,
           epochs_per_partition: 100u64,
         },
       )
  └─ Partition(65): 1 change
    └─ Set: Hash(hex("34e05009bac9707f9c6f6b109f62953e487e3f161915967ffcf50bd5fd58823d"))
       Value: UNLOCKED TransactionStatus::V1(
         TransactionStatusV1::CommittedSuccess,
       )
├─ component_sim1cptxxxxxxxxxfaucetxxxxxxxxx000527798379xxxxxxxxxhkrefh across 1 partitions
  └─ Partition(64): 1 change
    └─ Set: Field(0)
       Value: UNLOCKED Faucet {
         vault: Vault(Own("internal_vault_sim1tz9uaalv8g3ahmwep2trlyj2m3zn7rstm9pwessa3k56me2fcduq2u")),
         transactions: KeyValueStore(Own("internal_keyvaluestore_sim1krn7clzr3qmq2zhwr77mdenksxswf00yeh8tn3vyzesg4kr3p54gv8")),
       }
├─ internal_vault_sim1tz9uaalv8g3ahmwep2trlyj2m3zn7rstm9pwessa3k56me2fcduq2u across 1 partitions
  └─ Partition(64): 1 change
    └─ Set: Field(0)
       Value: UNLOCKED FungibleVaultBalanceFieldPayload::V1(
<<<<<<< HEAD
         LiquidFungibleResource(Decimal("99999999999999941.77743763967")),
=======
         LiquidFungibleResource(Decimal("99999999999999941.80369263967")),
>>>>>>> e56a2ce1
       )
├─ resource_sim1ngunzdy2nc7jvync9wq32k6q80w59fg0c354vyy048skx79g8kl9x6 across 5 partitions
  ├─ Partition(5): 1 change
    └─ Set: Field(0)
       Value: LOCKED RoleAssignmentOwnerFieldPayload::V1(
         OwnerRoleSubstate {
           rule: AccessRule::DenyAll,
           updater: OwnerRoleUpdater::None,
         },
       )
  ├─ Partition(6): 14 changes
    ├─ Set: ModuleRoleKey { module: ModuleId::Main, key: RoleKey("depositor") }
       Value: UNLOCKED RoleAssignmentAccessRuleEntryPayload::V1(
         AccessRule::AllowAll,
       )
    ├─ Set: ModuleRoleKey { module: ModuleId::Main, key: RoleKey("burner_updater") }
       Value: UNLOCKED RoleAssignmentAccessRuleEntryPayload::V1(
         AccessRule::DenyAll,
       )
    ├─ Set: ModuleRoleKey { module: ModuleId::Main, key: RoleKey("freezer") }
       Value: UNLOCKED RoleAssignmentAccessRuleEntryPayload::V1(
         AccessRule::AllowAll,
       )
    ├─ Set: ModuleRoleKey { module: ModuleId::Main, key: RoleKey("freezer_updater") }
       Value: UNLOCKED RoleAssignmentAccessRuleEntryPayload::V1(
         AccessRule::DenyAll,
       )
    ├─ Set: ModuleRoleKey { module: ModuleId::Main, key: RoleKey("burner") }
       Value: UNLOCKED RoleAssignmentAccessRuleEntryPayload::V1(
         AccessRule::AllowAll,
       )
    ├─ Set: ModuleRoleKey { module: ModuleId::Main, key: RoleKey("recaller") }
       Value: UNLOCKED RoleAssignmentAccessRuleEntryPayload::V1(
         AccessRule::AllowAll,
       )
    ├─ Set: ModuleRoleKey { module: ModuleId::Main, key: RoleKey("withdrawer") }
       Value: UNLOCKED RoleAssignmentAccessRuleEntryPayload::V1(
         AccessRule::AllowAll,
       )
    ├─ Set: ModuleRoleKey { module: ModuleId::Main, key: RoleKey("non_fungible_data_updater_updater") }
       Value: UNLOCKED RoleAssignmentAccessRuleEntryPayload::V1(
         AccessRule::DenyAll,
       )
    ├─ Set: ModuleRoleKey { module: ModuleId::Main, key: RoleKey("recaller_updater") }
       Value: UNLOCKED RoleAssignmentAccessRuleEntryPayload::V1(
         AccessRule::DenyAll,
       )
    ├─ Set: ModuleRoleKey { module: ModuleId::Main, key: RoleKey("non_fungible_data_updater") }
       Value: UNLOCKED RoleAssignmentAccessRuleEntryPayload::V1(
         AccessRule::AllowAll,
       )
    ├─ Set: ModuleRoleKey { module: ModuleId::Main, key: RoleKey("depositor_updater") }
       Value: UNLOCKED RoleAssignmentAccessRuleEntryPayload::V1(
         AccessRule::DenyAll,
       )
    ├─ Set: ModuleRoleKey { module: ModuleId::Main, key: RoleKey("minter") }
       Value: UNLOCKED RoleAssignmentAccessRuleEntryPayload::V1(
         AccessRule::AllowAll,
       )
    ├─ Set: ModuleRoleKey { module: ModuleId::Main, key: RoleKey("withdrawer_updater") }
       Value: UNLOCKED RoleAssignmentAccessRuleEntryPayload::V1(
         AccessRule::DenyAll,
       )
    └─ Set: ModuleRoleKey { module: ModuleId::Main, key: RoleKey("minter_updater") }
       Value: UNLOCKED RoleAssignmentAccessRuleEntryPayload::V1(
         AccessRule::DenyAll,
       )
  ├─ Partition(64): 3 changes
    ├─ Set: Field(0)
       Value: LOCKED NonFungibleResourceManagerIdTypeFieldPayload::V1(
         NonFungibleIdType::Integer,
       )
    ├─ Set: Field(1)
       Value: LOCKED NonFungibleResourceManagerMutableFieldsFieldPayload::V1(
         NonFungibleResourceManagerMutableFieldsV1 {
           mutable_field_index: {},
         },
       )
    └─ Set: Field(2)
       Value: UNLOCKED NonFungibleResourceManagerTotalSupplyFieldPayload::V1(
         Decimal("1"),
       )
  ├─ Partition(65): 1 change
    └─ Set: NonFungibleLocalId("#1#")
       Value: UNLOCKED RemoveLiquidityEvent {
         pool_units_amount: Decimal("5"),
         redeemed_resources: [
           Tuple(
             ResourceAddress(Reference("resource_sim1tknxxxxxxxxxradxrdxxxxxxxxx009923554798xxxxxxxxxakj8n3")),
             Decimal("1"),
           ),
           Tuple(
             ResourceAddress(Reference("resource_sim1tknxxxxxxxxxradxrdxxxxxxxxx009923554798xxxxxxxxxakj8n3")),
             Decimal("1"),
           ),
         ],
       }
  └─ Partition(0): 1 change
    └─ Set: TypeInfo
       Value: TypeInfoSubstate::Object(
         ObjectInfo {
           blueprint_info: BlueprintInfo {
             blueprint_id: BlueprintId {
               package_address: PackageAddress(Reference("package_sim1pkgxxxxxxxxxresrcexxxxxxxxx000538436477xxxxxxxxxaj0zg9")),
               blueprint_name: "NonFungibleResourceManager",
             },
             blueprint_version: BlueprintVersion {
               major: 1u32,
               minor: 0u32,
               patch: 0u32,
             },
             outer_obj_info: OuterObjectInfo::None,
             features: [
               "track_total_supply",
               "vault_freeze",
               "vault_recall",
               "mint",
               "burn",
             ],
             generic_substitutions: [
               GenericSubstitution::Remote(
                 BlueprintTypeIdentifier {
                   package_address: PackageAddress(Reference("package_sim1p4lm0y29mmmv8vplavve8he4swd06mvvtux6z6t9phyj63hgejdt2t")),
                   blueprint_name: "Radiswap",
                   type_name: "RemoveLiquidityEvent",
                 },
               ),
             ],
           },
           object_type: ObjectType::Global {
             modules: {
               AttachedModuleId::RoleAssignment => BlueprintVersion {
                 major: 1u32,
                 minor: 0u32,
                 patch: 0u32,
               },
               AttachedModuleId::Metadata => BlueprintVersion {
                 major: 1u32,
                 minor: 0u32,
                 patch: 0u32,
               },
             },
           },
         },
       )
├─ account_sim16996e320lnez82q6430eunaz9l3n5fnwk6eh9avrmtmj22e7jmhemw across 1 partitions
  └─ Partition(65): 1 change
    └─ Set: ResourceAddress(Reference("resource_sim1ngunzdy2nc7jvync9wq32k6q80w59fg0c354vyy048skx79g8kl9x6"))
       Value: UNLOCKED AccountResourceVaultEntryPayload::V1(
         Vault(Own("internal_vault_sim1nz2n08mf56scr8xqfyw8cvwq9228edqm6as0sws7puc4j8tcwn2mpt")),
       )
├─ internal_vault_sim1nz2n08mf56scr8xqfyw8cvwq9228edqm6as0sws7puc4j8tcwn2mpt across 3 partitions
  ├─ Partition(0): 1 change
    └─ Set: TypeInfo
       Value: TypeInfoSubstate::Object(
         ObjectInfo {
           blueprint_info: BlueprintInfo {
             blueprint_id: BlueprintId {
               package_address: PackageAddress(Reference("package_sim1pkgxxxxxxxxxresrcexxxxxxxxx000538436477xxxxxxxxxaj0zg9")),
               blueprint_name: "NonFungibleVault",
             },
             blueprint_version: BlueprintVersion {
               major: 1u32,
               minor: 0u32,
               patch: 0u32,
             },
             outer_obj_info: OuterObjectInfo::Some {
               outer_object: GlobalAddress(Reference("resource_sim1ngunzdy2nc7jvync9wq32k6q80w59fg0c354vyy048skx79g8kl9x6")),
             },
             features: [],
             generic_substitutions: [],
           },
           object_type: ObjectType::Owned,
         },
       )
  ├─ Partition(64): 2 changes
    ├─ Set: Field(0)
       Value: UNLOCKED NonFungibleVaultBalanceFieldPayload::V1(
         LiquidNonFungibleVault(Decimal("1")),
       )
    └─ Set: Field(2)
       Value: UNLOCKED NonFungibleVaultFreezeStatusFieldPayload::V1(
         VaultFrozenFlag {
           bits: 0u32,
         },
       )
  └─ Partition(65): 1 change
    └─ Set: NonFungibleLocalId("#1#")
       Value: NonFungibleVaultNonFungibleEntryPayload::V1(
         Unit,
       )
└─ internal_vault_sim1tpsesv77qvw782kknjks9g3x2msg8cc8ldshk28pkf6m6lkhun3sel across 1 partitions
  └─ Partition(64): 1 change
    └─ Set: Field(0)
       Value: UNLOCKED FungibleVaultBalanceFieldPayload::V1(
<<<<<<< HEAD
         LiquidFungibleResource(Decimal("29.111281180165")),
=======
         LiquidFungibleResource(Decimal("29.098153680165")),
>>>>>>> e56a2ce1
       )

OUTPUTS: 3
├─ Unit
├─ Tuple(
     Reference("resource_sim1ngunzdy2nc7jvync9wq32k6q80w59fg0c354vyy048skx79g8kl9x6"),
     Own("internal_component_sim1lp2xkls66wmjtlqsm6apqnky9yju4sum5rvl26ks9c2x7nm6th59f3"),
   )
└─ Unit

BALANCE CHANGES: 3
├─ Vault: internal_vault_sim1tz9uaalv8g3ahmwep2trlyj2m3zn7rstm9pwessa3k56me2fcduq2u
   ResAddr: resource_sim1tknxxxxxxxxxradxrdxxxxxxxxx009923554798xxxxxxxxxakj8n3
<<<<<<< HEAD
   Change: -0.73909121022
=======
   Change: -0.72596371022
>>>>>>> e56a2ce1
├─ Vault: internal_vault_sim1nz2n08mf56scr8xqfyw8cvwq9228edqm6as0sws7puc4j8tcwn2mpt
   ResAddr: resource_sim1ngunzdy2nc7jvync9wq32k6q80w59fg0c354vyy048skx79g8kl9x6
   Change: +{#1#}, -{}
└─ Vault: internal_vault_sim1tpsesv77qvw782kknjks9g3x2msg8cc8ldshk28pkf6m6lkhun3sel
   ResAddr: resource_sim1tknxxxxxxxxxradxrdxxxxxxxxx009923554798xxxxxxxxxakj8n3
<<<<<<< HEAD
   Change: 0.36954560511
=======
   Change: 0.36298185511
>>>>>>> e56a2ce1

NEW ENTITIES: 1
└─ Resource: resource_sim1ngunzdy2nc7jvync9wq32k6q80w59fg0c354vyy048skx79g8kl9x6<|MERGE_RESOLUTION|>--- conflicted
+++ resolved
@@ -1,14 +1,8 @@
 TRANSACTION STATUS: COMMITTED SUCCESS
 
-<<<<<<< HEAD
-TRANSACTION COST: 0.73909121022 XRD
-├─ Network execution: 0.27796405 XRD, 5559281 execution cost units
+TRANSACTION COST: 0.73896371022 XRD
+├─ Network execution: 0.27783655 XRD, 5556731 execution cost units
 ├─ Network finalization: 0.1412648 XRD, 2825296 finalization cost units
-=======
-TRANSACTION COST: 0.72596371022 XRD
-├─ Network execution: 0.26983655 XRD, 5396731 execution cost units
-├─ Network finalization: 0.1362648 XRD, 2725296 finalization cost units
->>>>>>> e56a2ce1
 ├─ Tip: 0 XRD
 ├─ Network Storage: 0.31986236022 XRD
 └─ Royalties: 0 XRD
@@ -45,27 +39,15 @@
    )
 ├─ Emitter: Method { node: internal_vault_sim1tz9uaalv8g3ahmwep2trlyj2m3zn7rstm9pwessa3k56me2fcduq2u, module_id: Main }
    Event: PayFeeEvent {
-<<<<<<< HEAD
-     amount: Decimal("0.73909121022"),
+     amount: Decimal("0.73896371022"),
    }
 ├─ Emitter: Method { node: internal_vault_sim1tpsesv77qvw782kknjks9g3x2msg8cc8ldshk28pkf6m6lkhun3sel, module_id: Main }
    Event: DepositEvent {
-     amount: Decimal("0.36954560511"),
+     amount: Decimal("0.36948185511"),
    }
 └─ Emitter: Method { node: resource_sim1tknxxxxxxxxxradxrdxxxxxxxxx009923554798xxxxxxxxxakj8n3, module_id: Main }
    Event: BurnFungibleResourceEvent {
-     amount: Decimal("0.36954560511"),
-=======
-     amount: Decimal("0.72596371022"),
-   }
-├─ Emitter: Method { node: internal_vault_sim1tpsesv77qvw782kknjks9g3x2msg8cc8ldshk28pkf6m6lkhun3sel, module_id: Main }
-   Event: DepositEvent {
-     amount: Decimal("0.36298185511"),
-   }
-└─ Emitter: Method { node: resource_sim1tknxxxxxxxxxradxrdxxxxxxxxx009923554798xxxxxxxxxakj8n3, module_id: Main }
-   Event: BurnFungibleResourceEvent {
-     amount: Decimal("0.36298185511"),
->>>>>>> e56a2ce1
+     amount: Decimal("0.36948185511"),
    }
 
 STATE UPDATES: 8 entities
@@ -75,11 +57,7 @@
        Value: UNLOCKED ConsensusManagerValidatorRewardsFieldPayload::V1(
          ValidatorRewardsSubstate {
            proposer_rewards: {
-<<<<<<< HEAD
-             0u8 => Decimal("14.5556405900825"),
-=======
-             0u8 => Decimal("14.5490768400825"),
->>>>>>> e56a2ce1
+             0u8 => Decimal("14.5555768400825"),
            },
            rewards_vault: Vault(Own("internal_vault_sim1tpsesv77qvw782kknjks9g3x2msg8cc8ldshk28pkf6m6lkhun3sel")),
          },
@@ -112,11 +90,7 @@
   └─ Partition(64): 1 change
     └─ Set: Field(0)
        Value: UNLOCKED FungibleVaultBalanceFieldPayload::V1(
-<<<<<<< HEAD
-         LiquidFungibleResource(Decimal("99999999999999941.77743763967")),
-=======
-         LiquidFungibleResource(Decimal("99999999999999941.80369263967")),
->>>>>>> e56a2ce1
+         LiquidFungibleResource(Decimal("99999999999999941.77769263967")),
        )
 ├─ resource_sim1ngunzdy2nc7jvync9wq32k6q80w59fg0c354vyy048skx79g8kl9x6 across 5 partitions
   ├─ Partition(5): 1 change
@@ -312,11 +286,7 @@
   └─ Partition(64): 1 change
     └─ Set: Field(0)
        Value: UNLOCKED FungibleVaultBalanceFieldPayload::V1(
-<<<<<<< HEAD
-         LiquidFungibleResource(Decimal("29.111281180165")),
-=======
-         LiquidFungibleResource(Decimal("29.098153680165")),
->>>>>>> e56a2ce1
+         LiquidFungibleResource(Decimal("29.111153680165")),
        )
 
 OUTPUTS: 3
@@ -330,21 +300,13 @@
 BALANCE CHANGES: 3
 ├─ Vault: internal_vault_sim1tz9uaalv8g3ahmwep2trlyj2m3zn7rstm9pwessa3k56me2fcduq2u
    ResAddr: resource_sim1tknxxxxxxxxxradxrdxxxxxxxxx009923554798xxxxxxxxxakj8n3
-<<<<<<< HEAD
-   Change: -0.73909121022
-=======
-   Change: -0.72596371022
->>>>>>> e56a2ce1
+   Change: -0.73896371022
 ├─ Vault: internal_vault_sim1nz2n08mf56scr8xqfyw8cvwq9228edqm6as0sws7puc4j8tcwn2mpt
    ResAddr: resource_sim1ngunzdy2nc7jvync9wq32k6q80w59fg0c354vyy048skx79g8kl9x6
    Change: +{#1#}, -{}
 └─ Vault: internal_vault_sim1tpsesv77qvw782kknjks9g3x2msg8cc8ldshk28pkf6m6lkhun3sel
    ResAddr: resource_sim1tknxxxxxxxxxradxrdxxxxxxxxx009923554798xxxxxxxxxakj8n3
-<<<<<<< HEAD
-   Change: 0.36954560511
-=======
-   Change: 0.36298185511
->>>>>>> e56a2ce1
+   Change: 0.36948185511
 
 NEW ENTITIES: 1
 └─ Resource: resource_sim1ngunzdy2nc7jvync9wq32k6q80w59fg0c354vyy048skx79g8kl9x6