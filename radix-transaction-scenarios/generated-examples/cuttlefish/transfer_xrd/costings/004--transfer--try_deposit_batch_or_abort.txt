<<<<<<< HEAD
Total Cost (XRD)                                                           ,            0.33885539845,    100.0%
- Execution Cost (XRD)                                                     ,                0.2253394,     66.5%
- Finalization Cost (XRD)                                                  ,                0.0262548,      7.7%
- Storage Cost (XRD)                                                       ,            0.08726119845,     25.8%
- Tipping Cost (XRD)                                                       ,                        0,      0.0%
- Royalty Cost (XRD)                                                       ,                        0,      0.0%
Execution Cost Breakdown                                                   ,                  4506788,    100.0%
=======
Total Cost (XRD)                                                           ,            0.32572789845,    100.0%
- Execution Cost (XRD)                                                     ,                0.2172119,     66.7%
- Finalization Cost (XRD)                                                  ,                0.0212548,      6.5%
- Storage Cost (XRD)                                                       ,            0.08726119845,     26.8%
- Tipping Cost (XRD)                                                       ,                        0,      0.0%
- Royalty Cost (XRD)                                                       ,                        0,      0.0%
Execution Cost Breakdown                                                   ,                  4344238,    100.0%
>>>>>>> e56a2ce1
- AfterInvoke                                                              ,                      440,      0.0%
- AllocateNodeId                                                           ,                     1552,      0.0%
- BeforeInvoke                                                             ,                     1662,      0.0%
- CheckIntentValidity                                                      ,                   160000,      3.6%
- CheckReference                                                           ,                    40011,      0.9%
- CloseSubstate                                                            ,                    33927,      0.8%
- CreateNode                                                               ,                    14180,      0.3%
- DropNode                                                                 ,                    25172,      0.6%
- EmitEvent                                                                ,                     2908,      0.1%
- GetOwnedNodes                                                            ,                     1000,      0.0%
- LockFee                                                                  ,                      500,      0.0%
- MarkSubstateAsTransient                                                  ,                       55,      0.0%
- OpenSubstate::GlobalFungibleResourceManager                              ,                   169405,      3.8%
- OpenSubstate::GlobalGenericComponent                                     ,                    43690,      1.0%
- OpenSubstate::GlobalPackage                                              ,                  1780095,     39.5%
- OpenSubstate::GlobalPreallocatedSecp256k1Account                         ,                   570968,     12.7%
- OpenSubstate::InternalFungibleVault                                      ,                   260079,      5.8%
- OpenSubstate::InternalGenericComponent                                   ,                    53048,      1.2%
- OpenSubstate::InternalKeyValueStore                                      ,                    40536,      0.9%
- PinNode                                                                  ,                      192,      0.0%
- PrepareWasmCode                                                          ,                   353866,      7.9%
- QueryActor                                                               ,                     2000,      0.0%
- ReadSubstate                                                             ,                   482780,     10.7%
- RunNativeCode::Worktop_drain                                             ,                    11224,      0.2%
- RunNativeCode::Worktop_drop                                              ,                    17918,      0.4%
- RunNativeCode::Worktop_put                                               ,                    29033,      0.6%
- RunNativeCode::get_amount_FungibleBucket                                 ,                    33048,      0.7%
- RunNativeCode::get_amount_FungibleVault                                  ,                    14451,      0.3%
- RunNativeCode::lock_fee                                                  ,                    45243,      1.0%
- RunNativeCode::put_FungibleVault                                         ,                    24554,      0.5%
- RunNativeCode::take_FungibleVault                                        ,                    42457,      0.9%
- RunNativeCode::try_deposit_batch_or_abort                                ,                   121257,      2.7%
- RunNativeCode::withdraw                                                  ,                    57851,      1.3%
- RunWasmCode::Faucet_lock_fee                                             ,                    25290,      0.6%
- SetCallFrameData                                                         ,                      606,      0.0%
- SwitchStack                                                              ,                     1000,      0.0%
- ValidateTxPayload                                                        ,                    18960,      0.4%
- VerifyTxSignatures                                                       ,                    14000,      0.3%
- WriteSubstate                                                            ,                     9280,      0.2%
Finalization Cost Breakdown                                                ,                   525096,    100.0%
- CommitEvents                                                             ,                    25051,      4.8%
- CommitIntentStatus                                                       ,                   100000,     19.0%
- CommitLogs                                                               ,                        0,      0.0%
- CommitStateUpdates::GlobalGenericComponent                               ,                   100018,     19.0%
- CommitStateUpdates::InternalFungibleVault                                ,                   300027,     57.1%<|MERGE_RESOLUTION|>--- conflicted
+++ resolved
@@ -1,20 +1,10 @@
-<<<<<<< HEAD
-Total Cost (XRD)                                                           ,            0.33885539845,    100.0%
-- Execution Cost (XRD)                                                     ,                0.2253394,     66.5%
-- Finalization Cost (XRD)                                                  ,                0.0262548,      7.7%
+Total Cost (XRD)                                                           ,            0.33872789845,    100.0%
+- Execution Cost (XRD)                                                     ,                0.2252119,     66.5%
+- Finalization Cost (XRD)                                                  ,                0.0262548,      7.8%
 - Storage Cost (XRD)                                                       ,            0.08726119845,     25.8%
 - Tipping Cost (XRD)                                                       ,                        0,      0.0%
 - Royalty Cost (XRD)                                                       ,                        0,      0.0%
-Execution Cost Breakdown                                                   ,                  4506788,    100.0%
-=======
-Total Cost (XRD)                                                           ,            0.32572789845,    100.0%
-- Execution Cost (XRD)                                                     ,                0.2172119,     66.7%
-- Finalization Cost (XRD)                                                  ,                0.0212548,      6.5%
-- Storage Cost (XRD)                                                       ,            0.08726119845,     26.8%
-- Tipping Cost (XRD)                                                       ,                        0,      0.0%
-- Royalty Cost (XRD)                                                       ,                        0,      0.0%
-Execution Cost Breakdown                                                   ,                  4344238,    100.0%
->>>>>>> e56a2ce1
+Execution Cost Breakdown                                                   ,                  4504238,    100.0%
 - AfterInvoke                                                              ,                      440,      0.0%
 - AllocateNodeId                                                           ,                     1552,      0.0%
 - BeforeInvoke                                                             ,                     1662,      0.0%
