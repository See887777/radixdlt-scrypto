<<<<<<< HEAD
Total Cost (XRD)                                                           ,            0.66933599779,    100.0%
- Execution Cost (XRD)                                                     ,               0.42036195,     62.8%
- Finalization Cost (XRD)                                                  ,                0.0722582,     10.8%
- Storage Cost (XRD)                                                       ,            0.17671584779,     26.4%
- Tipping Cost (XRD)                                                       ,                        0,      0.0%
- Royalty Cost (XRD)                                                       ,                        0,      0.0%
Execution Cost Breakdown                                                   ,                  8407239,    100.0%
=======
Total Cost (XRD)                                                           ,            0.65620849779,    100.0%
- Execution Cost (XRD)                                                     ,               0.41223445,     62.8%
- Finalization Cost (XRD)                                                  ,                0.0672582,     10.2%
- Storage Cost (XRD)                                                       ,            0.17671584779,     26.9%
- Tipping Cost (XRD)                                                       ,                        0,      0.0%
- Royalty Cost (XRD)                                                       ,                        0,      0.0%
Execution Cost Breakdown                                                   ,                  8244689,    100.0%
>>>>>>> e56a2ce1
- AfterInvoke                                                              ,                      898,      0.0%
- AllocateNodeId                                                           ,                     3492,      0.0%
- BeforeInvoke                                                             ,                     5678,      0.1%
- CheckIntentValidity                                                      ,                   160000,      1.9%
- CheckReference                                                           ,                   320103,      3.8%
- CloseSubstate                                                            ,                    79464,      0.9%
- CreateNode                                                               ,                    31874,      0.4%
- DropNode                                                                 ,                    56552,      0.7%
- EmitEvent                                                                ,                     5154,      0.1%
- GetOwnedNodes                                                            ,                     1000,      0.0%
- LockFee                                                                  ,                      500,      0.0%
- MarkSubstateAsTransient                                                  ,                      165,      0.0%
<<<<<<< HEAD
- OpenSubstate::GlobalAccount                                              ,                   944038,     11.2%
=======
- OpenSubstate::GlobalAccount                                              ,                   944038,     11.5%
>>>>>>> e56a2ce1
- OpenSubstate::GlobalAccountLocker                                        ,                    84694,      1.0%
- OpenSubstate::GlobalFungibleResourceManager                              ,                   164648,      2.0%
- OpenSubstate::GlobalGenericComponent                                     ,                    43690,      0.5%
- OpenSubstate::GlobalNonFungibleResourceManager                           ,                   794331,      9.4%
- OpenSubstate::GlobalPackage                                              ,                  2841339,     33.8%
- OpenSubstate::InternalFungibleVault                                      ,                   179737,      2.1%
- OpenSubstate::InternalGenericComponent                                   ,                   130197,      1.5%
- OpenSubstate::InternalKeyValueStore                                      ,                   121442,      1.4%
- OpenSubstate::InternalNonFungibleVault                                   ,                   255780,      3.0%
- PinNode                                                                  ,                      432,      0.0%
- PrepareWasmCode                                                          ,                   353866,      4.2%
- QueryActor                                                               ,                     6500,      0.1%
- ReadSubstate                                                             ,                   649040,      7.7%
- RunNativeCode::AuthZone_push                                             ,                    23850,      0.3%
- RunNativeCode::Worktop_drop                                              ,                    17918,      0.2%
- RunNativeCode::Worktop_put                                               ,                    29033,      0.3%
- RunNativeCode::Worktop_take_all                                          ,                    14602,      0.2%
- RunNativeCode::airdrop_account_locker                                    ,                   120645,      1.4%
- RunNativeCode::create_proof_of_amount                                    ,                    62543,      0.7%
- RunNativeCode::create_proof_of_amount_FungibleVault                      ,                    38091,      0.5%
- RunNativeCode::drop_FungibleProof                                        ,                     9745,      0.1%
- RunNativeCode::drop_empty_bucket_NonFungibleResourceManager              ,                    36472,      0.4%
- RunNativeCode::get_amount_FungibleVault                                  ,                    14451,      0.2%
- RunNativeCode::get_amount_NonFungibleBucket                              ,                    27162,      0.3%
- RunNativeCode::get_non_fungible_local_ids_NonFungibleBucket              ,                    47772,      0.6%
- RunNativeCode::lock_fee                                                  ,                    45243,      0.5%
- RunNativeCode::mint_NonFungibleResourceManager                           ,                    96256,      1.1%
- RunNativeCode::on_drop_FungibleProof                                     ,                    14191,      0.2%
- RunNativeCode::on_move_FungibleProof                                     ,                    16180,      0.2%
- RunNativeCode::put_NonFungibleVault                                      ,                   106062,      1.3%
- RunNativeCode::take_non_fungibles_NonFungibleBucket                      ,                    69156,      0.8%
- RunNativeCode::try_deposit_or_refund                                     ,                   264342,      3.1%
- RunNativeCode::unlock_amount_FungibleVault                               ,                    23272,      0.3%
- RunWasmCode::Faucet_lock_fee                                             ,                    25290,      0.3%
- SetCallFrameData                                                         ,                      606,      0.0%
- SetSubstate                                                              ,                      453,      0.0%
- SwitchStack                                                              ,                     1000,      0.0%
- ValidateTxPayload                                                        ,                    30400,      0.4%
- VerifyTxSignatures                                                       ,                    14000,      0.2%
- WriteSubstate                                                            ,                    21340,      0.3%
Finalization Cost Breakdown                                                ,                  1445164,    100.0%
- CommitEvents                                                             ,                    45077,      3.1%
- CommitIntentStatus                                                       ,                   100000,      6.9%
- CommitLogs                                                               ,                        0,      0.0%
- CommitStateUpdates::GlobalGenericComponent                               ,                   100018,      6.9%
- CommitStateUpdates::GlobalNonFungibleResourceManager                     ,                   400018,     27.7%
- CommitStateUpdates::InternalFungibleVault                                ,                   200018,     13.8%
- CommitStateUpdates::InternalNonFungibleVault                             ,                   600033,     41.5%<|MERGE_RESOLUTION|>--- conflicted
+++ resolved
@@ -1,20 +1,10 @@
-<<<<<<< HEAD
-Total Cost (XRD)                                                           ,            0.66933599779,    100.0%
-- Execution Cost (XRD)                                                     ,               0.42036195,     62.8%
+Total Cost (XRD)                                                           ,            0.66920849779,    100.0%
+- Execution Cost (XRD)                                                     ,               0.42023445,     62.8%
 - Finalization Cost (XRD)                                                  ,                0.0722582,     10.8%
 - Storage Cost (XRD)                                                       ,            0.17671584779,     26.4%
 - Tipping Cost (XRD)                                                       ,                        0,      0.0%
 - Royalty Cost (XRD)                                                       ,                        0,      0.0%
-Execution Cost Breakdown                                                   ,                  8407239,    100.0%
-=======
-Total Cost (XRD)                                                           ,            0.65620849779,    100.0%
-- Execution Cost (XRD)                                                     ,               0.41223445,     62.8%
-- Finalization Cost (XRD)                                                  ,                0.0672582,     10.2%
-- Storage Cost (XRD)                                                       ,            0.17671584779,     26.9%
-- Tipping Cost (XRD)                                                       ,                        0,      0.0%
-- Royalty Cost (XRD)                                                       ,                        0,      0.0%
-Execution Cost Breakdown                                                   ,                  8244689,    100.0%
->>>>>>> e56a2ce1
+Execution Cost Breakdown                                                   ,                  8404689,    100.0%
 - AfterInvoke                                                              ,                      898,      0.0%
 - AllocateNodeId                                                           ,                     3492,      0.0%
 - BeforeInvoke                                                             ,                     5678,      0.1%
@@ -27,15 +17,11 @@
 - GetOwnedNodes                                                            ,                     1000,      0.0%
 - LockFee                                                                  ,                      500,      0.0%
 - MarkSubstateAsTransient                                                  ,                      165,      0.0%
-<<<<<<< HEAD
 - OpenSubstate::GlobalAccount                                              ,                   944038,     11.2%
-=======
-- OpenSubstate::GlobalAccount                                              ,                   944038,     11.5%
->>>>>>> e56a2ce1
 - OpenSubstate::GlobalAccountLocker                                        ,                    84694,      1.0%
 - OpenSubstate::GlobalFungibleResourceManager                              ,                   164648,      2.0%
 - OpenSubstate::GlobalGenericComponent                                     ,                    43690,      0.5%
-- OpenSubstate::GlobalNonFungibleResourceManager                           ,                   794331,      9.4%
+- OpenSubstate::GlobalNonFungibleResourceManager                           ,                   794331,      9.5%
 - OpenSubstate::GlobalPackage                                              ,                  2841339,     33.8%
 - OpenSubstate::InternalFungibleVault                                      ,                   179737,      2.1%
 - OpenSubstate::InternalGenericComponent                                   ,                   130197,      1.5%
