TRANSACTION STATUS: COMMITTED SUCCESS

<<<<<<< HEAD
TRANSACTION COST: 0.40891267313 XRD
├─ Network execution: 0.278149 XRD, 5562980 execution cost units
├─ Network finalization: 0.03625455 XRD, 725091 finalization cost units
=======
TRANSACTION COST: 0.39578517313 XRD
├─ Network execution: 0.2700215 XRD, 5400430 execution cost units
├─ Network finalization: 0.03125455 XRD, 625091 finalization cost units
>>>>>>> e56a2ce1
├─ Tip: 0 XRD
├─ Network Storage: 0.09450912313 XRD
└─ Royalties: 0 XRD

LOGS: 0

EVENTS: 8
├─ Emitter: Method { node: internal_vault_sim1tz9uaalv8g3ahmwep2trlyj2m3zn7rstm9pwessa3k56me2fcduq2u, module_id: Main }
   Event: LockFeeEvent {
     amount: Decimal("5000"),
   }
├─ Emitter: Method { node: internal_vault_sim1np4v02tu69ju0s5ac7xpt9jk590fa4epxx398539ycc057wqqfjdq9, module_id: Main }
   Event: WithdrawEvent {
     ids: [
       NonFungibleLocalId("#13#"),
     ],
   }
├─ Emitter: Method { node: locker_sim1dp8g5xtahznlr27t3jagtplg24d5sfqr2r799h3qfl3jpmdxu7wlr3, module_id: Main }
   Event: ClaimEvent {
     claimant: GlobalAccount(Reference("account_sim1cykuqm9srf92pn5gdpjh305df2zv9xxuz0qd7ndrehmm2mkt5w958k")),
     resource_address: ResourceAddress(Reference("resource_sim1n2pnt93g8hmwdkyh4xjw0ldmad3p25hx93t2rw58ke974tpeqemklu")),
     resources: ResourceSpecifier::NonFungible(
       [
         NonFungibleLocalId("#13#"),
       ],
     ),
   }
├─ Emitter: Method { node: internal_vault_sim1nzxzp4wznnrxj7xw0ujvpm36q8mvv8kjyjld486cqcsalfk030437p, module_id: Main }
   Event: DepositEvent {
     ids: [
       NonFungibleLocalId("#13#"),
     ],
   }
├─ Emitter: Method { node: account_sim1cykuqm9srf92pn5gdpjh305df2zv9xxuz0qd7ndrehmm2mkt5w958k, module_id: Main }
   Event: DepositEvent::NonFungible(
     ResourceAddress(Reference("resource_sim1n2pnt93g8hmwdkyh4xjw0ldmad3p25hx93t2rw58ke974tpeqemklu")),
     [
       NonFungibleLocalId("#13#"),
     ],
   )
├─ Emitter: Method { node: internal_vault_sim1tz9uaalv8g3ahmwep2trlyj2m3zn7rstm9pwessa3k56me2fcduq2u, module_id: Main }
   Event: PayFeeEvent {
<<<<<<< HEAD
     amount: Decimal("0.40891267313"),
   }
├─ Emitter: Method { node: internal_vault_sim1tpsesv77qvw782kknjks9g3x2msg8cc8ldshk28pkf6m6lkhun3sel, module_id: Main }
   Event: DepositEvent {
     amount: Decimal("0.204456336565"),
   }
└─ Emitter: Method { node: resource_sim1tknxxxxxxxxxradxrdxxxxxxxxx009923554798xxxxxxxxxakj8n3, module_id: Main }
   Event: BurnFungibleResourceEvent {
     amount: Decimal("0.204456336565"),
=======
     amount: Decimal("0.39578517313"),
   }
├─ Emitter: Method { node: internal_vault_sim1tpsesv77qvw782kknjks9g3x2msg8cc8ldshk28pkf6m6lkhun3sel, module_id: Main }
   Event: DepositEvent {
     amount: Decimal("0.197892586565"),
   }
└─ Emitter: Method { node: resource_sim1tknxxxxxxxxxradxrdxxxxxxxxx009923554798xxxxxxxxxakj8n3, module_id: Main }
   Event: BurnFungibleResourceEvent {
     amount: Decimal("0.197892586565"),
>>>>>>> e56a2ce1
   }

STATE UPDATES: 7 entities
├─ consensusmanager_sim1scxxxxxxxxxxcnsmgrxxxxxxxxx000999665565xxxxxxxxxxc06cl across 1 partitions
  └─ Partition(64): 1 change
    └─ Set: Field(2)
       Value: UNLOCKED ConsensusManagerValidatorRewardsFieldPayload::V1(
         ValidatorRewardsSubstate {
           proposer_rewards: {
<<<<<<< HEAD
             0u8 => Decimal("2.7388499286425"),
=======
             0u8 => Decimal("2.6764943036425"),
>>>>>>> e56a2ce1
           },
           rewards_vault: Vault(Own("internal_vault_sim1tpsesv77qvw782kknjks9g3x2msg8cc8ldshk28pkf6m6lkhun3sel")),
         },
       )
├─ transactiontracker_sim1stxxxxxxxxxxtxtrakxxxxxxxxx006844685494xxxxxxxxx4d5zd2 across 2 partitions
  ├─ Partition(64): 1 change
    └─ Set: Field(0)
       Value: UNLOCKED TransactionTrackerSubstate::V1(
         TransactionTrackerSubstateV1 {
           start_epoch: 1u64,
           start_partition: 65u8,
           partition_range_start_inclusive: 65u8,
           partition_range_end_inclusive: 255u8,
           epochs_per_partition: 100u64,
         },
       )
  └─ Partition(65): 1 change
    └─ Set: Hash(hex("92f5bed278b72b654232cd2ec9fae03ea2c455cf8b8dbc785a5cb328cc5be22e"))
       Value: UNLOCKED TransactionStatus::V1(
         TransactionStatusV1::CommittedSuccess,
       )
├─ component_sim1cptxxxxxxxxxfaucetxxxxxxxxx000527798379xxxxxxxxxhkrefh across 1 partitions
  └─ Partition(64): 1 change
    └─ Set: Field(0)
       Value: UNLOCKED Faucet {
         vault: Vault(Own("internal_vault_sim1tz9uaalv8g3ahmwep2trlyj2m3zn7rstm9pwessa3k56me2fcduq2u")),
         transactions: KeyValueStore(Own("internal_keyvaluestore_sim1krn7clzr3qmq2zhwr77mdenksxswf00yeh8tn3vyzesg4kr3p54gv8")),
       }
├─ internal_vault_sim1tz9uaalv8g3ahmwep2trlyj2m3zn7rstm9pwessa3k56me2fcduq2u across 1 partitions
  └─ Partition(64): 1 change
    └─ Set: Field(0)
       Value: UNLOCKED FungibleVaultBalanceFieldPayload::V1(
<<<<<<< HEAD
         LiquidFungibleResource(Decimal("99999999999999989.04460028543")),
=======
         LiquidFungibleResource(Decimal("99999999999999989.29402278543")),
>>>>>>> e56a2ce1
       )
├─ internal_vault_sim1np4v02tu69ju0s5ac7xpt9jk590fa4epxx398539ycc057wqqfjdq9 across 2 partitions
  ├─ Partition(64): 1 change
    └─ Set: Field(0)
       Value: UNLOCKED NonFungibleVaultBalanceFieldPayload::V1(
         LiquidNonFungibleVault(Decimal("1")),
       )
  └─ Partition(65): 1 change
    └─ Delete: NonFungibleLocalId("#13#")
├─ internal_vault_sim1nzxzp4wznnrxj7xw0ujvpm36q8mvv8kjyjld486cqcsalfk030437p across 2 partitions
  ├─ Partition(64): 1 change
    └─ Set: Field(0)
       Value: UNLOCKED NonFungibleVaultBalanceFieldPayload::V1(
         LiquidNonFungibleVault(Decimal("4")),
       )
  └─ Partition(65): 1 change
    └─ Set: NonFungibleLocalId("#13#")
       Value: NonFungibleVaultNonFungibleEntryPayload::V1(
         Unit,
       )
└─ internal_vault_sim1tpsesv77qvw782kknjks9g3x2msg8cc8ldshk28pkf6m6lkhun3sel across 1 partitions
  └─ Partition(64): 1 change
    └─ Set: Field(0)
       Value: UNLOCKED FungibleVaultBalanceFieldPayload::V1(
<<<<<<< HEAD
         LiquidFungibleResource(Decimal("5.477699857285")),
=======
         LiquidFungibleResource(Decimal("5.352988607285")),
>>>>>>> e56a2ce1
       )

OUTPUTS: 3
├─ Unit
├─ Own("internal_component_sim1lpa6q6hgnwfuk7dtzsm3qu75stzaa96vx3ghuzpcanmpc75ktu3qnl")
└─ Unit

BALANCE CHANGES: 4
├─ Vault: internal_vault_sim1tz9uaalv8g3ahmwep2trlyj2m3zn7rstm9pwessa3k56me2fcduq2u
   ResAddr: resource_sim1tknxxxxxxxxxradxrdxxxxxxxxx009923554798xxxxxxxxxakj8n3
<<<<<<< HEAD
   Change: -0.40891267313
=======
   Change: -0.39578517313
>>>>>>> e56a2ce1
├─ Vault: internal_vault_sim1np4v02tu69ju0s5ac7xpt9jk590fa4epxx398539ycc057wqqfjdq9
   ResAddr: resource_sim1n2pnt93g8hmwdkyh4xjw0ldmad3p25hx93t2rw58ke974tpeqemklu
   Change: +{}, -{#13#}
├─ Vault: internal_vault_sim1nzxzp4wznnrxj7xw0ujvpm36q8mvv8kjyjld486cqcsalfk030437p
   ResAddr: resource_sim1n2pnt93g8hmwdkyh4xjw0ldmad3p25hx93t2rw58ke974tpeqemklu
   Change: +{#13#}, -{}
└─ Vault: internal_vault_sim1tpsesv77qvw782kknjks9g3x2msg8cc8ldshk28pkf6m6lkhun3sel
   ResAddr: resource_sim1tknxxxxxxxxxradxrdxxxxxxxxx009923554798xxxxxxxxxakj8n3
<<<<<<< HEAD
   Change: 0.204456336565
=======
   Change: 0.197892586565
>>>>>>> e56a2ce1

NEW ENTITIES: 0<|MERGE_RESOLUTION|>--- conflicted
+++ resolved
@@ -1,14 +1,8 @@
 TRANSACTION STATUS: COMMITTED SUCCESS
 
-<<<<<<< HEAD
-TRANSACTION COST: 0.40891267313 XRD
-├─ Network execution: 0.278149 XRD, 5562980 execution cost units
+TRANSACTION COST: 0.40878517313 XRD
+├─ Network execution: 0.2780215 XRD, 5560430 execution cost units
 ├─ Network finalization: 0.03625455 XRD, 725091 finalization cost units
-=======
-TRANSACTION COST: 0.39578517313 XRD
-├─ Network execution: 0.2700215 XRD, 5400430 execution cost units
-├─ Network finalization: 0.03125455 XRD, 625091 finalization cost units
->>>>>>> e56a2ce1
 ├─ Tip: 0 XRD
 ├─ Network Storage: 0.09450912313 XRD
 └─ Royalties: 0 XRD
@@ -51,27 +45,15 @@
    )
 ├─ Emitter: Method { node: internal_vault_sim1tz9uaalv8g3ahmwep2trlyj2m3zn7rstm9pwessa3k56me2fcduq2u, module_id: Main }
    Event: PayFeeEvent {
-<<<<<<< HEAD
-     amount: Decimal("0.40891267313"),
+     amount: Decimal("0.40878517313"),
    }
 ├─ Emitter: Method { node: internal_vault_sim1tpsesv77qvw782kknjks9g3x2msg8cc8ldshk28pkf6m6lkhun3sel, module_id: Main }
    Event: DepositEvent {
-     amount: Decimal("0.204456336565"),
+     amount: Decimal("0.204392586565"),
    }
 └─ Emitter: Method { node: resource_sim1tknxxxxxxxxxradxrdxxxxxxxxx009923554798xxxxxxxxxakj8n3, module_id: Main }
    Event: BurnFungibleResourceEvent {
-     amount: Decimal("0.204456336565"),
-=======
-     amount: Decimal("0.39578517313"),
-   }
-├─ Emitter: Method { node: internal_vault_sim1tpsesv77qvw782kknjks9g3x2msg8cc8ldshk28pkf6m6lkhun3sel, module_id: Main }
-   Event: DepositEvent {
-     amount: Decimal("0.197892586565"),
-   }
-└─ Emitter: Method { node: resource_sim1tknxxxxxxxxxradxrdxxxxxxxxx009923554798xxxxxxxxxakj8n3, module_id: Main }
-   Event: BurnFungibleResourceEvent {
-     amount: Decimal("0.197892586565"),
->>>>>>> e56a2ce1
+     amount: Decimal("0.204392586565"),
    }
 
 STATE UPDATES: 7 entities
@@ -81,11 +63,7 @@
        Value: UNLOCKED ConsensusManagerValidatorRewardsFieldPayload::V1(
          ValidatorRewardsSubstate {
            proposer_rewards: {
-<<<<<<< HEAD
-             0u8 => Decimal("2.7388499286425"),
-=======
-             0u8 => Decimal("2.6764943036425"),
->>>>>>> e56a2ce1
+             0u8 => Decimal("2.7382443036425"),
            },
            rewards_vault: Vault(Own("internal_vault_sim1tpsesv77qvw782kknjks9g3x2msg8cc8ldshk28pkf6m6lkhun3sel")),
          },
@@ -118,11 +96,7 @@
   └─ Partition(64): 1 change
     └─ Set: Field(0)
        Value: UNLOCKED FungibleVaultBalanceFieldPayload::V1(
-<<<<<<< HEAD
-         LiquidFungibleResource(Decimal("99999999999999989.04460028543")),
-=======
-         LiquidFungibleResource(Decimal("99999999999999989.29402278543")),
->>>>>>> e56a2ce1
+         LiquidFungibleResource(Decimal("99999999999999989.04702278543")),
        )
 ├─ internal_vault_sim1np4v02tu69ju0s5ac7xpt9jk590fa4epxx398539ycc057wqqfjdq9 across 2 partitions
   ├─ Partition(64): 1 change
@@ -147,11 +121,7 @@
   └─ Partition(64): 1 change
     └─ Set: Field(0)
        Value: UNLOCKED FungibleVaultBalanceFieldPayload::V1(
-<<<<<<< HEAD
-         LiquidFungibleResource(Decimal("5.477699857285")),
-=======
-         LiquidFungibleResource(Decimal("5.352988607285")),
->>>>>>> e56a2ce1
+         LiquidFungibleResource(Decimal("5.476488607285")),
        )
 
 OUTPUTS: 3
@@ -162,11 +132,7 @@
 BALANCE CHANGES: 4
 ├─ Vault: internal_vault_sim1tz9uaalv8g3ahmwep2trlyj2m3zn7rstm9pwessa3k56me2fcduq2u
    ResAddr: resource_sim1tknxxxxxxxxxradxrdxxxxxxxxx009923554798xxxxxxxxxakj8n3
-<<<<<<< HEAD
-   Change: -0.40891267313
-=======
-   Change: -0.39578517313
->>>>>>> e56a2ce1
+   Change: -0.40878517313
 ├─ Vault: internal_vault_sim1np4v02tu69ju0s5ac7xpt9jk590fa4epxx398539ycc057wqqfjdq9
    ResAddr: resource_sim1n2pnt93g8hmwdkyh4xjw0ldmad3p25hx93t2rw58ke974tpeqemklu
    Change: +{}, -{#13#}
@@ -175,10 +141,6 @@
    Change: +{#13#}, -{}
 └─ Vault: internal_vault_sim1tpsesv77qvw782kknjks9g3x2msg8cc8ldshk28pkf6m6lkhun3sel
    ResAddr: resource_sim1tknxxxxxxxxxradxrdxxxxxxxxx009923554798xxxxxxxxxakj8n3
-<<<<<<< HEAD
-   Change: 0.204456336565
-=======
-   Change: 0.197892586565
->>>>>>> e56a2ce1
+   Change: 0.204392586565
 
 NEW ENTITIES: 0