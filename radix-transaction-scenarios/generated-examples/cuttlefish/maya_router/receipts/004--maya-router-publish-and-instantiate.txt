TRANSACTION STATUS: COMMITTED SUCCESS

<<<<<<< HEAD
TRANSACTION COST: 68.3116730791 XRD
├─ Network execution: 1.26712295 XRD, 25342459 execution cost units
├─ Network finalization: 0.15669575 XRD, 3133915 finalization cost units
=======
TRANSACTION COST: 68.2982619291 XRD
├─ Network execution: 1.2587118 XRD, 25174236 execution cost units
├─ Network finalization: 0.15169575 XRD, 3033915 finalization cost units
>>>>>>> e56a2ce1
├─ Tip: 0 XRD
├─ Network Storage: 66.8878543791 XRD
└─ Royalties: 0 XRD

LOGS: 0

EVENTS: 5
├─ Emitter: Method { node: internal_vault_sim1tz9uaalv8g3ahmwep2trlyj2m3zn7rstm9pwessa3k56me2fcduq2u, module_id: Main }
   Event: LockFeeEvent {
     amount: Decimal("5000"),
   }
├─ Emitter: Method { node: resource_sim1tknxxxxxxxxxradxrdxxxxxxxxx009923554798xxxxxxxxxakj8n3, module_id: Main }
   Event: VaultCreationEvent {
     vault_id: NodeId(hex("5836b0f213dd92c8bc94d09d64cd3663c084dc87a56d04ad932b69bd197f")),
   }
├─ Emitter: Method { node: internal_vault_sim1tz9uaalv8g3ahmwep2trlyj2m3zn7rstm9pwessa3k56me2fcduq2u, module_id: Main }
   Event: PayFeeEvent {
<<<<<<< HEAD
     amount: Decimal("68.3116730791"),
   }
├─ Emitter: Method { node: internal_vault_sim1tpsesv77qvw782kknjks9g3x2msg8cc8ldshk28pkf6m6lkhun3sel, module_id: Main }
   Event: DepositEvent {
     amount: Decimal("34.15583653955"),
   }
└─ Emitter: Method { node: resource_sim1tknxxxxxxxxxradxrdxxxxxxxxx009923554798xxxxxxxxxakj8n3, module_id: Main }
   Event: BurnFungibleResourceEvent {
     amount: Decimal("34.15583653955"),
=======
     amount: Decimal("68.2982619291"),
   }
├─ Emitter: Method { node: internal_vault_sim1tpsesv77qvw782kknjks9g3x2msg8cc8ldshk28pkf6m6lkhun3sel, module_id: Main }
   Event: DepositEvent {
     amount: Decimal("34.14913096455"),
   }
└─ Emitter: Method { node: resource_sim1tknxxxxxxxxxradxrdxxxxxxxxx009923554798xxxxxxxxxakj8n3, module_id: Main }
   Event: BurnFungibleResourceEvent {
     amount: Decimal("34.14913096455"),
>>>>>>> e56a2ce1
   }

STATE UPDATES: 10 entities
├─ consensusmanager_sim1scxxxxxxxxxxcnsmgrxxxxxxxxx000999665565xxxxxxxxxxc06cl across 1 partitions
  └─ Partition(64): 1 change
    └─ Set: Field(2)
       Value: UNLOCKED ConsensusManagerValidatorRewardsFieldPayload::V1(
         ValidatorRewardsSubstate {
           proposer_rewards: {
<<<<<<< HEAD
             0u8 => Decimal("17.5641715841625"),
=======
             0u8 => Decimal("17.5509368216625"),
>>>>>>> e56a2ce1
           },
           rewards_vault: Vault(Own("internal_vault_sim1tpsesv77qvw782kknjks9g3x2msg8cc8ldshk28pkf6m6lkhun3sel")),
         },
       )
├─ transactiontracker_sim1stxxxxxxxxxxtxtrakxxxxxxxxx006844685494xxxxxxxxx4d5zd2 across 2 partitions
  ├─ Partition(64): 1 change
    └─ Set: Field(0)
       Value: UNLOCKED TransactionTrackerSubstate::V1(
         TransactionTrackerSubstateV1 {
           start_epoch: 1u64,
           start_partition: 65u8,
           partition_range_start_inclusive: 65u8,
           partition_range_end_inclusive: 255u8,
           epochs_per_partition: 100u64,
         },
       )
  └─ Partition(65): 1 change
    └─ Set: Hash(hex("0ecac9c64ae3bc892d38f55f285510115d74f5514d63805016893128279472c7"))
       Value: UNLOCKED TransactionStatus::V1(
         TransactionStatusV1::CommittedSuccess,
       )
├─ component_sim1cptxxxxxxxxxfaucetxxxxxxxxx000527798379xxxxxxxxxhkrefh across 1 partitions
  └─ Partition(64): 1 change
    └─ Set: Field(0)
       Value: UNLOCKED Faucet {
         vault: Vault(Own("internal_vault_sim1tz9uaalv8g3ahmwep2trlyj2m3zn7rstm9pwessa3k56me2fcduq2u")),
         transactions: KeyValueStore(Own("internal_keyvaluestore_sim1krn7clzr3qmq2zhwr77mdenksxswf00yeh8tn3vyzesg4kr3p54gv8")),
       }
├─ internal_vault_sim1tz9uaalv8g3ahmwep2trlyj2m3zn7rstm9pwessa3k56me2fcduq2u across 1 partitions
  └─ Partition(64): 1 change
    └─ Set: Field(0)
       Value: UNLOCKED FungibleVaultBalanceFieldPayload::V1(
<<<<<<< HEAD
         LiquidFungibleResource(Decimal("99999999999989929.74331366335")),
=======
         LiquidFungibleResource(Decimal("99999999999989929.79625271335")),
>>>>>>> e56a2ce1
       )
├─ package_sim1pha7h60q9p4hx40chf8uxntzs3tqgnd72kfu2akz2lx67hq5e32ex3 across 12 partitions
  ├─ Partition(1): 1 change
    └─ Set: SchemaHash(fa160b6fda209b4a676a67a128414fad1569cbdf4c98c1139feb17e2751f6f3a)
       Value: (Hidden as longer than 1024 bytes. Hash: a7df6834b5a7b252a815089208aca1e3278e95ef75de2daa6a6f21addac10720)
  ├─ Partition(2): 3 changes
    ├─ Set: "name"
       Value: LOCKED MetadataEntryEntryPayload::V1(
         GenericMetadataValue::String(
           "MayaRouter Package",
         ),
       )
    ├─ Set: "description"
       Value: LOCKED MetadataEntryEntryPayload::V1(
         GenericMetadataValue::String(
           "MayaRouter package stores assets swappable with assets from other networks",
         ),
       )
    └─ Set: "tags"
       Value: LOCKED MetadataEntryEntryPayload::V1(
         GenericMetadataValue::StringArray(
           [
             "bridge",
             "cross-chain",
           ],
         ),
       )
  ├─ Partition(5): 1 change
    └─ Set: Field(0)
       Value: LOCKED RoleAssignmentOwnerFieldPayload::V1(
         OwnerRoleSubstate {
           rule: AccessRule::DenyAll,
           updater: OwnerRoleUpdater::None,
         },
       )
  ├─ Partition(64): 1 change
    └─ Set: Field(0)
       Value: LOCKED PackageRoyaltyAccumulatorFieldPayload::V1(
         PackageRoyaltyAccumulatorV1 {
           royalty_vault: Vault(Own("internal_vault_sim1tqmtpusnmkfv30y56zwkfnfkv0qgfhy854ksftvn9d5m6xtltnqnt6")),
         },
       )
  ├─ Partition(65): 1 change
    └─ Set: BlueprintVersionKey { blueprint: "MayaRouter", version: BlueprintVersion { major: 1u32, minor: 0u32, patch: 0u32 } }
       Value: (Hidden as longer than 1024 bytes. Hash: 41340c5b20fd98918c8ebc2529f17407e24118382a8524e38d2813e94df93c8a)
  ├─ Partition(66): 1 change
    └─ Set: BlueprintVersionKey { blueprint: "MayaRouter", version: BlueprintVersion { major: 1u32, minor: 0u32, patch: 0u32 } }
       Value: LOCKED PackageBlueprintVersionDependenciesEntryPayload::V1(
         BlueprintDependencies([]),
       )
  ├─ Partition(67): 1 change
    └─ Set: BlueprintVersionKey { blueprint: "MayaRouter", version: BlueprintVersion { major: 1u32, minor: 0u32, patch: 0u32 } }
       Value: LOCKED PackageBlueprintVersionRoyaltyConfigEntryPayload::V1(
         PackageRoyaltyConfig::Disabled,
       )
  ├─ Partition(68): 1 change
    └─ Set: BlueprintVersionKey { blueprint: "MayaRouter", version: BlueprintVersion { major: 1u32, minor: 0u32, patch: 0u32 } }
       Value: LOCKED PackageBlueprintVersionAuthConfigEntryPayload::V1(
         AuthConfig {
           function_auth: FunctionAuth::AllowAll,
           method_auth: MethodAuthTemplate::StaticRoleDefinition(
             StaticRoleDefinition {
               roles: RoleSpecification::Normal(
                 {},
               ),
               methods: {
                 MethodKey("user_deposit") => MethodAccessibility::Public,
                 MethodKey("withdraw") => MethodAccessibility::Public,
                 MethodKey("transfer") => MethodAccessibility::Public,
                 MethodKey("direct_deposit") => MethodAccessibility::Public,
                 MethodKey("get_vault_balance") => MethodAccessibility::Public,
               },
             },
           ),
         },
       )
  ├─ Partition(69): 1 change
    └─ Set: CodeHash(hex("d78be0b56058b6df1ef6d3269e5867b2984f588bb63ec97999755f1c353b0756"))
       Value: LOCKED PackageCodeVmTypeEntryPayload::V1(
         PackageCodeVmTypeV1::ScryptoV1,
       )
  ├─ Partition(70): 1 change
    └─ Set: CodeHash(hex("d78be0b56058b6df1ef6d3269e5867b2984f588bb63ec97999755f1c353b0756"))
       Value: (Hidden as longer than 1024 bytes. Hash: 4fc7b8989acd34df7f7cddf1f7deea3258353a94296d0fcf09e216dd962d4ca9)
  ├─ Partition(71): 1 change
    └─ Set: CodeHash(hex("d78be0b56058b6df1ef6d3269e5867b2984f588bb63ec97999755f1c353b0756"))
       Value: (Hidden as longer than 1024 bytes. Hash: b89d91a4786531a64dca4f0a37b54096735d930c710255656812a8f706b73729)
  └─ Partition(0): 1 change
    └─ Set: TypeInfo
       Value: TypeInfoSubstate::Object(
         ObjectInfo {
           blueprint_info: BlueprintInfo {
             blueprint_id: BlueprintId {
               package_address: PackageAddress(Reference("package_sim1pkgxxxxxxxxxpackgexxxxxxxxx000726633226xxxxxxxxxlk8hc9")),
               blueprint_name: "Package",
             },
             blueprint_version: BlueprintVersion {
               major: 1u32,
               minor: 0u32,
               patch: 0u32,
             },
             outer_obj_info: OuterObjectInfo::None,
             features: [
               "package_royalty",
             ],
             generic_substitutions: [],
           },
           object_type: ObjectType::Global {
             modules: {
               AttachedModuleId::Metadata => BlueprintVersion {
                 major: 1u32,
                 minor: 0u32,
                 patch: 0u32,
               },
               AttachedModuleId::RoleAssignment => BlueprintVersion {
                 major: 1u32,
                 minor: 0u32,
                 patch: 0u32,
               },
             },
           },
         },
       )
├─ internal_vault_sim1tqmtpusnmkfv30y56zwkfnfkv0qgfhy854ksftvn9d5m6xtltnqnt6 across 2 partitions
  ├─ Partition(0): 1 change
    └─ Set: TypeInfo
       Value: TypeInfoSubstate::Object(
         ObjectInfo {
           blueprint_info: BlueprintInfo {
             blueprint_id: BlueprintId {
               package_address: PackageAddress(Reference("package_sim1pkgxxxxxxxxxresrcexxxxxxxxx000538436477xxxxxxxxxaj0zg9")),
               blueprint_name: "FungibleVault",
             },
             blueprint_version: BlueprintVersion {
               major: 1u32,
               minor: 0u32,
               patch: 0u32,
             },
             outer_obj_info: OuterObjectInfo::Some {
               outer_object: GlobalAddress(Reference("resource_sim1tknxxxxxxxxxradxrdxxxxxxxxx009923554798xxxxxxxxxakj8n3")),
             },
             features: [],
             generic_substitutions: [],
           },
           object_type: ObjectType::Owned,
         },
       )
  └─ Partition(64): 1 change
    └─ Set: Field(0)
       Value: UNLOCKED FungibleVaultBalanceFieldPayload::V1(
         LiquidFungibleResource(Decimal("0")),
       )
├─ component_sim1czkz6hl5t6u680uvjylms3vyxd36auyduc56nfnkxs392qufhkalfr across 3 partitions
  ├─ Partition(5): 1 change
    └─ Set: Field(0)
       Value: LOCKED RoleAssignmentOwnerFieldPayload::V1(
         OwnerRoleSubstate {
           rule: AccessRule::DenyAll,
           updater: OwnerRoleUpdater::None,
         },
       )
  ├─ Partition(64): 1 change
    └─ Set: Field(0)
       Value: UNLOCKED MayaRouter {
         locker: GlobalAccountLocker(Reference("locker_sim1dq52tlc2n3gcuvhsagmkgwqyvzukryg84wy6504p996r0qt6fhsypy")),
         vaults: KeyValueStore(Own("internal_keyvaluestore_sim1kqt0p03x3levw8580h9zs5ezccav208dz37nemtgh9s532f8vempze")),
       }
  └─ Partition(0): 1 change
    └─ Set: TypeInfo
       Value: TypeInfoSubstate::Object(
         ObjectInfo {
           blueprint_info: BlueprintInfo {
             blueprint_id: BlueprintId {
               package_address: PackageAddress(Reference("package_sim1pha7h60q9p4hx40chf8uxntzs3tqgnd72kfu2akz2lx67hq5e32ex3")),
               blueprint_name: "MayaRouter",
             },
             blueprint_version: BlueprintVersion {
               major: 1u32,
               minor: 0u32,
               patch: 0u32,
             },
             outer_obj_info: OuterObjectInfo::None,
             features: [],
             generic_substitutions: [],
           },
           object_type: ObjectType::Global {
             modules: {
               AttachedModuleId::Metadata => BlueprintVersion {
                 major: 1u32,
                 minor: 0u32,
                 patch: 0u32,
               },
               AttachedModuleId::RoleAssignment => BlueprintVersion {
                 major: 1u32,
                 minor: 0u32,
                 patch: 0u32,
               },
             },
           },
         },
       )
├─ locker_sim1dq52tlc2n3gcuvhsagmkgwqyvzukryg84wy6504p996r0qt6fhsypy across 4 partitions
  ├─ Partition(2): 1 change
    └─ Set: "admin_badge"
       Value: LOCKED EMPTY
  ├─ Partition(5): 1 change
    └─ Set: Field(0)
       Value: LOCKED RoleAssignmentOwnerFieldPayload::V1(
         OwnerRoleSubstate {
           rule: AccessRule::DenyAll,
           updater: OwnerRoleUpdater::None,
         },
       )
  ├─ Partition(6): 4 changes
    ├─ Set: ModuleRoleKey { module: ModuleId::Main, key: RoleKey("storer_updater") }
       Value: UNLOCKED RoleAssignmentAccessRuleEntryPayload::V1(
         AccessRule::DenyAll,
       )
    ├─ Set: ModuleRoleKey { module: ModuleId::Main, key: RoleKey("recoverer_updater") }
       Value: UNLOCKED RoleAssignmentAccessRuleEntryPayload::V1(
         AccessRule::DenyAll,
       )
    ├─ Set: ModuleRoleKey { module: ModuleId::Main, key: RoleKey("storer") }
       Value: UNLOCKED RoleAssignmentAccessRuleEntryPayload::V1(
         AccessRule::Protected(
           AccessRuleNode::ProofRule(
             ProofRule::Require(
               ResourceOrNonFungible::NonFungible(
                 NonFungibleGlobalId {
                   resource_address: ResourceAddress(Reference("resource_sim1nfxxxxxxxxxxglcllrxxxxxxxxx002350006550xxxxxxxxxk5870l")),
                   local_id: NonFungibleLocalId("[dda26882402a4b067593cae3a074b07fb63d48c39626c875db70924e809c1501]"),
                 },
               ),
             ),
           ),
         ),
       )
    └─ Set: ModuleRoleKey { module: ModuleId::Main, key: RoleKey("recoverer") }
       Value: UNLOCKED RoleAssignmentAccessRuleEntryPayload::V1(
         AccessRule::DenyAll,
       )
  └─ Partition(0): 1 change
    └─ Set: TypeInfo
       Value: TypeInfoSubstate::Object(
         ObjectInfo {
           blueprint_info: BlueprintInfo {
             blueprint_id: BlueprintId {
               package_address: PackageAddress(Reference("package_sim1pkgxxxxxxxxxlckerxxxxxxxxxx000208064247xxxxxxxxxpnfcn6")),
               blueprint_name: "AccountLocker",
             },
             blueprint_version: BlueprintVersion {
               major: 1u32,
               minor: 0u32,
               patch: 0u32,
             },
             outer_obj_info: OuterObjectInfo::None,
             features: [],
             generic_substitutions: [],
           },
           object_type: ObjectType::Global {
             modules: {
               AttachedModuleId::RoleAssignment => BlueprintVersion {
                 major: 1u32,
                 minor: 0u32,
                 patch: 0u32,
               },
               AttachedModuleId::Metadata => BlueprintVersion {
                 major: 1u32,
                 minor: 0u32,
                 patch: 0u32,
               },
             },
           },
         },
       )
├─ internal_keyvaluestore_sim1kqt0p03x3levw8580h9zs5ezccav208dz37nemtgh9s532f8vempze across 1 partitions
  └─ Partition(0): 1 change
    └─ Set: TypeInfo
       Value: TypeInfoSubstate::KeyValueStore(
         KeyValueStoreInfo {
           generic_substitutions: KeyValueStoreGenericSubstitutions {
             key_generic_substitution: GenericSubstitution::Remote(
               BlueprintTypeIdentifier {
                 package_address: PackageAddress(Reference("package_sim1pha7h60q9p4hx40chf8uxntzs3tqgnd72kfu2akz2lx67hq5e32ex3")),
                 blueprint_name: "MayaRouter",
                 type_name: "ComponentAddress",
               },
             ),
             value_generic_substitution: GenericSubstitution::Remote(
               BlueprintTypeIdentifier {
                 package_address: PackageAddress(Reference("package_sim1pha7h60q9p4hx40chf8uxntzs3tqgnd72kfu2akz2lx67hq5e32ex3")),
                 blueprint_name: "MayaRouter",
                 type_name: "KeyValueStore_ResourceAddress_FungibleVault",
               },
             ),
             allow_ownership: true,
           },
         },
       )
└─ internal_vault_sim1tpsesv77qvw782kknjks9g3x2msg8cc8ldshk28pkf6m6lkhun3sel across 1 partitions
  └─ Partition(64): 1 change
    └─ Set: Field(0)
       Value: UNLOCKED FungibleVaultBalanceFieldPayload::V1(
<<<<<<< HEAD
         LiquidFungibleResource(Decimal("35.128343168325")),
=======
         LiquidFungibleResource(Decimal("35.101873643325")),
>>>>>>> e56a2ce1
       )

OUTPUTS: 4
├─ Unit
├─ None
├─ Reference("package_sim1pha7h60q9p4hx40chf8uxntzs3tqgnd72kfu2akz2lx67hq5e32ex3")
└─ Reference("component_sim1czkz6hl5t6u680uvjylms3vyxd36auyduc56nfnkxs392qufhkalfr")

BALANCE CHANGES: 2
├─ Vault: internal_vault_sim1tz9uaalv8g3ahmwep2trlyj2m3zn7rstm9pwessa3k56me2fcduq2u
   ResAddr: resource_sim1tknxxxxxxxxxradxrdxxxxxxxxx009923554798xxxxxxxxxakj8n3
<<<<<<< HEAD
   Change: -68.3116730791
└─ Vault: internal_vault_sim1tpsesv77qvw782kknjks9g3x2msg8cc8ldshk28pkf6m6lkhun3sel
   ResAddr: resource_sim1tknxxxxxxxxxradxrdxxxxxxxxx009923554798xxxxxxxxxakj8n3
   Change: 34.15583653955
=======
   Change: -68.2982619291
└─ Vault: internal_vault_sim1tpsesv77qvw782kknjks9g3x2msg8cc8ldshk28pkf6m6lkhun3sel
   ResAddr: resource_sim1tknxxxxxxxxxradxrdxxxxxxxxx009923554798xxxxxxxxxakj8n3
   Change: 34.14913096455
>>>>>>> e56a2ce1

NEW ENTITIES: 3
└─ Package: package_sim1pha7h60q9p4hx40chf8uxntzs3tqgnd72kfu2akz2lx67hq5e32ex3
├─ Component: component_sim1czkz6hl5t6u680uvjylms3vyxd36auyduc56nfnkxs392qufhkalfr
└─ Component: locker_sim1dq52tlc2n3gcuvhsagmkgwqyvzukryg84wy6504p996r0qt6fhsypy<|MERGE_RESOLUTION|>--- conflicted
+++ resolved
@@ -1,14 +1,8 @@
 TRANSACTION STATUS: COMMITTED SUCCESS
 
-<<<<<<< HEAD
-TRANSACTION COST: 68.3116730791 XRD
-├─ Network execution: 1.26712295 XRD, 25342459 execution cost units
+TRANSACTION COST: 68.3112619291 XRD
+├─ Network execution: 1.2667118 XRD, 25334236 execution cost units
 ├─ Network finalization: 0.15669575 XRD, 3133915 finalization cost units
-=======
-TRANSACTION COST: 68.2982619291 XRD
-├─ Network execution: 1.2587118 XRD, 25174236 execution cost units
-├─ Network finalization: 0.15169575 XRD, 3033915 finalization cost units
->>>>>>> e56a2ce1
 ├─ Tip: 0 XRD
 ├─ Network Storage: 66.8878543791 XRD
 └─ Royalties: 0 XRD
@@ -26,27 +20,15 @@
    }
 ├─ Emitter: Method { node: internal_vault_sim1tz9uaalv8g3ahmwep2trlyj2m3zn7rstm9pwessa3k56me2fcduq2u, module_id: Main }
    Event: PayFeeEvent {
-<<<<<<< HEAD
-     amount: Decimal("68.3116730791"),
+     amount: Decimal("68.3112619291"),
    }
 ├─ Emitter: Method { node: internal_vault_sim1tpsesv77qvw782kknjks9g3x2msg8cc8ldshk28pkf6m6lkhun3sel, module_id: Main }
    Event: DepositEvent {
-     amount: Decimal("34.15583653955"),
+     amount: Decimal("34.15563096455"),
    }
 └─ Emitter: Method { node: resource_sim1tknxxxxxxxxxradxrdxxxxxxxxx009923554798xxxxxxxxxakj8n3, module_id: Main }
    Event: BurnFungibleResourceEvent {
-     amount: Decimal("34.15583653955"),
-=======
-     amount: Decimal("68.2982619291"),
-   }
-├─ Emitter: Method { node: internal_vault_sim1tpsesv77qvw782kknjks9g3x2msg8cc8ldshk28pkf6m6lkhun3sel, module_id: Main }
-   Event: DepositEvent {
-     amount: Decimal("34.14913096455"),
-   }
-└─ Emitter: Method { node: resource_sim1tknxxxxxxxxxradxrdxxxxxxxxx009923554798xxxxxxxxxakj8n3, module_id: Main }
-   Event: BurnFungibleResourceEvent {
-     amount: Decimal("34.14913096455"),
->>>>>>> e56a2ce1
+     amount: Decimal("34.15563096455"),
    }
 
 STATE UPDATES: 10 entities
@@ -56,11 +38,7 @@
        Value: UNLOCKED ConsensusManagerValidatorRewardsFieldPayload::V1(
          ValidatorRewardsSubstate {
            proposer_rewards: {
-<<<<<<< HEAD
-             0u8 => Decimal("17.5641715841625"),
-=======
-             0u8 => Decimal("17.5509368216625"),
->>>>>>> e56a2ce1
+             0u8 => Decimal("17.5639368216625"),
            },
            rewards_vault: Vault(Own("internal_vault_sim1tpsesv77qvw782kknjks9g3x2msg8cc8ldshk28pkf6m6lkhun3sel")),
          },
@@ -93,11 +71,7 @@
   └─ Partition(64): 1 change
     └─ Set: Field(0)
        Value: UNLOCKED FungibleVaultBalanceFieldPayload::V1(
-<<<<<<< HEAD
-         LiquidFungibleResource(Decimal("99999999999989929.74331366335")),
-=======
-         LiquidFungibleResource(Decimal("99999999999989929.79625271335")),
->>>>>>> e56a2ce1
+         LiquidFungibleResource(Decimal("99999999999989929.74425271335")),
        )
 ├─ package_sim1pha7h60q9p4hx40chf8uxntzs3tqgnd72kfu2akz2lx67hq5e32ex3 across 12 partitions
   ├─ Partition(1): 1 change
@@ -401,11 +375,7 @@
   └─ Partition(64): 1 change
     └─ Set: Field(0)
        Value: UNLOCKED FungibleVaultBalanceFieldPayload::V1(
-<<<<<<< HEAD
-         LiquidFungibleResource(Decimal("35.128343168325")),
-=======
-         LiquidFungibleResource(Decimal("35.101873643325")),
->>>>>>> e56a2ce1
+         LiquidFungibleResource(Decimal("35.127873643325")),
        )
 
 OUTPUTS: 4
@@ -417,17 +387,10 @@
 BALANCE CHANGES: 2
 ├─ Vault: internal_vault_sim1tz9uaalv8g3ahmwep2trlyj2m3zn7rstm9pwessa3k56me2fcduq2u
    ResAddr: resource_sim1tknxxxxxxxxxradxrdxxxxxxxxx009923554798xxxxxxxxxakj8n3
-<<<<<<< HEAD
-   Change: -68.3116730791
+   Change: -68.3112619291
 └─ Vault: internal_vault_sim1tpsesv77qvw782kknjks9g3x2msg8cc8ldshk28pkf6m6lkhun3sel
    ResAddr: resource_sim1tknxxxxxxxxxradxrdxxxxxxxxx009923554798xxxxxxxxxakj8n3
-   Change: 34.15583653955
-=======
-   Change: -68.2982619291
-└─ Vault: internal_vault_sim1tpsesv77qvw782kknjks9g3x2msg8cc8ldshk28pkf6m6lkhun3sel
-   ResAddr: resource_sim1tknxxxxxxxxxradxrdxxxxxxxxx009923554798xxxxxxxxxakj8n3
-   Change: 34.14913096455
->>>>>>> e56a2ce1
+   Change: 34.15563096455
 
 NEW ENTITIES: 3
 └─ Package: package_sim1pha7h60q9p4hx40chf8uxntzs3tqgnd72kfu2akz2lx67hq5e32ex3
