TRANSACTION STATUS: COMMITTED FAILURE: ApplicationError(WorktopError(AssertionFailed(ResourceConstraintFailed { resource_address: ResourceAddress(5da66318c6318c61f5a61b4c6318c6318cf794aa8d295f14e6318c6318c6), error: ExpectedAtLeastAmount { expected_at_least_amount: 1, actual_amount: 0 } })))

TRANSACTION COST: 0.2284047197 XRD
├─ Network execution: 0.15306445 XRD, 3061289 execution cost units
├─ Network finalization: 0 XRD, 0 finalization cost units
├─ Tip: 0 XRD
├─ Network Storage: 0.0753402697 XRD
└─ Royalties: 0 XRD

LOGS: 0

EVENTS: 4
├─ Emitter: Method { node: internal_vault_sim1tzla7q8crqdpm2mvj2v2c4gl9ffpce8krmjqjcex6sqepxxdpfsnkd, module_id: Main }
   Event: LockFeeEvent {
     amount: Decimal("5000"),
   }
├─ Emitter: Method { node: internal_vault_sim1tzla7q8crqdpm2mvj2v2c4gl9ffpce8krmjqjcex6sqepxxdpfsnkd, module_id: Main }
   Event: PayFeeEvent {
     amount: Decimal("0.2284047197"),
   }
├─ Emitter: Method { node: internal_vault_sim1tpsesv77qvw782kknjks9g3x2msg8cc8ldshk28pkf6m6lkhun3sel, module_id: Main }
   Event: DepositEvent {
     amount: Decimal("0.11420235985"),
   }
└─ Emitter: Method { node: resource_sim1tknxxxxxxxxxradxrdxxxxxxxxx009923554798xxxxxxxxxakj8n3, module_id: Main }
   Event: BurnFungibleResourceEvent {
     amount: Decimal("0.11420235985"),
   }

STATE UPDATES: 4 entities
├─ consensusmanager_sim1scxxxxxxxxxxcnsmgrxxxxxxxxx000999665565xxxxxxxxxxc06cl across 1 partitions
  └─ Partition(64): 1 change
    └─ Set: Field(2)
       Value: UNLOCKED ConsensusManagerValidatorRewardsFieldPayload::V1(
         ValidatorRewardsSubstate {
           proposer_rewards: {
<<<<<<< HEAD
             0u8 => Decimal("0.6959889878375"),
=======
             0u8 => Decimal("0.6744207628375"),
>>>>>>> e56a2ce1
           },
           rewards_vault: Vault(Own("internal_vault_sim1tpsesv77qvw782kknjks9g3x2msg8cc8ldshk28pkf6m6lkhun3sel")),
         },
       )
├─ transactiontracker_sim1stxxxxxxxxxxtxtrakxxxxxxxxx006844685494xxxxxxxxx4d5zd2 across 2 partitions
  ├─ Partition(64): 1 change
    └─ Set: Field(0)
       Value: UNLOCKED TransactionTrackerSubstate::V1(
         TransactionTrackerSubstateV1 {
           start_epoch: 1u64,
           start_partition: 65u8,
           partition_range_start_inclusive: 65u8,
           partition_range_end_inclusive: 255u8,
           epochs_per_partition: 100u64,
         },
       )
  └─ Partition(65): 1 change
    └─ Set: Hash(hex("2b0d5c1e2484ebfca7e8860b4ba324e9ace1e036864335e0aa3fe717f659178f"))
       Value: UNLOCKED TransactionStatus::V1(
         TransactionStatusV1::CommittedFailure,
       )
├─ internal_vault_sim1tzla7q8crqdpm2mvj2v2c4gl9ffpce8krmjqjcex6sqepxxdpfsnkd across 1 partitions
  └─ Partition(64): 1 change
    └─ Set: Field(0)
       Value: UNLOCKED FungibleVaultBalanceFieldPayload::V1(
         LiquidFungibleResource(Decimal("9974.74688094382")),
       )
└─ internal_vault_sim1tpsesv77qvw782kknjks9g3x2msg8cc8ldshk28pkf6m6lkhun3sel across 1 partitions
  └─ Partition(64): 1 change
    └─ Set: Field(0)
       Value: UNLOCKED FungibleVaultBalanceFieldPayload::V1(
<<<<<<< HEAD
         LiquidFungibleResource(Decimal("1.391977975675")),
=======
         LiquidFungibleResource(Decimal("1.348841525675")),
>>>>>>> e56a2ce1
       )

BALANCE CHANGES: 2
├─ Vault: internal_vault_sim1tzla7q8crqdpm2mvj2v2c4gl9ffpce8krmjqjcex6sqepxxdpfsnkd
   ResAddr: resource_sim1tknxxxxxxxxxradxrdxxxxxxxxx009923554798xxxxxxxxxakj8n3
   Change: -0.2284047197
└─ Vault: internal_vault_sim1tpsesv77qvw782kknjks9g3x2msg8cc8ldshk28pkf6m6lkhun3sel
   ResAddr: resource_sim1tknxxxxxxxxxradxrdxxxxxxxxx009923554798xxxxxxxxxakj8n3
   Change: 0.11420235985

NEW ENTITIES: 0<|MERGE_RESOLUTION|>--- conflicted
+++ resolved
@@ -34,11 +34,7 @@
        Value: UNLOCKED ConsensusManagerValidatorRewardsFieldPayload::V1(
          ValidatorRewardsSubstate {
            proposer_rewards: {
-<<<<<<< HEAD
-             0u8 => Decimal("0.6959889878375"),
-=======
-             0u8 => Decimal("0.6744207628375"),
->>>>>>> e56a2ce1
+             0u8 => Decimal("0.6959207628375"),
            },
            rewards_vault: Vault(Own("internal_vault_sim1tpsesv77qvw782kknjks9g3x2msg8cc8ldshk28pkf6m6lkhun3sel")),
          },
@@ -70,11 +66,7 @@
   └─ Partition(64): 1 change
     └─ Set: Field(0)
        Value: UNLOCKED FungibleVaultBalanceFieldPayload::V1(
-<<<<<<< HEAD
-         LiquidFungibleResource(Decimal("1.391977975675")),
-=======
-         LiquidFungibleResource(Decimal("1.348841525675")),
->>>>>>> e56a2ce1
+         LiquidFungibleResource(Decimal("1.391841525675")),
        )
 
 BALANCE CHANGES: 2
