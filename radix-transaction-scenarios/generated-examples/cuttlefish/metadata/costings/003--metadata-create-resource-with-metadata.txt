<<<<<<< HEAD
Total Cost (XRD)                                                           ,            1.31913901636,    100.0%
- Execution Cost (XRD)                                                     ,               0.36957815,     28.0%
- Finalization Cost (XRD)                                                  ,               0.27702975,     21.0%
- Storage Cost (XRD)                                                       ,            0.67253111636,     51.0%
- Tipping Cost (XRD)                                                       ,                        0,      0.0%
- Royalty Cost (XRD)                                                       ,                        0,      0.0%
Execution Cost Breakdown                                                   ,                  7391563,    100.0%
=======
Total Cost (XRD)                                                           ,            1.30586611636,    100.0%
- Execution Cost (XRD)                                                     ,               0.36130525,     27.7%
- Finalization Cost (XRD)                                                  ,               0.27202975,     20.8%
- Storage Cost (XRD)                                                       ,            0.67253111636,     51.5%
- Tipping Cost (XRD)                                                       ,                        0,      0.0%
- Royalty Cost (XRD)                                                       ,                        0,      0.0%
Execution Cost Breakdown                                                   ,                  7226105,    100.0%
>>>>>>> e56a2ce1
- AfterInvoke                                                              ,                      958,      0.0%
- AllocateNodeId                                                           ,                     3104,      0.0%
- BeforeInvoke                                                             ,                     9258,      0.1%
- CheckIntentValidity                                                      ,                   160000,      2.2%
- CheckReference                                                           ,                    40011,      0.5%
- CloseSubstate                                                            ,                    57018,      0.8%
- CreateNode                                                               ,                    30448,      0.4%
- DropNode                                                                 ,                    45948,      0.6%
- EmitEvent                                                                ,                     4592,      0.1%
- GetOwnedNodes                                                            ,                     1000,      0.0%
- LockFee                                                                  ,                      500,      0.0%
- MarkSubstateAsTransient                                                  ,                      165,      0.0%
- MoveModule                                                               ,                    12880,      0.2%
- OpenSubstate::GlobalConsensusManager                                     ,                    43783,      0.6%
- OpenSubstate::GlobalFungibleResourceManager                              ,                   182628,      2.5%
- OpenSubstate::GlobalGenericComponent                                     ,                    47373,      0.6%
- OpenSubstate::GlobalNonFungibleResourceManager                           ,                    44020,      0.6%
- OpenSubstate::GlobalPackage                                              ,                  3188532,     43.1%
- OpenSubstate::GlobalPreallocatedSecp256k1Account                         ,                   609967,      8.3%
- OpenSubstate::InternalFungibleVault                                      ,                   191323,      2.6%
- OpenSubstate::InternalGenericComponent                                   ,                    84158,      1.1%
- OpenSubstate::InternalKeyValueStore                                      ,                   202765,      2.7%
- PinNode                                                                  ,                      348,      0.0%
- PrepareWasmCode                                                          ,                   707732,      9.6%
- QueryActor                                                               ,                     3000,      0.0%
- QueryTransactionHash                                                     ,                      500,      0.0%
- ReadSubstate                                                             ,                   920669,     12.5%
- RunNativeCode::Worktop_drain                                             ,                    11224,      0.2%
- RunNativeCode::Worktop_drop                                              ,                    17918,      0.2%
- RunNativeCode::Worktop_put                                               ,                    58066,      0.8%
- RunNativeCode::create                                                    ,                    24592,      0.3%
- RunNativeCode::create_empty_vault_FungibleResourceManager                ,                    35570,      0.5%
- RunNativeCode::create_with_data                                          ,                    27471,      0.4%
- RunNativeCode::create_with_initial_supply_and_address_FungibleResourceManager,                   107066,      1.4%
- RunNativeCode::get_amount_FungibleBucket                                 ,                    44064,      0.6%
- RunNativeCode::get_amount_FungibleVault                                  ,                    28902,      0.4%
- RunNativeCode::get_current_epoch                                         ,                    13363,      0.2%
- RunNativeCode::lock_fee                                                  ,                    45243,      0.6%
- RunNativeCode::put_FungibleVault                                         ,                    49108,      0.7%
- RunNativeCode::take_FungibleVault                                        ,                    42457,      0.6%
<<<<<<< HEAD
- RunNativeCode::try_deposit_batch_or_abort                                ,                   121257,      1.6%
- RunWasmCode::Faucet_free                                                 ,                    39767,      0.5%
- RunWasmCode::Faucet_lock_fee                                             ,                    27840,      0.4%
=======
- RunNativeCode::try_deposit_batch_or_abort                                ,                   121257,      1.7%
- RunWasmCode::Faucet_free                                                 ,                    36859,      0.5%
- RunWasmCode::Faucet_lock_fee                                             ,                    25290,      0.3%
>>>>>>> e56a2ce1
- SetCallFrameData                                                         ,                      606,      0.0%
- SetSubstate                                                              ,                      423,      0.0%
- SwitchStack                                                              ,                     1000,      0.0%
- ValidateTxPayload                                                        ,                    80600,      1.1%
- VerifyTxSignatures                                                       ,                     7000,      0.1%
- WriteSubstate                                                            ,                    15346,      0.2%
Finalization Cost Breakdown                                                ,                  5540595,    100.0%
- CommitEvents                                                             ,                    40074,      0.7%
- CommitIntentStatus                                                       ,                   100000,      1.8%
- CommitLogs                                                               ,                        0,      0.0%
- CommitStateUpdates::GlobalFungibleResourceManager                        ,                  4700431,     84.8%
- CommitStateUpdates::GlobalGenericComponent                               ,                   100018,      1.8%
- CommitStateUpdates::GlobalPreallocatedSecp256k1Account                   ,                   100011,      1.8%
- CommitStateUpdates::InternalFungibleVault                                ,                   400056,      7.2%
- CommitStateUpdates::InternalKeyValueStore                                ,                   100005,      1.8%<|MERGE_RESOLUTION|>--- conflicted
+++ resolved
@@ -1,20 +1,10 @@
-<<<<<<< HEAD
-Total Cost (XRD)                                                           ,            1.31913901636,    100.0%
-- Execution Cost (XRD)                                                     ,               0.36957815,     28.0%
+Total Cost (XRD)                                                           ,            1.31886611636,    100.0%
+- Execution Cost (XRD)                                                     ,               0.36930525,     28.0%
 - Finalization Cost (XRD)                                                  ,               0.27702975,     21.0%
 - Storage Cost (XRD)                                                       ,            0.67253111636,     51.0%
 - Tipping Cost (XRD)                                                       ,                        0,      0.0%
 - Royalty Cost (XRD)                                                       ,                        0,      0.0%
-Execution Cost Breakdown                                                   ,                  7391563,    100.0%
-=======
-Total Cost (XRD)                                                           ,            1.30586611636,    100.0%
-- Execution Cost (XRD)                                                     ,               0.36130525,     27.7%
-- Finalization Cost (XRD)                                                  ,               0.27202975,     20.8%
-- Storage Cost (XRD)                                                       ,            0.67253111636,     51.5%
-- Tipping Cost (XRD)                                                       ,                        0,      0.0%
-- Royalty Cost (XRD)                                                       ,                        0,      0.0%
-Execution Cost Breakdown                                                   ,                  7226105,    100.0%
->>>>>>> e56a2ce1
+Execution Cost Breakdown                                                   ,                  7386105,    100.0%
 - AfterInvoke                                                              ,                      958,      0.0%
 - AllocateNodeId                                                           ,                     3104,      0.0%
 - BeforeInvoke                                                             ,                     9258,      0.1%
@@ -32,7 +22,7 @@
 - OpenSubstate::GlobalFungibleResourceManager                              ,                   182628,      2.5%
 - OpenSubstate::GlobalGenericComponent                                     ,                    47373,      0.6%
 - OpenSubstate::GlobalNonFungibleResourceManager                           ,                    44020,      0.6%
-- OpenSubstate::GlobalPackage                                              ,                  3188532,     43.1%
+- OpenSubstate::GlobalPackage                                              ,                  3188532,     43.2%
 - OpenSubstate::GlobalPreallocatedSecp256k1Account                         ,                   609967,      8.3%
 - OpenSubstate::InternalFungibleVault                                      ,                   191323,      2.6%
 - OpenSubstate::InternalGenericComponent                                   ,                    84158,      1.1%
@@ -55,15 +45,9 @@
 - RunNativeCode::lock_fee                                                  ,                    45243,      0.6%
 - RunNativeCode::put_FungibleVault                                         ,                    49108,      0.7%
 - RunNativeCode::take_FungibleVault                                        ,                    42457,      0.6%
-<<<<<<< HEAD
 - RunNativeCode::try_deposit_batch_or_abort                                ,                   121257,      1.6%
-- RunWasmCode::Faucet_free                                                 ,                    39767,      0.5%
-- RunWasmCode::Faucet_lock_fee                                             ,                    27840,      0.4%
-=======
-- RunNativeCode::try_deposit_batch_or_abort                                ,                   121257,      1.7%
 - RunWasmCode::Faucet_free                                                 ,                    36859,      0.5%
 - RunWasmCode::Faucet_lock_fee                                             ,                    25290,      0.3%
->>>>>>> e56a2ce1
 - SetCallFrameData                                                         ,                      606,      0.0%
 - SetSubstate                                                              ,                      423,      0.0%
 - SwitchStack                                                              ,                     1000,      0.0%
