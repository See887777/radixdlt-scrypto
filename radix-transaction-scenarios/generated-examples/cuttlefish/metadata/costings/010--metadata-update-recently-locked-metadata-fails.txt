<<<<<<< HEAD
Total Cost (XRD)                                                           ,            0.18682392938,    100.0%
- Execution Cost (XRD)                                                     ,               0.15191945,     81.3%
=======
Total Cost (XRD)                                                           ,            0.17869642938,    100.0%
- Execution Cost (XRD)                                                     ,               0.14379195,     80.5%
>>>>>>> e56a2ce1
- Finalization Cost (XRD)                                                  ,                        0,      0.0%
- Storage Cost (XRD)                                                       ,            0.03490447938,     18.7%
- Tipping Cost (XRD)                                                       ,                        0,      0.0%
- Royalty Cost (XRD)                                                       ,                        0,      0.0%
<<<<<<< HEAD
Execution Cost Breakdown                                                   ,                  3038389,    100.0%
=======
Execution Cost Breakdown                                                   ,                  2875839,    100.0%
>>>>>>> e56a2ce1
- AfterInvoke                                                              ,                       64,      0.0%
- AllocateNodeId                                                           ,                      582,      0.0%
- BeforeInvoke                                                             ,                      472,      0.0%
- CheckIntentValidity                                                      ,                   160000,      5.3%
- CheckReference                                                           ,                    80025,      2.6%
- CloseSubstate                                                            ,                     9546,      0.3%
- CreateNode                                                               ,                     5242,      0.2%
- DropNode                                                                 ,                     4939,      0.2%
- EmitEvent                                                                ,                      556,      0.0%
- LockFee                                                                  ,                      500,      0.0%
- MarkSubstateAsTransient                                                  ,                       55,      0.0%
- OpenSubstate::GlobalFungibleResourceManager                              ,                   364833,     12.0%
- OpenSubstate::GlobalGenericComponent                                     ,                    43690,      1.4%
- OpenSubstate::GlobalPackage                                              ,                  1332267,     43.8%
- OpenSubstate::InternalFungibleVault                                      ,                    90202,      3.0%
- OpenSubstate::InternalGenericComponent                                   ,                     5632,      0.2%
- OpenSubstate::InternalKeyValueStore                                      ,                    40536,      1.3%
- PinNode                                                                  ,                       72,      0.0%
- PrepareWasmCode                                                          ,                   353866,     11.6%
- QueryActor                                                               ,                     1000,      0.0%
- ReadSubstate                                                             ,                   403319,     13.3%
- RunNativeCode::get_amount_FungibleVault                                  ,                    14451,      0.5%
- RunNativeCode::lock_fee                                                  ,                    45243,      1.5%
- RunNativeCode::set                                                       ,                    20871,      0.7%
<<<<<<< HEAD
- RunWasmCode::Faucet_lock_fee                                             ,                    27840,      0.9%
=======
- RunWasmCode::Faucet_lock_fee                                             ,                    25290,      0.9%
>>>>>>> e56a2ce1
- SetCallFrameData                                                         ,                      606,      0.0%
- SwitchStack                                                              ,                     1000,      0.0%
- ValidateTxPayload                                                        ,                    14640,      0.5%
- VerifyTxSignatures                                                       ,                    14000,      0.5%
- WriteSubstate                                                            ,                     2340,      0.1%
Finalization Cost Breakdown                                                ,                        0,    100.0%<|MERGE_RESOLUTION|>--- conflicted
+++ resolved
@@ -1,19 +1,10 @@
-<<<<<<< HEAD
-Total Cost (XRD)                                                           ,            0.18682392938,    100.0%
-- Execution Cost (XRD)                                                     ,               0.15191945,     81.3%
-=======
-Total Cost (XRD)                                                           ,            0.17869642938,    100.0%
-- Execution Cost (XRD)                                                     ,               0.14379195,     80.5%
->>>>>>> e56a2ce1
+Total Cost (XRD)                                                           ,            0.18669642938,    100.0%
+- Execution Cost (XRD)                                                     ,               0.15179195,     81.3%
 - Finalization Cost (XRD)                                                  ,                        0,      0.0%
 - Storage Cost (XRD)                                                       ,            0.03490447938,     18.7%
 - Tipping Cost (XRD)                                                       ,                        0,      0.0%
 - Royalty Cost (XRD)                                                       ,                        0,      0.0%
-<<<<<<< HEAD
-Execution Cost Breakdown                                                   ,                  3038389,    100.0%
-=======
-Execution Cost Breakdown                                                   ,                  2875839,    100.0%
->>>>>>> e56a2ce1
+Execution Cost Breakdown                                                   ,                  3035839,    100.0%
 - AfterInvoke                                                              ,                       64,      0.0%
 - AllocateNodeId                                                           ,                      582,      0.0%
 - BeforeInvoke                                                             ,                      472,      0.0%
@@ -27,22 +18,18 @@
 - MarkSubstateAsTransient                                                  ,                       55,      0.0%
 - OpenSubstate::GlobalFungibleResourceManager                              ,                   364833,     12.0%
 - OpenSubstate::GlobalGenericComponent                                     ,                    43690,      1.4%
-- OpenSubstate::GlobalPackage                                              ,                  1332267,     43.8%
+- OpenSubstate::GlobalPackage                                              ,                  1332267,     43.9%
 - OpenSubstate::InternalFungibleVault                                      ,                    90202,      3.0%
 - OpenSubstate::InternalGenericComponent                                   ,                     5632,      0.2%
 - OpenSubstate::InternalKeyValueStore                                      ,                    40536,      1.3%
 - PinNode                                                                  ,                       72,      0.0%
-- PrepareWasmCode                                                          ,                   353866,     11.6%
+- PrepareWasmCode                                                          ,                   353866,     11.7%
 - QueryActor                                                               ,                     1000,      0.0%
 - ReadSubstate                                                             ,                   403319,     13.3%
 - RunNativeCode::get_amount_FungibleVault                                  ,                    14451,      0.5%
 - RunNativeCode::lock_fee                                                  ,                    45243,      1.5%
 - RunNativeCode::set                                                       ,                    20871,      0.7%
-<<<<<<< HEAD
-- RunWasmCode::Faucet_lock_fee                                             ,                    27840,      0.9%
-=======
-- RunWasmCode::Faucet_lock_fee                                             ,                    25290,      0.9%
->>>>>>> e56a2ce1
+- RunWasmCode::Faucet_lock_fee                                             ,                    25290,      0.8%
 - SetCallFrameData                                                         ,                      606,      0.0%
 - SwitchStack                                                              ,                     1000,      0.0%
 - ValidateTxPayload                                                        ,                    14640,      0.5%
