TRANSACTION STATUS: COMMITTED SUCCESS

<<<<<<< HEAD
TRANSACTION COST: 1.31913901636 XRD
├─ Network execution: 0.36957815 XRD, 7391563 execution cost units
├─ Network finalization: 0.27702975 XRD, 5540595 finalization cost units
=======
TRANSACTION COST: 1.30586611636 XRD
├─ Network execution: 0.36130525 XRD, 7226105 execution cost units
├─ Network finalization: 0.27202975 XRD, 5440595 finalization cost units
>>>>>>> e56a2ce1
├─ Tip: 0 XRD
├─ Network Storage: 0.67253111636 XRD
└─ Royalties: 0 XRD

LOGS: 0

EVENTS: 11
├─ Emitter: Method { node: internal_vault_sim1tz9uaalv8g3ahmwep2trlyj2m3zn7rstm9pwessa3k56me2fcduq2u, module_id: Main }
   Event: LockFeeEvent {
     amount: Decimal("5000"),
   }
├─ Emitter: Method { node: internal_vault_sim1tz9uaalv8g3ahmwep2trlyj2m3zn7rstm9pwessa3k56me2fcduq2u, module_id: Main }
   Event: WithdrawEvent {
     amount: Decimal("10000"),
   }
├─ Emitter: Method { node: resource_sim1t5z9e7s76mryajk97lrmpe3cyxy2zaj456y2px85ksu2ts4n6qwa39, module_id: Main }
   Event: MintFungibleResourceEvent {
     amount: Decimal("100000000000"),
   }
├─ Emitter: Method { node: internal_vault_sim1tqtzph4pdwpxaf7s9qhr6fke8fj6082r3p9ux3w8zuj586dzlj2eh4, module_id: Main }
   Event: DepositEvent {
     amount: Decimal("10000"),
   }
├─ Emitter: Method { node: account_sim16996e320lnez82q6430eunaz9l3n5fnwk6eh9avrmtmj22e7jmhemw, module_id: Main }
   Event: DepositEvent::Fungible(
     ResourceAddress(Reference("resource_sim1tknxxxxxxxxxradxrdxxxxxxxxx009923554798xxxxxxxxxakj8n3")),
     Decimal("10000"),
   )
├─ Emitter: Method { node: resource_sim1t5z9e7s76mryajk97lrmpe3cyxy2zaj456y2px85ksu2ts4n6qwa39, module_id: Main }
   Event: VaultCreationEvent {
     vault_id: NodeId(hex("58b08d6595f806189ebb4e1b52a568c82eb37a61cfda32904a08a87e2615")),
   }
├─ Emitter: Method { node: internal_vault_sim1tzcg6ev4lqrp384mfcd49ftgeqhtx7npeldr9yz2pz58ufs4q404st, module_id: Main }
   Event: DepositEvent {
     amount: Decimal("100000000000"),
   }
├─ Emitter: Method { node: account_sim16996e320lnez82q6430eunaz9l3n5fnwk6eh9avrmtmj22e7jmhemw, module_id: Main }
   Event: DepositEvent::Fungible(
     ResourceAddress(Reference("resource_sim1t5z9e7s76mryajk97lrmpe3cyxy2zaj456y2px85ksu2ts4n6qwa39")),
     Decimal("100000000000"),
   )
├─ Emitter: Method { node: internal_vault_sim1tz9uaalv8g3ahmwep2trlyj2m3zn7rstm9pwessa3k56me2fcduq2u, module_id: Main }
   Event: PayFeeEvent {
<<<<<<< HEAD
     amount: Decimal("1.31913901636"),
   }
├─ Emitter: Method { node: internal_vault_sim1tpsesv77qvw782kknjks9g3x2msg8cc8ldshk28pkf6m6lkhun3sel, module_id: Main }
   Event: DepositEvent {
     amount: Decimal("0.65956950818"),
   }
└─ Emitter: Method { node: resource_sim1tknxxxxxxxxxradxrdxxxxxxxxx009923554798xxxxxxxxxakj8n3, module_id: Main }
   Event: BurnFungibleResourceEvent {
     amount: Decimal("0.65956950818"),
=======
     amount: Decimal("1.30586611636"),
   }
├─ Emitter: Method { node: internal_vault_sim1tpsesv77qvw782kknjks9g3x2msg8cc8ldshk28pkf6m6lkhun3sel, module_id: Main }
   Event: DepositEvent {
     amount: Decimal("0.65293305818"),
   }
└─ Emitter: Method { node: resource_sim1tknxxxxxxxxxradxrdxxxxxxxxx009923554798xxxxxxxxxakj8n3, module_id: Main }
   Event: BurnFungibleResourceEvent {
     amount: Decimal("0.65293305818"),
>>>>>>> e56a2ce1
   }

STATE UPDATES: 10 entities
├─ consensusmanager_sim1scxxxxxxxxxxcnsmgrxxxxxxxxx000999665565xxxxxxxxxxc06cl across 1 partitions
  └─ Partition(64): 1 change
    └─ Set: Field(2)
       Value: UNLOCKED ConsensusManagerValidatorRewardsFieldPayload::V1(
         ValidatorRewardsSubstate {
           proposer_rewards: {
<<<<<<< HEAD
             0u8 => Decimal("13.3889015518725"),
=======
             0u8 => Decimal("13.3788867643725"),
>>>>>>> e56a2ce1
           },
           rewards_vault: Vault(Own("internal_vault_sim1tpsesv77qvw782kknjks9g3x2msg8cc8ldshk28pkf6m6lkhun3sel")),
         },
       )
├─ transactiontracker_sim1stxxxxxxxxxxtxtrakxxxxxxxxx006844685494xxxxxxxxx4d5zd2 across 2 partitions
  ├─ Partition(64): 1 change
    └─ Set: Field(0)
       Value: UNLOCKED TransactionTrackerSubstate::V1(
         TransactionTrackerSubstateV1 {
           start_epoch: 1u64,
           start_partition: 65u8,
           partition_range_start_inclusive: 65u8,
           partition_range_end_inclusive: 255u8,
           epochs_per_partition: 100u64,
         },
       )
  └─ Partition(65): 1 change
    └─ Set: Hash(hex("7d52607cce8cdc92999928f6c77705ecce5605887ae04d25360d34cb0e7898f1"))
       Value: UNLOCKED TransactionStatus::V1(
         TransactionStatusV1::CommittedSuccess,
       )
├─ component_sim1cptxxxxxxxxxfaucetxxxxxxxxx000527798379xxxxxxxxxhkrefh across 1 partitions
  └─ Partition(64): 1 change
    └─ Set: Field(0)
       Value: UNLOCKED Faucet {
         vault: Vault(Own("internal_vault_sim1tz9uaalv8g3ahmwep2trlyj2m3zn7rstm9pwessa3k56me2fcduq2u")),
         transactions: KeyValueStore(Own("internal_keyvaluestore_sim1krn7clzr3qmq2zhwr77mdenksxswf00yeh8tn3vyzesg4kr3p54gv8")),
       }
├─ internal_vault_sim1tz9uaalv8g3ahmwep2trlyj2m3zn7rstm9pwessa3k56me2fcduq2u across 1 partitions
  └─ Partition(64): 1 change
    └─ Set: Field(0)
       Value: UNLOCKED FungibleVaultBalanceFieldPayload::V1(
<<<<<<< HEAD
         LiquidFungibleResource(Decimal("99999999999969946.44439379251")),
=======
         LiquidFungibleResource(Decimal("99999999999969946.48445294251")),
>>>>>>> e56a2ce1
       )
├─ internal_keyvaluestore_sim1krn7clzr3qmq2zhwr77mdenksxswf00yeh8tn3vyzesg4kr3p54gv8 across 1 partitions
  └─ Partition(64): 1 change
    └─ Set: Hash(hex("7d52607cce8cdc92999928f6c77705ecce5605887ae04d25360d34cb0e7898f1"))
       Value: Epoch(2u64)
├─ resource_sim1t5z9e7s76mryajk97lrmpe3cyxy2zaj456y2px85ksu2ts4n6qwa39 across 5 partitions
  ├─ Partition(2): 32 changes
    ├─ Set: "origin"
       Value: UNLOCKED MetadataEntryEntryPayload::V1(
         GenericMetadataValue::Origin(
           Origin("https://www.radixdlt.com"),
         ),
       )
    ├─ Set: "public_key"
       Value: UNLOCKED MetadataEntryEntryPayload::V1(
         GenericMetadataValue::PublicKey(
           PublicKey::Ed25519(
             Ed25519PublicKey(hex("0000000000000000000000000000000000000000000000000000000000000000")),
           ),
         ),
       )
    ├─ Set: "url"
       Value: UNLOCKED MetadataEntryEntryPayload::V1(
         GenericMetadataValue::Url(
           Url("https://www.radixdlt.com"),
         ),
       )
    ├─ Set: "non_fungible_local_id"
       Value: UNLOCKED MetadataEntryEntryPayload::V1(
         GenericMetadataValue::NonFungibleLocalId(
           NonFungibleLocalId("<Hello_world>"),
         ),
       )
    ├─ Set: "non_fungible_global_id_array"
       Value: UNLOCKED MetadataEntryEntryPayload::V1(
         GenericMetadataValue::NonFungibleGlobalIdArray(
           [
             NonFungibleGlobalId {
               resource_address: ResourceAddress(Reference("resource_sim1nfxxxxxxxxxxpkcllrxxxxxxxxx003652646977xxxxxxxxxla870l")),
               local_id: NonFungibleLocalId("[43633bb90fe8ed9c006d718d57e51b644519f36fa9cf033bb83d72d77247a5ec]"),
             },
           ],
         ),
       )
    ├─ Set: "bool"
       Value: UNLOCKED MetadataEntryEntryPayload::V1(
         GenericMetadataValue::Bool(
           true,
         ),
       )
    ├─ Set: "decimal_array"
       Value: UNLOCKED MetadataEntryEntryPayload::V1(
         GenericMetadataValue::DecimalArray(
           [
             Decimal("1"),
             Decimal("2.1"),
           ],
         ),
       )
    ├─ Set: "address_array"
       Value: UNLOCKED MetadataEntryEntryPayload::V1(
         GenericMetadataValue::GlobalAddressArray(
           [
             GlobalAddress(Reference("resource_sim1tknxxxxxxxxxradxrdxxxxxxxxx009923554798xxxxxxxxxakj8n3")),
           ],
         ),
       )
    ├─ Set: "non_fungible_local_id_array"
       Value: UNLOCKED MetadataEntryEntryPayload::V1(
         GenericMetadataValue::NonFungibleLocalIdArray(
           [
             NonFungibleLocalId("<Hello_world>"),
             NonFungibleLocalId("#42#"),
             NonFungibleLocalId("[01]"),
             NonFungibleLocalId("{0101010101010101-0101010101010101-0101010101010101-0101010101010101}"),
           ],
         ),
       )
    ├─ Set: "public_key_hash_array"
       Value: UNLOCKED MetadataEntryEntryPayload::V1(
         GenericMetadataValue::PublicKeyHashArray(
           [
             PublicKeyHash::Ed25519(
               Ed25519PublicKeyHash(hex("6a8a691dae2cd15ed0369931ce0a949ecafa5c3f93f8121833646e15c3")),
             ),
             PublicKeyHash::Secp256k1(
               Secp256k1PublicKeyHash(hex("165dee785924e7421a0fd0418a19d5daeec395fd505a92a0fd3117e428")),
             ),
           ],
         ),
       )
    ├─ Set: "u64"
       Value: UNLOCKED MetadataEntryEntryPayload::V1(
         GenericMetadataValue::U64(
           3u64,
         ),
       )
    ├─ Set: "string_array"
       Value: UNLOCKED MetadataEntryEntryPayload::V1(
         GenericMetadataValue::StringArray(
           [
             "Hello",
             "world!",
           ],
         ),
       )
    ├─ Set: "i64_array"
       Value: UNLOCKED MetadataEntryEntryPayload::V1(
         GenericMetadataValue::I64Array(
           [
             5i64,
             6i64,
           ],
         ),
       )
    ├─ Set: "bool_array"
       Value: UNLOCKED MetadataEntryEntryPayload::V1(
         GenericMetadataValue::BoolArray(
           [
             true,
             false,
           ],
         ),
       )
    ├─ Set: "decimal"
       Value: UNLOCKED MetadataEntryEntryPayload::V1(
         GenericMetadataValue::Decimal(
           Decimal("1"),
         ),
       )
    ├─ Set: "url_array"
       Value: UNLOCKED MetadataEntryEntryPayload::V1(
         GenericMetadataValue::UrlArray(
           [
             Url("https://www.radixdlt.com"),
           ],
         ),
       )
    ├─ Set: "u8"
       Value: UNLOCKED MetadataEntryEntryPayload::V1(
         GenericMetadataValue::U8(
           1u8,
         ),
       )
    ├─ Set: "public_key_array"
       Value: UNLOCKED MetadataEntryEntryPayload::V1(
         GenericMetadataValue::PublicKeyArray(
           [
             PublicKey::Ed25519(
               Ed25519PublicKey(hex("0000000000000000000000000000000000000000000000000000000000000000")),
             ),
             PublicKey::Secp256k1(
               Secp256k1PublicKey(hex("000000000000000000000000000000000000000000000000000000000000000000")),
             ),
           ],
         ),
       )
    ├─ Set: "i32_array"
       Value: UNLOCKED MetadataEntryEntryPayload::V1(
         GenericMetadataValue::I32Array(
           [
             4i32,
             5i32,
           ],
         ),
       )
    ├─ Set: "origin_array"
       Value: UNLOCKED MetadataEntryEntryPayload::V1(
         GenericMetadataValue::OriginArray(
           [
             Origin("https://www.radixdlt.com"),
           ],
         ),
       )
    ├─ Set: "u32_array"
       Value: UNLOCKED MetadataEntryEntryPayload::V1(
         GenericMetadataValue::U32Array(
           [
             2u32,
             3u32,
           ],
         ),
       )
    ├─ Set: "u64_array"
       Value: UNLOCKED MetadataEntryEntryPayload::V1(
         GenericMetadataValue::U64Array(
           [
             3u64,
             4u64,
           ],
         ),
       )
    ├─ Set: "address"
       Value: UNLOCKED MetadataEntryEntryPayload::V1(
         GenericMetadataValue::GlobalAddress(
           GlobalAddress(Reference("resource_sim1tknxxxxxxxxxradxrdxxxxxxxxx009923554798xxxxxxxxxakj8n3")),
         ),
       )
    ├─ Set: "i32"
       Value: UNLOCKED MetadataEntryEntryPayload::V1(
         GenericMetadataValue::I32(
           4i32,
         ),
       )
    ├─ Set: "non_fungible_global_id"
       Value: UNLOCKED MetadataEntryEntryPayload::V1(
         GenericMetadataValue::NonFungibleGlobalId(
           NonFungibleGlobalId {
             resource_address: ResourceAddress(Reference("resource_sim1nfxxxxxxxxxxpkcllrxxxxxxxxx003652646977xxxxxxxxxla870l")),
             local_id: NonFungibleLocalId("[43633bb90fe8ed9c006d718d57e51b644519f36fa9cf033bb83d72d77247a5ec]"),
           },
         ),
       )
    ├─ Set: "string"
       Value: UNLOCKED MetadataEntryEntryPayload::V1(
         GenericMetadataValue::String(
           "Hello",
         ),
       )
    ├─ Set: "u32"
       Value: UNLOCKED MetadataEntryEntryPayload::V1(
         GenericMetadataValue::U32(
           2u32,
         ),
       )
    ├─ Set: "i64"
       Value: UNLOCKED MetadataEntryEntryPayload::V1(
         GenericMetadataValue::I64(
           5i64,
         ),
       )
    ├─ Set: "instant"
       Value: UNLOCKED MetadataEntryEntryPayload::V1(
         GenericMetadataValue::Instant(
           Instant(1687446137i64),
         ),
       )
    ├─ Set: "instant_array"
       Value: UNLOCKED MetadataEntryEntryPayload::V1(
         GenericMetadataValue::InstantArray(
           [
             Instant(1687446137i64),
           ],
         ),
       )
    ├─ Set: "u8_array"
       Value: UNLOCKED MetadataEntryEntryPayload::V1(
         GenericMetadataValue::U8Array(
           hex("0102"),
         ),
       )
    └─ Set: "public_key_hash"
       Value: UNLOCKED MetadataEntryEntryPayload::V1(
         GenericMetadataValue::PublicKeyHash(
           PublicKeyHash::Ed25519(
             Ed25519PublicKeyHash(hex("6a8a691dae2cd15ed0369931ce0a949ecafa5c3f93f8121833646e15c3")),
           ),
         ),
       )
  ├─ Partition(5): 1 change
    └─ Set: Field(0)
       Value: LOCKED RoleAssignmentOwnerFieldPayload::V1(
         OwnerRoleSubstate {
           rule: AccessRule::DenyAll,
           updater: OwnerRoleUpdater::None,
         },
       )
  ├─ Partition(6): 12 changes
    ├─ Set: ModuleRoleKey { module: ModuleId::Main, key: RoleKey("depositor") }
       Value: UNLOCKED RoleAssignmentAccessRuleEntryPayload::V1(
         AccessRule::AllowAll,
       )
    ├─ Set: ModuleRoleKey { module: ModuleId::Main, key: RoleKey("burner_updater") }
       Value: UNLOCKED RoleAssignmentAccessRuleEntryPayload::V1(
         AccessRule::DenyAll,
       )
    ├─ Set: ModuleRoleKey { module: ModuleId::Main, key: RoleKey("freezer") }
       Value: UNLOCKED RoleAssignmentAccessRuleEntryPayload::V1(
         AccessRule::DenyAll,
       )
    ├─ Set: ModuleRoleKey { module: ModuleId::Main, key: RoleKey("freezer_updater") }
       Value: UNLOCKED RoleAssignmentAccessRuleEntryPayload::V1(
         AccessRule::DenyAll,
       )
    ├─ Set: ModuleRoleKey { module: ModuleId::Main, key: RoleKey("burner") }
       Value: UNLOCKED RoleAssignmentAccessRuleEntryPayload::V1(
         AccessRule::AllowAll,
       )
    ├─ Set: ModuleRoleKey { module: ModuleId::Main, key: RoleKey("recaller") }
       Value: UNLOCKED RoleAssignmentAccessRuleEntryPayload::V1(
         AccessRule::DenyAll,
       )
    ├─ Set: ModuleRoleKey { module: ModuleId::Main, key: RoleKey("withdrawer") }
       Value: UNLOCKED RoleAssignmentAccessRuleEntryPayload::V1(
         AccessRule::AllowAll,
       )
    ├─ Set: ModuleRoleKey { module: ModuleId::Main, key: RoleKey("recaller_updater") }
       Value: UNLOCKED RoleAssignmentAccessRuleEntryPayload::V1(
         AccessRule::DenyAll,
       )
    ├─ Set: ModuleRoleKey { module: ModuleId::Main, key: RoleKey("depositor_updater") }
       Value: UNLOCKED RoleAssignmentAccessRuleEntryPayload::V1(
         AccessRule::DenyAll,
       )
    ├─ Set: ModuleRoleKey { module: ModuleId::Main, key: RoleKey("minter") }
       Value: UNLOCKED RoleAssignmentAccessRuleEntryPayload::V1(
         AccessRule::DenyAll,
       )
    ├─ Set: ModuleRoleKey { module: ModuleId::Main, key: RoleKey("withdrawer_updater") }
       Value: UNLOCKED RoleAssignmentAccessRuleEntryPayload::V1(
         AccessRule::DenyAll,
       )
    └─ Set: ModuleRoleKey { module: ModuleId::Main, key: RoleKey("minter_updater") }
       Value: UNLOCKED RoleAssignmentAccessRuleEntryPayload::V1(
         AccessRule::DenyAll,
       )
  ├─ Partition(64): 1 change
    └─ Set: Field(0)
       Value: LOCKED FungibleResourceManagerDivisibilityFieldPayload::V1(
         18u8,
       )
  └─ Partition(0): 1 change
    └─ Set: TypeInfo
       Value: TypeInfoSubstate::Object(
         ObjectInfo {
           blueprint_info: BlueprintInfo {
             blueprint_id: BlueprintId {
               package_address: PackageAddress(Reference("package_sim1pkgxxxxxxxxxresrcexxxxxxxxx000538436477xxxxxxxxxaj0zg9")),
               blueprint_name: "FungibleResourceManager",
             },
             blueprint_version: BlueprintVersion {
               major: 1u32,
               minor: 0u32,
               patch: 0u32,
             },
             outer_obj_info: OuterObjectInfo::None,
             features: [
               "mint",
               "burn",
             ],
             generic_substitutions: [],
           },
           object_type: ObjectType::Global {
             modules: {
               AttachedModuleId::RoleAssignment => BlueprintVersion {
                 major: 1u32,
                 minor: 0u32,
                 patch: 0u32,
               },
               AttachedModuleId::Metadata => BlueprintVersion {
                 major: 1u32,
                 minor: 0u32,
                 patch: 0u32,
               },
             },
           },
         },
       )
├─ account_sim16996e320lnez82q6430eunaz9l3n5fnwk6eh9avrmtmj22e7jmhemw across 1 partitions
  └─ Partition(65): 1 change
    └─ Set: ResourceAddress(Reference("resource_sim1t5z9e7s76mryajk97lrmpe3cyxy2zaj456y2px85ksu2ts4n6qwa39"))
       Value: UNLOCKED AccountResourceVaultEntryPayload::V1(
         Vault(Own("internal_vault_sim1tzcg6ev4lqrp384mfcd49ftgeqhtx7npeldr9yz2pz58ufs4q404st")),
       )
├─ internal_vault_sim1tqtzph4pdwpxaf7s9qhr6fke8fj6082r3p9ux3w8zuj586dzlj2eh4 across 1 partitions
  └─ Partition(64): 1 change
    └─ Set: Field(0)
       Value: UNLOCKED FungibleVaultBalanceFieldPayload::V1(
         LiquidFungibleResource(Decimal("30000")),
       )
├─ internal_vault_sim1tzcg6ev4lqrp384mfcd49ftgeqhtx7npeldr9yz2pz58ufs4q404st across 2 partitions
  ├─ Partition(0): 1 change
    └─ Set: TypeInfo
       Value: TypeInfoSubstate::Object(
         ObjectInfo {
           blueprint_info: BlueprintInfo {
             blueprint_id: BlueprintId {
               package_address: PackageAddress(Reference("package_sim1pkgxxxxxxxxxresrcexxxxxxxxx000538436477xxxxxxxxxaj0zg9")),
               blueprint_name: "FungibleVault",
             },
             blueprint_version: BlueprintVersion {
               major: 1u32,
               minor: 0u32,
               patch: 0u32,
             },
             outer_obj_info: OuterObjectInfo::Some {
               outer_object: GlobalAddress(Reference("resource_sim1t5z9e7s76mryajk97lrmpe3cyxy2zaj456y2px85ksu2ts4n6qwa39")),
             },
             features: [],
             generic_substitutions: [],
           },
           object_type: ObjectType::Owned,
         },
       )
  └─ Partition(64): 1 change
    └─ Set: Field(0)
       Value: UNLOCKED FungibleVaultBalanceFieldPayload::V1(
         LiquidFungibleResource(Decimal("100000000000")),
       )
└─ internal_vault_sim1tpsesv77qvw782kknjks9g3x2msg8cc8ldshk28pkf6m6lkhun3sel across 1 partitions
  └─ Partition(64): 1 change
    └─ Set: Field(0)
       Value: UNLOCKED FungibleVaultBalanceFieldPayload::V1(
<<<<<<< HEAD
         LiquidFungibleResource(Decimal("26.777803103745")),
=======
         LiquidFungibleResource(Decimal("26.757773528745")),
>>>>>>> e56a2ce1
       )

OUTPUTS: 4
├─ Unit
├─ Own("internal_component_sim1lqekqucfx57pyxcx87glwp8kkj0l7x84z6te6jhh0d4ff8af78qlve")
├─ Tuple(
     Reference("resource_sim1t5z9e7s76mryajk97lrmpe3cyxy2zaj456y2px85ksu2ts4n6qwa39"),
     Own("internal_component_sim1lrker3jehmr20hrz7dtk7czde9gclydkztgs8wpvgnlxuqg5ats06s"),
   )
└─ Unit

BALANCE CHANGES: 4
├─ Vault: internal_vault_sim1tz9uaalv8g3ahmwep2trlyj2m3zn7rstm9pwessa3k56me2fcduq2u
   ResAddr: resource_sim1tknxxxxxxxxxradxrdxxxxxxxxx009923554798xxxxxxxxxakj8n3
<<<<<<< HEAD
   Change: -10001.31913901636
=======
   Change: -10001.30586611636
>>>>>>> e56a2ce1
├─ Vault: internal_vault_sim1tqtzph4pdwpxaf7s9qhr6fke8fj6082r3p9ux3w8zuj586dzlj2eh4
   ResAddr: resource_sim1tknxxxxxxxxxradxrdxxxxxxxxx009923554798xxxxxxxxxakj8n3
   Change: 10000
├─ Vault: internal_vault_sim1tzcg6ev4lqrp384mfcd49ftgeqhtx7npeldr9yz2pz58ufs4q404st
   ResAddr: resource_sim1t5z9e7s76mryajk97lrmpe3cyxy2zaj456y2px85ksu2ts4n6qwa39
   Change: 100000000000
└─ Vault: internal_vault_sim1tpsesv77qvw782kknjks9g3x2msg8cc8ldshk28pkf6m6lkhun3sel
   ResAddr: resource_sim1tknxxxxxxxxxradxrdxxxxxxxxx009923554798xxxxxxxxxakj8n3
<<<<<<< HEAD
   Change: 0.65956950818
=======
   Change: 0.65293305818
>>>>>>> e56a2ce1

NEW ENTITIES: 1
└─ Resource: resource_sim1t5z9e7s76mryajk97lrmpe3cyxy2zaj456y2px85ksu2ts4n6qwa39<|MERGE_RESOLUTION|>--- conflicted
+++ resolved
@@ -1,14 +1,8 @@
 TRANSACTION STATUS: COMMITTED SUCCESS
 
-<<<<<<< HEAD
-TRANSACTION COST: 1.31913901636 XRD
-├─ Network execution: 0.36957815 XRD, 7391563 execution cost units
+TRANSACTION COST: 1.31886611636 XRD
+├─ Network execution: 0.36930525 XRD, 7386105 execution cost units
 ├─ Network finalization: 0.27702975 XRD, 5540595 finalization cost units
-=======
-TRANSACTION COST: 1.30586611636 XRD
-├─ Network execution: 0.36130525 XRD, 7226105 execution cost units
-├─ Network finalization: 0.27202975 XRD, 5440595 finalization cost units
->>>>>>> e56a2ce1
 ├─ Tip: 0 XRD
 ├─ Network Storage: 0.67253111636 XRD
 └─ Royalties: 0 XRD
@@ -52,27 +46,15 @@
    )
 ├─ Emitter: Method { node: internal_vault_sim1tz9uaalv8g3ahmwep2trlyj2m3zn7rstm9pwessa3k56me2fcduq2u, module_id: Main }
    Event: PayFeeEvent {
-<<<<<<< HEAD
-     amount: Decimal("1.31913901636"),
+     amount: Decimal("1.31886611636"),
    }
 ├─ Emitter: Method { node: internal_vault_sim1tpsesv77qvw782kknjks9g3x2msg8cc8ldshk28pkf6m6lkhun3sel, module_id: Main }
    Event: DepositEvent {
-     amount: Decimal("0.65956950818"),
+     amount: Decimal("0.65943305818"),
    }
 └─ Emitter: Method { node: resource_sim1tknxxxxxxxxxradxrdxxxxxxxxx009923554798xxxxxxxxxakj8n3, module_id: Main }
    Event: BurnFungibleResourceEvent {
-     amount: Decimal("0.65956950818"),
-=======
-     amount: Decimal("1.30586611636"),
-   }
-├─ Emitter: Method { node: internal_vault_sim1tpsesv77qvw782kknjks9g3x2msg8cc8ldshk28pkf6m6lkhun3sel, module_id: Main }
-   Event: DepositEvent {
-     amount: Decimal("0.65293305818"),
-   }
-└─ Emitter: Method { node: resource_sim1tknxxxxxxxxxradxrdxxxxxxxxx009923554798xxxxxxxxxakj8n3, module_id: Main }
-   Event: BurnFungibleResourceEvent {
-     amount: Decimal("0.65293305818"),
->>>>>>> e56a2ce1
+     amount: Decimal("0.65943305818"),
    }
 
 STATE UPDATES: 10 entities
@@ -82,11 +64,7 @@
        Value: UNLOCKED ConsensusManagerValidatorRewardsFieldPayload::V1(
          ValidatorRewardsSubstate {
            proposer_rewards: {
-<<<<<<< HEAD
-             0u8 => Decimal("13.3889015518725"),
-=======
-             0u8 => Decimal("13.3788867643725"),
->>>>>>> e56a2ce1
+             0u8 => Decimal("13.3886367643725"),
            },
            rewards_vault: Vault(Own("internal_vault_sim1tpsesv77qvw782kknjks9g3x2msg8cc8ldshk28pkf6m6lkhun3sel")),
          },
@@ -119,11 +97,7 @@
   └─ Partition(64): 1 change
     └─ Set: Field(0)
        Value: UNLOCKED FungibleVaultBalanceFieldPayload::V1(
-<<<<<<< HEAD
-         LiquidFungibleResource(Decimal("99999999999969946.44439379251")),
-=======
-         LiquidFungibleResource(Decimal("99999999999969946.48445294251")),
->>>>>>> e56a2ce1
+         LiquidFungibleResource(Decimal("99999999999969946.44545294251")),
        )
 ├─ internal_keyvaluestore_sim1krn7clzr3qmq2zhwr77mdenksxswf00yeh8tn3vyzesg4kr3p54gv8 across 1 partitions
   └─ Partition(64): 1 change
@@ -527,11 +501,7 @@
   └─ Partition(64): 1 change
     └─ Set: Field(0)
        Value: UNLOCKED FungibleVaultBalanceFieldPayload::V1(
-<<<<<<< HEAD
-         LiquidFungibleResource(Decimal("26.777803103745")),
-=======
-         LiquidFungibleResource(Decimal("26.757773528745")),
->>>>>>> e56a2ce1
+         LiquidFungibleResource(Decimal("26.777273528745")),
        )
 
 OUTPUTS: 4
@@ -546,11 +516,7 @@
 BALANCE CHANGES: 4
 ├─ Vault: internal_vault_sim1tz9uaalv8g3ahmwep2trlyj2m3zn7rstm9pwessa3k56me2fcduq2u
    ResAddr: resource_sim1tknxxxxxxxxxradxrdxxxxxxxxx009923554798xxxxxxxxxakj8n3
-<<<<<<< HEAD
-   Change: -10001.31913901636
-=======
-   Change: -10001.30586611636
->>>>>>> e56a2ce1
+   Change: -10001.31886611636
 ├─ Vault: internal_vault_sim1tqtzph4pdwpxaf7s9qhr6fke8fj6082r3p9ux3w8zuj586dzlj2eh4
    ResAddr: resource_sim1tknxxxxxxxxxradxrdxxxxxxxxx009923554798xxxxxxxxxakj8n3
    Change: 10000
@@ -559,11 +525,7 @@
    Change: 100000000000
 └─ Vault: internal_vault_sim1tpsesv77qvw782kknjks9g3x2msg8cc8ldshk28pkf6m6lkhun3sel
    ResAddr: resource_sim1tknxxxxxxxxxradxrdxxxxxxxxx009923554798xxxxxxxxxakj8n3
-<<<<<<< HEAD
-   Change: 0.65956950818
-=======
-   Change: 0.65293305818
->>>>>>> e56a2ce1
+   Change: 0.65943305818
 
 NEW ENTITIES: 1
 └─ Resource: resource_sim1t5z9e7s76mryajk97lrmpe3cyxy2zaj456y2px85ksu2ts4n6qwa39