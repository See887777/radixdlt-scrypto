--- conflicted
+++ resolved
@@ -1,14 +1,8 @@
 TRANSACTION STATUS: COMMITTED SUCCESS
 
-<<<<<<< HEAD
-TRANSACTION COST: 1.0603229481 XRD
-├─ Network execution: 0.37393315 XRD, 7478663 execution cost units
+TRANSACTION COST: 1.0590705981 XRD
+├─ Network execution: 0.3726808 XRD, 7453616 execution cost units
 ├─ Network finalization: 0.2410239 XRD, 4820478 finalization cost units
-=======
-TRANSACTION COST: 1.0460705981 XRD
-├─ Network execution: 0.3646808 XRD, 7293616 execution cost units
-├─ Network finalization: 0.2360239 XRD, 4720478 finalization cost units
->>>>>>> e56a2ce1
 ├─ Tip: 0 XRD
 ├─ Network Storage: 0.4453658981 XRD
 └─ Royalties: 0 XRD
@@ -34,27 +28,15 @@
    }
 ├─ Emitter: Method { node: internal_vault_sim1tz9uaalv8g3ahmwep2trlyj2m3zn7rstm9pwessa3k56me2fcduq2u, module_id: Main }
    Event: PayFeeEvent {
-<<<<<<< HEAD
-     amount: Decimal("1.0603229481"),
+     amount: Decimal("1.0590705981"),
    }
 ├─ Emitter: Method { node: internal_vault_sim1tpsesv77qvw782kknjks9g3x2msg8cc8ldshk28pkf6m6lkhun3sel, module_id: Main }
    Event: DepositEvent {
-     amount: Decimal("0.53016147405"),
+     amount: Decimal("0.52953529905"),
    }
 └─ Emitter: Method { node: resource_sim1tknxxxxxxxxxradxrdxxxxxxxxx009923554798xxxxxxxxxakj8n3, module_id: Main }
    Event: BurnFungibleResourceEvent {
-     amount: Decimal("0.53016147405"),
-=======
-     amount: Decimal("1.0460705981"),
-   }
-├─ Emitter: Method { node: internal_vault_sim1tpsesv77qvw782kknjks9g3x2msg8cc8ldshk28pkf6m6lkhun3sel, module_id: Main }
-   Event: DepositEvent {
-     amount: Decimal("0.52303529905"),
-   }
-└─ Emitter: Method { node: resource_sim1tknxxxxxxxxxradxrdxxxxxxxxx009923554798xxxxxxxxxakj8n3, module_id: Main }
-   Event: BurnFungibleResourceEvent {
-     amount: Decimal("0.52303529905"),
->>>>>>> e56a2ce1
+     amount: Decimal("0.52953529905"),
    }
 
 STATE UPDATES: 11 entities
@@ -64,11 +46,7 @@
        Value: UNLOCKED ConsensusManagerValidatorRewardsFieldPayload::V1(
          ValidatorRewardsSubstate {
            proposer_rewards: {
-<<<<<<< HEAD
-             0u8 => Decimal("8.1358799031975"),
-=======
-             0u8 => Decimal("8.1290349406975"),
->>>>>>> e56a2ce1
+             0u8 => Decimal("8.1355349406975"),
            },
            rewards_vault: Vault(Own("internal_vault_sim1tpsesv77qvw782kknjks9g3x2msg8cc8ldshk28pkf6m6lkhun3sel")),
          },
@@ -101,11 +79,7 @@
   └─ Partition(64): 1 change
     └─ Set: Field(0)
        Value: UNLOCKED FungibleVaultBalanceFieldPayload::V1(
-<<<<<<< HEAD
-         LiquidFungibleResource(Decimal("99999999999999967.45648038721")),
-=======
-         LiquidFungibleResource(Decimal("99999999999999967.48386023721")),
->>>>>>> e56a2ce1
+         LiquidFungibleResource(Decimal("99999999999999967.45786023721")),
        )
 ├─ component_sim1cr7guww2kc22r6vnk8ffep9sv2aphp0mg6hdngg8x2shzf2xn90zmw across 6 partitions
   ├─ Partition(3): 1 change
@@ -501,11 +475,7 @@
   └─ Partition(64): 1 change
     └─ Set: Field(0)
        Value: UNLOCKED FungibleVaultBalanceFieldPayload::V1(
-<<<<<<< HEAD
-         LiquidFungibleResource(Decimal("16.271759806395")),
-=======
-         LiquidFungibleResource(Decimal("16.258069881395")),
->>>>>>> e56a2ce1
+         LiquidFungibleResource(Decimal("16.271069881395")),
        )
 
 OUTPUTS: 4
@@ -517,17 +487,10 @@
 BALANCE CHANGES: 2
 ├─ Vault: internal_vault_sim1tz9uaalv8g3ahmwep2trlyj2m3zn7rstm9pwessa3k56me2fcduq2u
    ResAddr: resource_sim1tknxxxxxxxxxradxrdxxxxxxxxx009923554798xxxxxxxxxakj8n3
-<<<<<<< HEAD
-   Change: -1.0603229481
+   Change: -1.0590705981
 └─ Vault: internal_vault_sim1tpsesv77qvw782kknjks9g3x2msg8cc8ldshk28pkf6m6lkhun3sel
    ResAddr: resource_sim1tknxxxxxxxxxradxrdxxxxxxxxx009923554798xxxxxxxxxakj8n3
-   Change: 0.53016147405
-=======
-   Change: -1.0460705981
-└─ Vault: internal_vault_sim1tpsesv77qvw782kknjks9g3x2msg8cc8ldshk28pkf6m6lkhun3sel
-   ResAddr: resource_sim1tknxxxxxxxxxradxrdxxxxxxxxx009923554798xxxxxxxxxakj8n3
-   Change: 0.52303529905
->>>>>>> e56a2ce1
+   Change: 0.52953529905
 
 NEW ENTITIES: 3
 ├─ Component: component_sim1cr7guww2kc22r6vnk8ffep9sv2aphp0mg6hdngg8x2shzf2xn90zmw
