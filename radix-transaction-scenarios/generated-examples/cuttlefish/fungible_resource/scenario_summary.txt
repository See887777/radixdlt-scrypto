Name: fungible_resource

== SUMMARY HASHES ==
These Cuttlefish hashes are permitted to change only until the scenario is deployed to a permanent network, else it can cause divergence.
<<<<<<< HEAD
State changes: d28e7fe06868719d (allowed to change if not deployed to any network)
Events       : f8620fd13a040715 (allowed to change if not deployed to any network)
=======
State changes: 48e31d4fc9763430 (allowed to change if not deployed to any network)
Events       : 0faa1b5620e2a894 (allowed to change if not deployed to any network)
>>>>>>> 59d13999

== INTERESTING ADDRESSES ==
- user_account_1: account_sim16996e320lnez82q6430eunaz9l3n5fnwk6eh9avrmtmj22e7jmhemw
- user_account_2: account_sim168qgdkgfqxpnswu38wy6fy5v0q0um52zd0umuely5t9xrf88t3unc0
- max_divisibility_fungible_resource: resource_sim1t5cryrd2t8xhdk3cra2flmvqydf7l5l3kschqerv7w0prljc2uhh09
- min_divisibility_fungible_resource: resource_sim1tk8mv5cp2uuhjgw34qqh9v7jf6atjsnyrym9f3653k7pyd4gamsx96
- fungible_vault: internal_vault_sim1tqqp6e7t3gyracm4g475nack22pmw0dq0wd3hgl8wcggz34rl8xvst
<|MERGE_RESOLUTION|>--- conflicted
+++ resolved
@@ -2,13 +2,8 @@
 
 == SUMMARY HASHES ==
 These Cuttlefish hashes are permitted to change only until the scenario is deployed to a permanent network, else it can cause divergence.
-<<<<<<< HEAD
-State changes: d28e7fe06868719d (allowed to change if not deployed to any network)
-Events       : f8620fd13a040715 (allowed to change if not deployed to any network)
-=======
-State changes: 48e31d4fc9763430 (allowed to change if not deployed to any network)
+State changes: e98201d81878fe83 (allowed to change if not deployed to any network)
 Events       : 0faa1b5620e2a894 (allowed to change if not deployed to any network)
->>>>>>> 59d13999
 
 == INTERESTING ADDRESSES ==
 - user_account_1: account_sim16996e320lnez82q6430eunaz9l3n5fnwk6eh9avrmtmj22e7jmhemw
