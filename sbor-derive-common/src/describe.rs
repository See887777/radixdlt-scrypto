--- conflicted
+++ resolved
@@ -59,7 +59,6 @@
 
             let field_type = &unskipped_field_types[0];
 
-<<<<<<< HEAD
             handle_describe_as(
                 parsed,
                 context_custom_type_kind,
@@ -94,7 +93,7 @@
     // Prepare base conditions before any overrides
     let mut is_fully_transparent = true;
     let mut type_data_content = quote! {
-        <#as_type as ::sbor::Describe <#custom_type_kind_generic>>::type_data()
+        <#as_type as sbor::Describe <#custom_type_kind_generic>>::type_data()
     };
 
     // Perform each override (currently there's just one, this could be expanded in future)
@@ -109,52 +108,12 @@
         type_data_content = quote! {
             #type_data_content
                 .with_name(Some(Cow::Borrowed(#new_type_name)))
-=======
-            let mut type_data_content = quote! {
-                <#field_type as sbor::Describe <#custom_type_kind_generic>>::type_data()
-            };
-            let mut type_id = quote! {
-                <#field_type as sbor::Describe <#custom_type_kind_generic>>::TYPE_ID
-            };
-
-            // Replace the type name, unless opted out using the "transparent_name" tag
-            if !get_sbor_attribute_bool_value(&attrs, "transparent_name")? {
-                let type_name = get_sbor_attribute_string_value(&attrs, "type_name")?
-                    .unwrap_or(ident.to_string());
-                type_data_content = quote! {
-                    use sbor::rust::prelude::*;
-                    #type_data_content
-                        .with_name(Some(Cow::Borrowed(#type_name)))
-                };
-                type_id = quote! {
-                    sbor::RustTypeId::novel_with_code(
-                        #type_name,
-                        &[#type_id],
-                        &#code_hash
-                    )
-                };
-            };
-
-            quote! {
-                impl #impl_generics sbor::Describe <#custom_type_kind_generic> for #ident #ty_generics #where_clause {
-                    const TYPE_ID: sbor::RustTypeId = #type_id;
-
-                    fn type_data() -> sbor::TypeData<#custom_type_kind_generic, sbor::RustTypeId> {
-                        #type_data_content
-                    }
-
-                    fn add_all_dependencies(aggregator: &mut sbor::TypeAggregator<#custom_type_kind_generic>) {
-                        <#field_type as sbor::Describe <#custom_type_kind_generic>>::add_all_dependencies(aggregator)
-                    }
-                }
-            }
->>>>>>> 8657186e
         }
     }
 
     // Calculate the type id to use
     let transparent_type_id = quote! {
-        <#as_type as ::sbor::Describe <#custom_type_kind_generic>>::TYPE_ID
+        <#as_type as sbor::Describe <#custom_type_kind_generic>>::TYPE_ID
     };
 
     let type_id = if is_fully_transparent {
@@ -163,7 +122,7 @@
         let novel_type_name =
             override_type_name.unwrap_or(LitStr::new(&ident.to_string(), ident.span()));
         quote! {
-            ::sbor::RustTypeId::novel_with_code(
+            sbor::RustTypeId::novel_with_code(
                 #novel_type_name,
                 &[#transparent_type_id],
                 &#code_hash
@@ -172,16 +131,16 @@
     };
 
     let output = quote! {
-        impl #impl_generics ::sbor::Describe <#custom_type_kind_generic> for #ident #ty_generics #where_clause {
-            const TYPE_ID: ::sbor::RustTypeId = #type_id;
-
-            fn type_data() -> ::sbor::TypeData<#custom_type_kind_generic, ::sbor::RustTypeId> {
-                use ::sbor::rust::prelude::*;
+        impl #impl_generics sbor::Describe <#custom_type_kind_generic> for #ident #ty_generics #where_clause {
+            const TYPE_ID: sbor::RustTypeId = #type_id;
+
+            fn type_data() -> sbor::TypeData<#custom_type_kind_generic, sbor::RustTypeId> {
+                use sbor::rust::prelude::*;
                 #type_data_content
             }
 
-            fn add_all_dependencies(aggregator: &mut ::sbor::TypeAggregator<#custom_type_kind_generic>) {
-                <#as_type as ::sbor::Describe <#custom_type_kind_generic>>::add_all_dependencies(aggregator)
+            fn add_all_dependencies(aggregator: &mut sbor::TypeAggregator<#custom_type_kind_generic>) {
+                <#as_type as sbor::Describe <#custom_type_kind_generic>>::add_all_dependencies(aggregator)
             }
         }
     };
@@ -295,7 +254,6 @@
 
             let mut all_field_types = Vec::new();
 
-<<<<<<< HEAD
             let match_arms = sbor_variants
                 .iter()
                 .map(|VariantData { discriminator, source_variant, fields_data, .. }| {
@@ -312,65 +270,27 @@
                     let variant_type_data = match &source_variant.fields {
                         Fields::Named(FieldsNamed { .. }) => {
                             quote! {
-                                ::sbor::TypeData::struct_with_named_fields(
+                                sbor::TypeData::struct_with_named_fields(
                                     #variant_name_str,
-                                    ::sbor::rust::vec![
-                                        #((#unskipped_field_name_strings, <#unskipped_field_types as ::sbor::Describe<#custom_type_kind_generic>>::TYPE_ID),)*
+                                    sbor::rust::vec![
+                                        #((#unskipped_field_name_strings, <#unskipped_field_types as sbor::Describe<#custom_type_kind_generic>>::TYPE_ID),)*
                                     ],
                                 )
                             }
                         }
                         Fields::Unnamed(FieldsUnnamed { .. }) => {
                             quote! {
-                                ::sbor::TypeData::struct_with_unnamed_fields(
+                                sbor::TypeData::struct_with_unnamed_fields(
                                     #variant_name_str,
-                                    ::sbor::rust::vec![
-                                        #(<#unskipped_field_types as ::sbor::Describe<#custom_type_kind_generic>>::TYPE_ID,)*
+                                    sbor::rust::vec![
+                                        #(<#unskipped_field_types as sbor::Describe<#custom_type_kind_generic>>::TYPE_ID,)*
                                     ],
                                 )
                             }
                         }
                         Fields::Unit => {
                             quote! {
-                                ::sbor::TypeData::struct_with_unit_fields(#variant_name_str)
-=======
-            let variant_type_data: Vec<_> = {
-                variants
-                    .iter()
-                    .map(|v| {
-                        let variant_name = v.ident.to_string();
-                        let FieldsData {
-                            unskipped_field_types,
-                            unskipped_field_name_strings,
-                            ..
-                        } = process_fields_for_describe(&v.fields)?;
-                        all_field_types.extend_from_slice(&unskipped_field_types);
-                        Ok(match &v.fields {
-                            Fields::Named(FieldsNamed { .. }) => {
-                                quote! {
-                                    sbor::TypeData::struct_with_named_fields(
-                                        #variant_name,
-                                        sbor::rust::vec![
-                                            #((#unskipped_field_name_strings, <#unskipped_field_types as sbor::Describe<#custom_type_kind_generic>>::TYPE_ID),)*
-                                        ],
-                                    )
-                                }
-                            }
-                            Fields::Unnamed(FieldsUnnamed { .. }) => {
-                                quote! {
-                                    sbor::TypeData::struct_with_unnamed_fields(
-                                        #variant_name,
-                                        sbor::rust::vec![
-                                            #(<#unskipped_field_types as sbor::Describe<#custom_type_kind_generic>>::TYPE_ID,)*
-                                        ],
-                                    )
-                                }
-                            }
-                            Fields::Unit => {
-                                quote! {
-                                    sbor::TypeData::struct_with_unit_fields(#variant_name)
-                                }
->>>>>>> 8657186e
+                                sbor::TypeData::struct_with_unit_fields(#variant_name_str)
                             }
                         }
                     };
@@ -390,13 +310,8 @@
                         use sbor::rust::borrow::ToOwned;
                         sbor::TypeData::enum_variants(
                             #type_name,
-<<<<<<< HEAD
-                            ::sbor::rust::prelude::indexmap![
+                            sbor::rust::prelude::indexmap![
                                 #(#match_arms)*
-=======
-                            sbor::rust::prelude::indexmap![
-                                #(#variant_discriminators => #variant_type_data,)*
->>>>>>> 8657186e
                             ],
                         )
                     }
