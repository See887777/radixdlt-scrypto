--- conflicted
+++ resolved
@@ -52,30 +52,12 @@
             }
             let field_type = &unskipped_field_types[0];
             let field_name = &unskipped_field_names[0];
-<<<<<<< HEAD
             handle_encode_as(
                 parsed,
                 context_custom_value_kind,
                 &field_type,
                 &quote! { &self.#field_name },
             )?
-=======
-            quote! {
-                impl #impl_generics sbor::Encode <#custom_value_kind_generic, #encoder_generic> for #ident #ty_generics #where_clause {
-                    #[inline]
-                    fn encode_value_kind(&self, encoder: &mut #encoder_generic) -> Result<(), sbor::EncodeError> {
-                        use sbor::{self, Encode};
-                        self.#field_name.encode_value_kind(encoder)
-                    }
-
-                    #[inline]
-                    fn encode_body(&self, encoder: &mut #encoder_generic) -> Result<(), sbor::EncodeError> {
-                        use sbor::{self, Encode};
-                        self.#field_name.encode_body(encoder)
-                    }
-                }
-            }
->>>>>>> 8657186e
         }
         Data::Enum(_) => {
             return Err(Error::new(Span::call_site(), "The transparent attribute is only supported for structs with a single unskipped field."));
@@ -107,17 +89,17 @@
     // but it is useful to sanity check that the user has provided the correct implementation.
     // If they have not, they should get a nice and clear error message.
     let output = quote! {
-        impl #impl_generics ::sbor::Encode <#custom_value_kind_generic, #encoder_generic> for #ident #ty_generics #where_clause {
+        impl #impl_generics sbor::Encode <#custom_value_kind_generic, #encoder_generic> for #ident #ty_generics #where_clause {
             #[inline]
-            fn encode_value_kind(&self, encoder: &mut #encoder_generic) -> Result<(), ::sbor::EncodeError> {
-                use ::sbor::{self, Encode};
+            fn encode_value_kind(&self, encoder: &mut #encoder_generic) -> Result<(), sbor::EncodeError> {
+                use sbor::{self, Encode};
                 let as_ref: &#as_type = #as_ref_code;
                 as_ref.encode_value_kind(encoder)
             }
 
             #[inline]
-            fn encode_body(&self, encoder: &mut #encoder_generic) -> Result<(), ::sbor::EncodeError> {
-                use ::sbor::{self, Encode};
+            fn encode_body(&self, encoder: &mut #encoder_generic) -> Result<(), sbor::EncodeError> {
+                use sbor::{self, Encode};
                 let as_ref: &#as_type = #as_ref_code;
                 as_ref.encode_body(encoder)
             }
@@ -364,15 +346,8 @@
             quote! {
                 impl <T, E: Clashing, E0: sbor::Encoder<X>, X: sbor::CustomValueKind > sbor::Encode<X, E0> for Test<T, E >
                 where
-<<<<<<< HEAD
-                    T: ::sbor::Encode<X, E0>,
-                    E: ::sbor::Encode<X, E0>
-=======
                     T: sbor::Encode<X, E0>,
-                    E: sbor::Encode<X, E0>,
-                    T: sbor::Categorize<X>,
-                    E: sbor::Categorize<X>
->>>>>>> 8657186e
+                    E: sbor::Encode<X, E0>
                 {
                     #[inline]
                     fn encode_value_kind(&self, encoder: &mut E0) -> Result<(), sbor::EncodeError> {
