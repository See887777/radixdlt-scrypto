use radix_engine::transaction::TransactionReceipt;
use radix_engine::types::*;
use radix_engine_constants::DEFAULT_MAX_INVOKE_INPUT_SIZE;
use radix_engine_interface::schema::PackageSchema;
use scrypto_unit::*;
use transaction::builder::ManifestBuilder;
use transaction::model::TransactionManifest;
use utils::ContextualDisplay;

// For WASM-specific metering tests, see `wasm_metering.rs`.

#[cfg(feature = "std")]
fn execute_with_time_logging(
    test_runner: &mut TestRunner,
    manifest: TransactionManifest,
    proofs: Vec<NonFungibleGlobalId>,
) -> (TransactionReceipt, u32) {
    let start = std::time::Instant::now();
    let receipt = test_runner.execute_manifest(manifest, proofs);
    let duration = start.elapsed();
    println!(
        "Time elapsed is: {:?} - NOTE: this is a very bad measure. Use benchmarks instead.",
        duration
    );
    (receipt, duration.as_millis().try_into().unwrap())
}

#[cfg(feature = "alloc")]
fn execute_with_time_logging(
    test_runner: &mut TestRunner,
    manifest: TransactionManifest,
    proofs: Vec<NonFungibleGlobalId>,
) -> (TransactionReceipt, u32) {
    let receipt = test_runner.execute_manifest(manifest, proofs);
    (receipt, 0)
}

#[test]
fn test_basic_transfer() {
    // Arrange
    let mut test_runner = TestRunner::builder().build();
    let (public_key1, _, account1) = test_runner.new_allocated_account();
    let (_, _, account2) = test_runner.new_allocated_account();

    // Act
    let manifest = ManifestBuilder::new()
        .lock_fee(account1, 10u32.into())
        .withdraw_from_account(account1, RADIX_TOKEN, 100u32.into())
        .call_method(
            account2,
            "deposit_batch",
            manifest_args!(ManifestExpression::EntireWorktop),
        )
        .build();

    let (receipt, _) = execute_with_time_logging(
        &mut test_runner,
        manifest,
        vec![NonFungibleGlobalId::from_public_key(&public_key1)],
    );
    let commit_result = receipt.expect_commit(true);

    // Assert
    // NOTE: If this test fails, it should print out the actual fee table in the error logs.
    // Or you can run just this test with the below:
    // cargo test -p radix-engine-tests --test metering -- test_basic_transfer
    assert_eq!(
        1035 /* AllocateNodeId */
        + 1635 /* CreateNode */
        + 5587 /* DropLock */
        + 1575 /* DropNode */
<<<<<<< HEAD
        + 1057391 /* Invoke */
        + 31312 /* LockSubstate */
        + 736 /* LockSubstateFirstTime */
        + 176600 /* ReadSubstate */
=======
        + 1050432 /* Invoke */
        + 529146 /* LockSubstate */
        + 7840 /* ReadSubstate */
>>>>>>> bfc01c64
        + 62500 /* RunNative */
        + 7500 /* RunSystem */
        + 50000 /* TxBaseCost */
        + 1320 /* TxPayloadCost */
        + 100000 /* TxSignatureVerification */
        + 938, /* WriteSubstate */
        commit_result.fee_summary.execution_cost_sum
    );
}

#[test]
fn test_radiswap() {
    let mut test_runner = TestRunner::builder().build();

    // Scrypto developer
    let (pk1, _, _) = test_runner.new_allocated_account();
    // Radiswap operator
    let (pk2, _, account2) = test_runner.new_allocated_account();
    // Radiswap user
    let (pk3, _, account3) = test_runner.new_allocated_account();

    // Publish package
    let package_address = test_runner.publish_package(
        include_bytes!("../../assets/radiswap.wasm").to_vec(),
        manifest_decode(include_bytes!("../../assets/radiswap.schema")).unwrap(),
        btreemap!(
            "Radiswap".to_owned() => RoyaltyConfigBuilder::new()
                .add_rule("instantiate_pool", 5)
                .add_rule("add_liquidity", 1)
                .add_rule("remove_liquidity", 1)
                .add_rule("swap", 2)
                .default(0),
        ),
        btreemap!(),
        AuthorityRules::owner_authority(&NonFungibleGlobalId::from_public_key(&pk1)),
    );

    // Instantiate radiswap
    let btc = test_runner.create_fungible_resource(1_000_000.into(), 18, account2);
    let eth = test_runner.create_fungible_resource(1_000_000.into(), 18, account2);
    let btc_init_amount = Decimal::from(500_000);
    let eth_init_amount = Decimal::from(300_000);
    let fee_amount = dec!("0.01");
    let (component_address, _) = test_runner
        .execute_manifest(
            ManifestBuilder::new()
                .lock_fee(account2, 10u32.into())
                .withdraw_from_account(account2, btc, btc_init_amount)
                .withdraw_from_account(account2, eth, eth_init_amount)
                .take_from_worktop(btc, |builder, bucket1| {
                    builder.take_from_worktop(eth, |builder, bucket2| {
                        builder.call_function(
                            package_address,
                            "Radiswap",
                            "instantiate_pool",
                            manifest_args!(
                                bucket1,
                                bucket2,
                                dec!("1000"),
                                "LP_BTC_ETH",
                                "LP token for BTC/ETH swap",
                                "https://www.radiswap.com",
                                fee_amount
                            ),
                        )
                    })
                })
                .call_method(
                    account2,
                    "deposit_batch",
                    manifest_args!(ManifestExpression::EntireWorktop),
                )
                .build(),
            vec![NonFungibleGlobalId::from_public_key(&pk2)],
        )
        .expect_commit(true)
        .output::<(ComponentAddress, Own)>(5);

    // Transfer `10,000 BTC` from `account2` to `account3`
    let btc_amount = Decimal::from(10_000);
    test_runner
        .execute_manifest(
            ManifestBuilder::new()
                .lock_fee(account2, 10u32.into())
                .withdraw_from_account(account2, btc, btc_amount)
                .call_method(
                    account3,
                    "deposit_batch",
                    manifest_args!(ManifestExpression::EntireWorktop),
                )
                .build(),
            vec![NonFungibleGlobalId::from_public_key(&pk2)],
        )
        .expect_commit_success();
    assert_eq!(test_runner.account_balance(account3, btc), Some(btc_amount));

    // Swap 2,000 BTC into ETH
    let btc_to_swap = Decimal::from(2000);
    let receipt = test_runner.execute_manifest(
        ManifestBuilder::new()
            .lock_fee(account3, 10u32.into())
            .withdraw_from_account(account3, btc, btc_to_swap)
            .take_from_worktop(btc, |builder, bucket| {
                builder.call_method(component_address, "swap", manifest_args!(bucket))
            })
            .call_method(
                account3,
                "deposit_batch",
                manifest_args!(ManifestExpression::EntireWorktop),
            )
            .build(),
        vec![NonFungibleGlobalId::from_public_key(&pk3)],
    );
    let remaining_btc = test_runner.account_balance(account3, btc).unwrap();
    let eth_received = test_runner.account_balance(account3, eth).unwrap();
    assert_eq!(remaining_btc, btc_amount - btc_to_swap);
    assert_eq!(
        eth_received,
        eth_init_amount
            - (btc_init_amount * eth_init_amount)
                / (btc_init_amount + (btc_to_swap - btc_to_swap * fee_amount))
    );
    let commit_result = receipt.expect_commit(true);

    // NOTE: If this test fails, it should print out the actual fee table in the error logs.
    // Or you can run just this test with the below:
    // cargo test -p radix-engine-tests --test metering -- test_radiswap
    assert_eq!(
        2415 /* AllocateNodeId */
        + 3826 /* CreateNode */
        + 13912 /* DropLock */
        + 3570 /* DropNode */
<<<<<<< HEAD
        + 3320150 /* Invoke */
        + 77868 /* LockSubstate */
        + 1408 /* LockSubstateFirstTime */
        + 473678 /* ReadSubstate */
=======
        + 3305144 /* Invoke */
        + 5644099 /* LockSubstate */
        + 19488 /* ReadSubstate */
>>>>>>> bfc01c64
        + 135000 /* RunNative */
        + 15000 /* RunSystem */
        + 1517085 /* RunWasm */
        + 50000 /* TxBaseCost */
        + 1715 /* TxPayloadCost */
        + 100000 /* TxSignatureVerification */
        + 2330, /* WriteSubstate */
        commit_result.fee_summary.execution_cost_sum
    );
}

#[test]
fn test_flash_loan() {
    let mut test_runner = TestRunner::builder().build();

    // Scrypto developer
    let (pk1, _, _) = test_runner.new_allocated_account();
    // Flash loan operator
    let (pk2, _, account2) = test_runner.new_allocated_account();
    // Flash loan user
    let (pk3, _, account3) = test_runner.new_allocated_account();

    // Publish package
    let package_address = test_runner.publish_package(
        include_bytes!("../../assets/flash_loan.wasm").to_vec(),
        manifest_decode(include_bytes!("../../assets/flash_loan.schema")).unwrap(),
        btreemap!(
            "BasicFlashLoan".to_owned() => RoyaltyConfigBuilder::new()
                .add_rule("instantiate_default", 5)
                .add_rule("take_loan", 2)
                .default(0),
        ),
        btreemap!(),
        AuthorityRules::owner_authority(&NonFungibleGlobalId::from_public_key(&pk1)),
    );

    // Instantiate flash_loan
    let xrd_init_amount = Decimal::from(100);
    let (component_address, promise_token_address) = test_runner
        .execute_manifest(
            ManifestBuilder::new()
                .lock_fee(account2, 10u32.into())
                .withdraw_from_account(account2, RADIX_TOKEN, xrd_init_amount)
                .take_from_worktop(RADIX_TOKEN, |builder, bucket1| {
                    builder.call_function(
                        package_address,
                        "BasicFlashLoan",
                        "instantiate_default",
                        manifest_args!(bucket1),
                    )
                })
                .call_method(
                    account2,
                    "deposit_batch",
                    manifest_args!(ManifestExpression::EntireWorktop),
                )
                .build(),
            vec![NonFungibleGlobalId::from_public_key(&pk2)],
        )
        .expect_commit(true)
        .output::<(ComponentAddress, ResourceAddress)>(3);

    // Take loan
    let loan_amount = Decimal::from(50);
    let repay_amount = loan_amount * dec!("1.001");
    let old_balance = test_runner.account_balance(account3, RADIX_TOKEN).unwrap();
    let receipt = test_runner.execute_manifest(
        ManifestBuilder::new()
            .lock_fee(account3, 10u32.into())
            .call_method(component_address, "take_loan", manifest_args!(loan_amount))
            .withdraw_from_account(account3, RADIX_TOKEN, dec!(10))
            .take_from_worktop_by_amount(repay_amount, RADIX_TOKEN, |builder, bucket1| {
                builder.take_from_worktop(promise_token_address, |builder, bucket2| {
                    builder.call_method(
                        component_address,
                        "repay_loan",
                        manifest_args!(bucket1, bucket2),
                    )
                })
            })
            .call_method(
                account3,
                "deposit_batch",
                manifest_args!(ManifestExpression::EntireWorktop),
            )
            .build(),
        vec![NonFungibleGlobalId::from_public_key(&pk3)],
    );
    let commit_result = receipt.expect_commit(true);
    let new_balance = test_runner.account_balance(account3, RADIX_TOKEN).unwrap();
    assert!(test_runner
        .account_balance(account3, promise_token_address)
        .is_none());
    assert_eq!(
        old_balance - new_balance,
        commit_result.fee_summary.total_execution_cost_xrd
            + commit_result.fee_summary.total_royalty_cost_xrd
            + (repay_amount - loan_amount)
    );

    // NOTE: If this test fails, it should print out the actual fee table in the error logs.
    // Or you can run just this test with the below:
    // cargo test -p radix-engine-tests --test metering -- test_flash_loan
    assert_eq!(
        3864 /* AllocateNodeId */
        + 6104 /* CreateNode */
        + 21978 /* DropLock */
        + 5880 /* DropNode */
<<<<<<< HEAD
        + 4434473 /* Invoke */
        + 124836 /* LockSubstate */
        + 1184 /* LockSubstateFirstTime */
        + 737572 /* ReadSubstate */
=======
        + 4407857 /* Invoke */
        + 6841738 /* LockSubstate */
        + 31192 /* ReadSubstate */
>>>>>>> bfc01c64
        + 200000 /* RunNative */
        + 40000 /* RunSystem */
        + 1290250 /* RunWasm */
        + 50000 /* TxBaseCost */
        + 2495 /* TxPayloadCost */
        + 100000 /* TxSignatureVerification */
        + 4354, /* WriteSubstate */
        commit_result.fee_summary.execution_cost_sum
    );
}

#[test]
fn test_publish_large_package() {
    // Arrange
    let mut test_runner = TestRunner::builder().build();

    // Act
    let code = wat2wasm(&format!(
        r#"
            (module
                (data (i32.const 0) "{}")
                (memory $0 64)
                (export "memory" (memory $0))
            )
        "#,
        "i".repeat(DEFAULT_MAX_INVOKE_INPUT_SIZE - 1024)
    ));
    let manifest = ManifestBuilder::new()
        .lock_fee(test_runner.faucet_component(), 100.into())
        .publish_package_advanced(
            code,
            PackageSchema::default(),
            BTreeMap::new(),
            BTreeMap::new(),
            AuthorityRules::new(),
        )
        .build();

    let (receipt, _) = execute_with_time_logging(&mut test_runner, manifest, vec![]);

    receipt.expect_commit_success();
}

#[test]
fn should_be_able_run_large_manifest() {
    // Arrange
    let mut test_runner = TestRunner::builder().build();

    // Act
    let (public_key, _, account) = test_runner.new_allocated_account();

    // Act
    let mut builder = ManifestBuilder::new();
    builder.lock_fee(account, 100u32.into());
    builder.withdraw_from_account(account, RADIX_TOKEN, 100u32.into());
    for _ in 0..40 {
        builder.take_from_worktop_by_amount(1.into(), RADIX_TOKEN, |builder, bid| {
            builder.return_to_worktop(bid)
        });
    }
    builder.call_method(
        account,
        "deposit_batch",
        manifest_args!(ManifestExpression::EntireWorktop),
    );
    let manifest = builder.build();

    let (receipt, _) = execute_with_time_logging(
        &mut test_runner,
        manifest,
        vec![NonFungibleGlobalId::from_public_key(&public_key)],
    );

    // Assert
    receipt.expect_commit(true);
}

#[test]
fn should_be_able_to_generate_5_proofs_and_then_lock_fee() {
    // Arrange
    let mut test_runner = TestRunner::builder().build();
    let (public_key, _, account) = test_runner.new_allocated_account();
    let resource_address = test_runner.create_fungible_resource(100.into(), 0, account);

    // Act
    let mut builder = ManifestBuilder::new();
    for _ in 0..5 {
        builder.create_proof_from_account_by_amount(account, resource_address, 1.into());
    }
    builder.lock_fee(account, 100u32.into());
    let manifest = builder.build();

    let (receipt, _) = execute_with_time_logging(
        &mut test_runner,
        manifest,
        vec![NonFungibleGlobalId::from_public_key(&public_key)],
    );

    // Assert
    receipt.expect_commit(true);
}

fn setup_test_runner_with_fee_blueprint_component() -> (TestRunner, ComponentAddress) {
    // Basic setup
    let mut test_runner = TestRunner::builder().build();
    let (public_key, _, account) = test_runner.new_allocated_account();

    // Publish package and instantiate component
    let package_address = test_runner.compile_and_publish("./tests/blueprints/fee");
    let receipt1 = test_runner.execute_manifest(
        ManifestBuilder::new()
            .lock_fee(account, 10u32.into())
            .withdraw_from_account(account, RADIX_TOKEN, 10u32.into())
            .take_from_worktop(RADIX_TOKEN, |builder, bucket_id| {
                builder.call_function(package_address, "Fee", "new", manifest_args!(bucket_id));
                builder
            })
            .build(),
        vec![NonFungibleGlobalId::from_public_key(&public_key)],
    );
    let commit_result = receipt1.expect_commit(true);
    let component_address = commit_result.new_component_addresses()[0];

    (test_runner, component_address)
}

#[test]
fn spin_loop_should_end_in_reasonable_amount_of_time() {
    let (mut test_runner, component_address) = setup_test_runner_with_fee_blueprint_component();

    let manifest = ManifestBuilder::new()
        // First, lock the fee so that the loan will be repaid
        .call_method(
            component_address,
            "lock_fee",
            manifest_args!(Decimal::from(10)),
        )
        // Now spin-loop to wait for the fee loan to burn through
        .call_method(component_address, "spin_loop", manifest_args!())
        .build();

    let (receipt, _) = execute_with_time_logging(&mut test_runner, manifest, vec![]);

    // No assertion here - this is just a sanity-test
    println!("{}", receipt.display(&Bech32Encoder::for_simulator()));
    receipt.expect_commit_failure();
}<|MERGE_RESOLUTION|>--- conflicted
+++ resolved
@@ -69,16 +69,9 @@
         + 1635 /* CreateNode */
         + 5587 /* DropLock */
         + 1575 /* DropNode */
-<<<<<<< HEAD
-        + 1057391 /* Invoke */
-        + 31312 /* LockSubstate */
-        + 736 /* LockSubstateFirstTime */
-        + 176600 /* ReadSubstate */
-=======
         + 1050432 /* Invoke */
-        + 529146 /* LockSubstate */
+        + 530176 /* LockSubstate */
         + 7840 /* ReadSubstate */
->>>>>>> bfc01c64
         + 62500 /* RunNative */
         + 7500 /* RunSystem */
         + 50000 /* TxBaseCost */
@@ -211,16 +204,9 @@
         + 3826 /* CreateNode */
         + 13912 /* DropLock */
         + 3570 /* DropNode */
-<<<<<<< HEAD
-        + 3320150 /* Invoke */
-        + 77868 /* LockSubstate */
-        + 1408 /* LockSubstateFirstTime */
-        + 473678 /* ReadSubstate */
-=======
         + 3305144 /* Invoke */
-        + 5644099 /* LockSubstate */
+        + 5478168 /* LockSubstate */
         + 19488 /* ReadSubstate */
->>>>>>> bfc01c64
         + 135000 /* RunNative */
         + 15000 /* RunSystem */
         + 1517085 /* RunWasm */
@@ -329,16 +315,9 @@
         + 6104 /* CreateNode */
         + 21978 /* DropLock */
         + 5880 /* DropNode */
-<<<<<<< HEAD
-        + 4434473 /* Invoke */
-        + 124836 /* LockSubstate */
-        + 1184 /* LockSubstateFirstTime */
-        + 737572 /* ReadSubstate */
-=======
         + 4407857 /* Invoke */
-        + 6841738 /* LockSubstate */
+        + 6703087 /* LockSubstate */
         + 31192 /* ReadSubstate */
->>>>>>> bfc01c64
         + 200000 /* RunNative */
         + 40000 /* RunSystem */
         + 1290250 /* RunWasm */
