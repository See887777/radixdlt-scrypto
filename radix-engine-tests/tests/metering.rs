use radix_engine::transaction::TransactionReceipt;
use radix_engine::types::*;
use radix_engine_constants::DEFAULT_MAX_INVOKE_INPUT_SIZE;
use radix_engine_interface::schema::PackageSchema;
use scrypto_unit::*;
use transaction::builder::*;
use utils::ContextualDisplay;

// For WASM-specific metering tests, see `wasm_metering.rs`.

#[cfg(feature = "std")]
fn execute_with_time_logging(
    test_runner: &mut TestRunner,
    manifest: TransactionManifestV1,
    proofs: Vec<NonFungibleGlobalId>,
) -> (TransactionReceipt, u32) {
    let start = std::time::Instant::now();
    let receipt = test_runner.execute_manifest(manifest, proofs);
    let duration = start.elapsed();
    println!(
        "Time elapsed is: {:?} - NOTE: this is a very bad measure. Use benchmarks instead.",
        duration
    );
    (receipt, duration.as_millis().try_into().unwrap())
}

#[cfg(feature = "alloc")]
fn execute_with_time_logging(
    test_runner: &mut TestRunner,
    manifest: TransactionManifestV1,
    proofs: Vec<NonFungibleGlobalId>,
) -> (TransactionReceipt, u32) {
    let receipt = test_runner.execute_manifest(manifest, proofs);
    (receipt, 0)
}

#[test]
fn test_basic_transfer() {
    // Arrange
    let mut test_runner = TestRunner::builder().build();
    let (public_key1, _, account1) = test_runner.new_allocated_account();
    let (_, _, account2) = test_runner.new_allocated_account();

    // Act
    let manifest = ManifestBuilder::new()
        .lock_fee(account1, 10u32.into())
        .withdraw_from_account(account1, RADIX_TOKEN, 100u32.into())
        .call_method(
            account2,
            "try_deposit_batch_abort_on_failure",
            manifest_args!(ManifestExpression::EntireWorktop),
        )
        .build();

    let (receipt, _) = execute_with_time_logging(
        &mut test_runner,
        manifest,
        vec![NonFungibleGlobalId::from_public_key(&public_key1)],
    );
    let commit_result = receipt.expect_commit(true);

    // Assert
    // NOTE: If this test fails, it should print out the actual fee table in the error logs.
    // Or you can run just this test with the below:
    // cargo test -p radix-engine-tests --test metering -- test_basic_transfer
    assert_eq!(
        1035 /* AllocateNodeId */
        + 1635 /* CreateNode */
        + 5661 /* DropLock */
        + 1575 /* DropNode */
        + 1005601 /* Invoke */
        + 606586 /* LockSubstate */
        + 7952 /* ReadSubstate */
        + 62500 /* RunNative */
        + 7500 /* RunSystem */
        + 50000 /* TxBaseCost */
<<<<<<< HEAD
        + 1425 /* TxPayloadCost */
=======
        + 1215 /* TxPayloadCost */
>>>>>>> 023627f9
        + 100000 /* TxSignatureVerification */
        + 938, /* WriteSubstate */
        commit_result.fee_summary.execution_cost_sum
    );
}

#[test]
fn test_radiswap() {
    let mut test_runner = TestRunner::builder().build();

    // Scrypto developer
    let (pk1, _, _) = test_runner.new_allocated_account();
    // Radiswap operator
    let (pk2, _, account2) = test_runner.new_allocated_account();
    // Radiswap user
    let (pk3, _, account3) = test_runner.new_allocated_account();

    // Publish package
    let package_address = test_runner.publish_package(
        include_bytes!("../../assets/radiswap.wasm").to_vec(),
        manifest_decode(include_bytes!("../../assets/radiswap.schema")).unwrap(),
        btreemap!(
            "Radiswap".to_owned() => RoyaltyConfigBuilder::new()
                .add_rule("instantiate_pool", 5)
                .add_rule("add_liquidity", 1)
                .add_rule("remove_liquidity", 1)
                .add_rule("swap", 2)
                .default(0),
        ),
        btreemap!(),
        AuthorityRules::new_with_owner_authority(&NonFungibleGlobalId::from_public_key(&pk1)),
    );

    // Instantiate radiswap
    let btc = test_runner.create_fungible_resource(1_000_000.into(), 18, account2);
    let eth = test_runner.create_fungible_resource(1_000_000.into(), 18, account2);
    let btc_init_amount = Decimal::from(500_000);
    let eth_init_amount = Decimal::from(300_000);
    let fee_amount = dec!("0.01");
    let (component_address, _) = test_runner
        .execute_manifest(
            ManifestBuilder::new()
                .lock_fee(account2, 10u32.into())
                .withdraw_from_account(account2, btc, btc_init_amount)
                .withdraw_from_account(account2, eth, eth_init_amount)
                .take_all_from_worktop(btc, |builder, bucket1| {
                    builder.take_all_from_worktop(eth, |builder, bucket2| {
                        builder.call_function(
                            package_address,
                            "Radiswap",
                            "instantiate_pool",
                            manifest_args!(
                                bucket1,
                                bucket2,
                                dec!("1000"),
                                "LP_BTC_ETH",
                                "LP token for BTC/ETH swap",
                                "https://www.radiswap.com",
                                fee_amount
                            ),
                        )
                    })
                })
                .call_method(
                    account2,
                    "try_deposit_batch_abort_on_failure",
                    manifest_args!(ManifestExpression::EntireWorktop),
                )
                .build(),
            vec![NonFungibleGlobalId::from_public_key(&pk2)],
        )
        .expect_commit(true)
        .output::<(ComponentAddress, Own)>(5);

    // Transfer `10,000 BTC` from `account2` to `account3`
    let btc_amount = Decimal::from(10_000);
    test_runner
        .execute_manifest(
            ManifestBuilder::new()
                .lock_fee(account2, 10u32.into())
                .withdraw_from_account(account2, btc, btc_amount)
                .call_method(
                    account3,
                    "try_deposit_batch_abort_on_failure",
                    manifest_args!(ManifestExpression::EntireWorktop),
                )
                .build(),
            vec![NonFungibleGlobalId::from_public_key(&pk2)],
        )
        .expect_commit_success();
    assert_eq!(test_runner.account_balance(account3, btc), Some(btc_amount));

    // Swap 2,000 BTC into ETH
    let btc_to_swap = Decimal::from(2000);
    let receipt = test_runner.execute_manifest(
        ManifestBuilder::new()
            .lock_fee(account3, 10u32.into())
            .withdraw_from_account(account3, btc, btc_to_swap)
            .take_all_from_worktop(btc, |builder, bucket| {
                builder.call_method(component_address, "swap", manifest_args!(bucket))
            })
            .call_method(
                account3,
                "try_deposit_batch_abort_on_failure",
                manifest_args!(ManifestExpression::EntireWorktop),
            )
            .build(),
        vec![NonFungibleGlobalId::from_public_key(&pk3)],
    );
    let remaining_btc = test_runner.account_balance(account3, btc).unwrap();
    let eth_received = test_runner.account_balance(account3, eth).unwrap();
    assert_eq!(remaining_btc, btc_amount - btc_to_swap);
    assert_eq!(
        eth_received,
        eth_init_amount
            - (btc_init_amount * eth_init_amount)
                / (btc_init_amount + (btc_to_swap - btc_to_swap * fee_amount))
    );
    let commit_result = receipt.expect_commit(true);

    // NOTE: If this test fails, it should print out the actual fee table in the error logs.
    // Or you can run just this test with the below:
    // cargo test -p radix-engine-tests --test metering -- test_radiswap
    assert_eq!(
        2415 /* AllocateNodeId */
        + 3826 /* CreateNode */
        + 13949 /* DropLock */
        + 3570 /* DropNode */
        + 3260313 /* Invoke */
        + 5621531 /* LockSubstate */
        + 19544 /* ReadSubstate */
        + 135000 /* RunNative */
        + 15000 /* RunSystem */
        + 1535320 /* RunWasm */
        + 50000 /* TxBaseCost */
<<<<<<< HEAD
        + 1820 /* TxPayloadCost */
=======
        + 1610 /* TxPayloadCost */
>>>>>>> 023627f9
        + 100000 /* TxSignatureVerification */
        + 2330, /* WriteSubstate */
        commit_result.fee_summary.execution_cost_sum
    );
}

#[test]
fn test_flash_loan() {
    let mut test_runner = TestRunner::builder().build();

    // Scrypto developer
    let (pk1, _, _) = test_runner.new_allocated_account();
    // Flash loan operator
    let (pk2, _, account2) = test_runner.new_allocated_account();
    // Flash loan user
    let (pk3, _, account3) = test_runner.new_allocated_account();

    // Publish package
    let package_address = test_runner.publish_package(
        include_bytes!("../../assets/flash_loan.wasm").to_vec(),
        manifest_decode(include_bytes!("../../assets/flash_loan.schema")).unwrap(),
        btreemap!(
            "BasicFlashLoan".to_owned() => RoyaltyConfigBuilder::new()
                .add_rule("instantiate_default", 5)
                .add_rule("take_loan", 2)
                .default(0),
        ),
        btreemap!(),
        AuthorityRules::new_with_owner_authority(&NonFungibleGlobalId::from_public_key(&pk1)),
    );

    // Instantiate flash_loan
    let xrd_init_amount = Decimal::from(100);
    let (component_address, promise_token_address) = test_runner
        .execute_manifest(
            ManifestBuilder::new()
                .lock_fee(account2, 10u32.into())
                .withdraw_from_account(account2, RADIX_TOKEN, xrd_init_amount)
                .take_all_from_worktop(RADIX_TOKEN, |builder, bucket1| {
                    builder.call_function(
                        package_address,
                        "BasicFlashLoan",
                        "instantiate_default",
                        manifest_args!(bucket1),
                    )
                })
                .call_method(
                    account2,
                    "try_deposit_batch_abort_on_failure",
                    manifest_args!(ManifestExpression::EntireWorktop),
                )
                .build(),
            vec![NonFungibleGlobalId::from_public_key(&pk2)],
        )
        .expect_commit(true)
        .output::<(ComponentAddress, ResourceAddress)>(3);

    // Take loan
    let loan_amount = Decimal::from(50);
    let repay_amount = loan_amount * dec!("1.001");
    let old_balance = test_runner.account_balance(account3, RADIX_TOKEN).unwrap();
    let receipt = test_runner.execute_manifest(
        ManifestBuilder::new()
            .lock_fee(account3, 10u32.into())
            .call_method(component_address, "take_loan", manifest_args!(loan_amount))
            .withdraw_from_account(account3, RADIX_TOKEN, dec!(10))
            .take_from_worktop(RADIX_TOKEN, repay_amount, |builder, bucket1| {
                builder.take_all_from_worktop(promise_token_address, |builder, bucket2| {
                    builder.call_method(
                        component_address,
                        "repay_loan",
                        manifest_args!(bucket1, bucket2),
                    )
                })
            })
            .call_method(
                account3,
                "try_deposit_batch_abort_on_failure",
                manifest_args!(ManifestExpression::EntireWorktop),
            )
            .build(),
        vec![NonFungibleGlobalId::from_public_key(&pk3)],
    );
    let commit_result = receipt.expect_commit(true);
    let new_balance = test_runner.account_balance(account3, RADIX_TOKEN).unwrap();
    assert!(test_runner
        .account_balance(account3, promise_token_address)
        .is_none());
    assert_eq!(
        old_balance - new_balance,
        commit_result.fee_summary.total_execution_cost_xrd
            + commit_result.fee_summary.total_royalty_cost_xrd
            + (repay_amount - loan_amount)
    );

    // NOTE: If this test fails, it should print out the actual fee table in the error logs.
    // Or you can run just this test with the below:
    // cargo test -p radix-engine-tests --test metering -- test_flash_loan
    assert_eq!(
        3933 /* AllocateNodeId */
        + 6213 /* CreateNode */
        + 22385 /* DropLock */
        + 5985 /* DropNode */
        + 4633835 /* Invoke */
        + 6913122 /* LockSubstate */
        + 31752 /* ReadSubstate */
        + 202500 /* RunNative */
        + 40000 /* RunSystem */
        + 1328130 /* RunWasm */
        + 50000 /* TxBaseCost */
<<<<<<< HEAD
        + 2600 /* TxPayloadCost */
=======
        + 2390 /* TxPayloadCost */
>>>>>>> 023627f9
        + 100000 /* TxSignatureVerification */
        + 4395, /* WriteSubstate */
        commit_result.fee_summary.execution_cost_sum
    );
}

#[test]
fn test_publish_large_package() {
    // Arrange
    let mut test_runner = TestRunner::builder().build();

    // Act
    let code = wat2wasm(&format!(
        r#"
            (module
                (data (i32.const 0) "{}")
                (memory $0 64)
                (export "memory" (memory $0))
            )
        "#,
        "i".repeat(DEFAULT_MAX_INVOKE_INPUT_SIZE - 1024)
    ));
    let manifest = ManifestBuilder::new()
        .lock_fee(test_runner.faucet_component(), 100.into())
        .publish_package_advanced(
            code,
            PackageSchema::default(),
            BTreeMap::new(),
            BTreeMap::new(),
            AuthorityRules::new(),
        )
        .build();

    let (receipt, _) = execute_with_time_logging(&mut test_runner, manifest, vec![]);

    receipt.expect_commit_success();
}

#[test]
fn should_be_able_run_large_manifest() {
    // Arrange
    let mut test_runner = TestRunner::builder().build();

    // Act
    let (public_key, _, account) = test_runner.new_allocated_account();

    // Act
    let mut builder = ManifestBuilder::new();
    builder.lock_fee(account, 100u32.into());
    builder.withdraw_from_account(account, RADIX_TOKEN, 100u32.into());
    for _ in 0..40 {
        builder.take_from_worktop(RADIX_TOKEN, 1.into(), |builder, bid| {
            builder.return_to_worktop(bid)
        });
    }
    builder.call_method(
        account,
        "try_deposit_batch_abort_on_failure",
        manifest_args!(ManifestExpression::EntireWorktop),
    );
    let manifest = builder.build();

    let (receipt, _) = execute_with_time_logging(
        &mut test_runner,
        manifest,
        vec![NonFungibleGlobalId::from_public_key(&public_key)],
    );

    // Assert
    receipt.expect_commit(true);
}

#[test]
fn should_be_able_to_generate_5_proofs_and_then_lock_fee() {
    // Arrange
    let mut test_runner = TestRunner::builder().build();
    let (public_key, _, account) = test_runner.new_allocated_account();
    let resource_address = test_runner.create_fungible_resource(100.into(), 0, account);

    // Act
    let mut builder = ManifestBuilder::new();
    for _ in 0..5 {
        builder.create_proof_from_account_of_amount(account, resource_address, 1.into());
    }
    builder.lock_fee(account, 100u32.into());
    let manifest = builder.build();

    let (receipt, _) = execute_with_time_logging(
        &mut test_runner,
        manifest,
        vec![NonFungibleGlobalId::from_public_key(&public_key)],
    );

    // Assert
    receipt.expect_commit(true);
}

fn setup_test_runner_with_fee_blueprint_component() -> (TestRunner, ComponentAddress) {
    // Basic setup
    let mut test_runner = TestRunner::builder().build();
    let (public_key, _, account) = test_runner.new_allocated_account();

    // Publish package and instantiate component
    let package_address = test_runner.compile_and_publish("./tests/blueprints/fee");
    let receipt1 = test_runner.execute_manifest(
        ManifestBuilder::new()
            .lock_fee(account, 10u32.into())
            .withdraw_from_account(account, RADIX_TOKEN, 10u32.into())
            .take_all_from_worktop(RADIX_TOKEN, |builder, bucket_id| {
                builder.call_function(package_address, "Fee", "new", manifest_args!(bucket_id));
                builder
            })
            .build(),
        vec![NonFungibleGlobalId::from_public_key(&public_key)],
    );
    let commit_result = receipt1.expect_commit(true);
    let component_address = commit_result.new_component_addresses()[0];

    (test_runner, component_address)
}

#[test]
fn spin_loop_should_end_in_reasonable_amount_of_time() {
    let (mut test_runner, component_address) = setup_test_runner_with_fee_blueprint_component();

    let manifest = ManifestBuilder::new()
        // First, lock the fee so that the loan will be repaid
        .call_method(
            component_address,
            "lock_fee",
            manifest_args!(Decimal::from(10)),
        )
        // Now spin-loop to wait for the fee loan to burn through
        .call_method(component_address, "spin_loop", manifest_args!())
        .build();

    let (receipt, _) = execute_with_time_logging(&mut test_runner, manifest, vec![]);

    // No assertion here - this is just a sanity-test
    println!("{}", receipt.display(&Bech32Encoder::for_simulator()));
    receipt.expect_commit_failure();
}<|MERGE_RESOLUTION|>--- conflicted
+++ resolved
@@ -74,11 +74,7 @@
         + 62500 /* RunNative */
         + 7500 /* RunSystem */
         + 50000 /* TxBaseCost */
-<<<<<<< HEAD
-        + 1425 /* TxPayloadCost */
-=======
-        + 1215 /* TxPayloadCost */
->>>>>>> 023627f9
+        + 1320 /* TxPayloadCost */
         + 100000 /* TxSignatureVerification */
         + 938, /* WriteSubstate */
         commit_result.fee_summary.execution_cost_sum
@@ -214,11 +210,7 @@
         + 15000 /* RunSystem */
         + 1535320 /* RunWasm */
         + 50000 /* TxBaseCost */
-<<<<<<< HEAD
-        + 1820 /* TxPayloadCost */
-=======
-        + 1610 /* TxPayloadCost */
->>>>>>> 023627f9
+        + 1715 /* TxPayloadCost */
         + 100000 /* TxSignatureVerification */
         + 2330, /* WriteSubstate */
         commit_result.fee_summary.execution_cost_sum
@@ -329,11 +321,7 @@
         + 40000 /* RunSystem */
         + 1328130 /* RunWasm */
         + 50000 /* TxBaseCost */
-<<<<<<< HEAD
-        + 2600 /* TxPayloadCost */
-=======
-        + 2390 /* TxPayloadCost */
->>>>>>> 023627f9
+        + 2495 /* TxPayloadCost */
         + 100000 /* TxSignatureVerification */
         + 4395, /* WriteSubstate */
         commit_result.fee_summary.execution_cost_sum
