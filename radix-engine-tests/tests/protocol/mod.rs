--- conflicted
+++ resolved
@@ -1,9 +1,6 @@
 // We used to use automod, but it breaks various tools
 // such as cargo fmt, so let's just list them explicitly.
-<<<<<<< HEAD
 mod always_visible_global_nodes;
-=======
 mod cuttlefish_transaction_changes;
 mod protocol_updates;
->>>>>>> 42856448
 mod transaction;