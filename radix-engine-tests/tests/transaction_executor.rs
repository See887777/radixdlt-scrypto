--- conflicted
+++ resolved
@@ -126,24 +126,12 @@
 
     let intent_hash_manager = TestIntentHashManager::new();
     let fee_reserve_config = FeeReserveConfig::default();
-<<<<<<< HEAD
-    let execution_config = ExecutionConfig::standard();
+    let execution_config = ExecutionConfig::standard().with_trace(true);
     let raw_transaction = create_notarized_transaction(TransactionParams {
         cost_unit_limit: 5_000_000,
         start_epoch_inclusive: 0,
         end_epoch_exclusive: 100,
     })
-=======
-    let execution_config = ExecutionConfig::standard().with_trace(true);
-    let raw_transaction = create_notarized_transaction(
-        faucet_component,
-        TransactionParams {
-            cost_unit_limit: 5_000_000,
-            start_epoch_inclusive: 0,
-            end_epoch_exclusive: 100,
-        },
-    )
->>>>>>> 36f98b90
     .to_bytes()
     .unwrap();
 
