--- conflicted
+++ resolved
@@ -1,18 +1,9 @@
-<<<<<<< HEAD
-Total Cost (XRD)                                                           ,      0.1760077,    100.0%
-+ Execution Cost (XRD)                                                     ,      0.1756477,     99.8%
-=======
-Total Cost (XRD)                                                           ,     0.13755202,    100.0%
-+ Execution Cost (XRD)                                                     ,     0.13719202,     99.7%
->>>>>>> 71a33533
+Total Cost (XRD)                                                           ,      0.1375514,    100.0%
++ Execution Cost (XRD)                                                     ,      0.1371914,     99.7%
 + Tipping Cost (XRD)                                                       ,              0,      0.0%
 + State Expansion Cost (XRD)                                               ,        0.00036,      0.3%
 + Royalty Cost (XRD)                                                       ,              0,      0.0%
-<<<<<<< HEAD
-Total Cost Units Consumed                                                  ,       17564770,    100.0%
-=======
-Total Cost Units Consumed                                                  ,       13719202,    100.0%
->>>>>>> 71a33533
+Total Cost Units Consumed                                                  ,       13719140,    100.0%
 AfterInvoke                                                                ,           1880,      0.0%
 AllocateNodeId                                                             ,          30500,      0.2%
 BeforeInvoke                                                               ,          34224,      0.2%
@@ -26,38 +17,21 @@
 EmitEvent                                                                  ,           7140,      0.1%
 GenerateRuid                                                               ,            500,      0.0%
 LockFee                                                                    ,            500,      0.0%
-<<<<<<< HEAD
-OpenSubstate::GlobalAccount                                                ,         735488,      4.2%
-OpenSubstate::GlobalFungibleResourceManager                                ,         505628,      2.9%
-OpenSubstate::GlobalGenericComponent                                       ,          85944,      0.5%
-OpenSubstate::GlobalNonFungibleResourceManager                             ,        1400552,      8.0%
-OpenSubstate::GlobalPackage                                                ,        6262640,     35.7%
-OpenSubstate::InternalFungibleVault                                        ,         699780,      4.0%
-OpenSubstate::InternalGenericComponent                                     ,         303268,      1.7%
-PrepareWasmCode                                                            ,        1612600,      9.2%
-QueryActor                                                                 ,           9500,      0.1%
-QueryAuthZone                                                              ,           2000,      0.0%
-ReadSubstate                                                               ,        2324700,     13.2%
-RunNativeCode::AuthZone_pop                                                ,          50666,      0.3%
-RunNativeCode::AuthZone_push                                               ,          59672,      0.3%
-RunNativeCode::Worktop_drain                                               ,          22525,      0.1%
-=======
-OpenSubstate                                                               ,        3845632,     28.0%
+OpenSubstate                                                               ,        3845630,     28.0%
 OpenSubstate::GlobalAccount                                                ,          15452,      0.1%
 OpenSubstate::GlobalFungibleResourceManager                                ,          25562,      0.2%
 OpenSubstate::GlobalGenericComponent                                       ,           5924,      0.0%
 OpenSubstate::GlobalNonFungibleResourceManager                             ,          40472,      0.3%
-OpenSubstate::GlobalPackage                                                ,        1851712,     13.5%
+OpenSubstate::GlobalPackage                                                ,        1851682,     13.5%
 OpenSubstate::InternalFungibleVault                                        ,          59680,      0.4%
 OpenSubstate::InternalGenericComponent                                     ,         303268,      2.2%
 PrepareWasmCode                                                            ,        1612600,     11.8%
 QueryActor                                                                 ,           9500,      0.1%
 QueryAuthZone                                                              ,           2000,      0.0%
-ReadSubstate                                                               ,        2324730,     16.9%
+ReadSubstate                                                               ,        2324700,     16.9%
 RunNativeCode::AuthZone_pop                                                ,          50666,      0.4%
 RunNativeCode::AuthZone_push                                               ,          59672,      0.4%
 RunNativeCode::Worktop_drain                                               ,          22525,      0.2%
->>>>>>> 71a33533
 RunNativeCode::Worktop_drop                                                ,          16371,      0.1%
 RunNativeCode::Worktop_put                                                 ,          73233,      0.5%
 RunNativeCode::Worktop_take                                                ,           8910,      0.1%
