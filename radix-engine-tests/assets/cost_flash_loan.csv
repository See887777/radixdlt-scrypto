<<<<<<< HEAD
Total Cost (XRD)                                                           ,     0.11878558,    100.0%
- Execution Cost (XRD)                                                     ,     0.11174416,     94.1%
- Finalization Cost (XRD)                                                  ,     0.00695142,      5.9%
=======
Total Cost (XRD)                                                           ,     0.12157781,    100.0%
- Execution Cost (XRD)                                                     ,     0.11287636,     92.8%
- Finalization Cost (XRD)                                                  ,     0.00795145,      6.5%
>>>>>>> 4a67c297
- Tipping Cost (XRD)                                                       ,              0,      0.0%
- Storage Cost (XRD)                                                       ,        0.00075,      0.6%
- Tipping Cost (XRD)                                                       ,              0,      0.0%
- Royalty Cost (XRD)                                                       ,              0,      0.0%
Execution Cost Breakdown                                                   ,       11174416,    100.0%
- AllocateNodeId                                                           ,           5512,      0.0%
- BeforeInvoke                                                             ,           9344,      0.1%
- CloseSubstate                                                            ,          93765,      0.8%
- CreateNode                                                               ,          30881,      0.3%
- DropNode                                                                 ,          70001,      0.6%
- EmitEvent                                                                ,           5176,      0.0%
- GenerateRuid                                                             ,            500,      0.0%
- LockFee                                                                  ,            500,      0.0%
- OpenSubstate::GlobalAccount                                              ,         494974,      4.4%
- OpenSubstate::GlobalFungibleResourceManager                              ,         257105,      2.3%
- OpenSubstate::GlobalGenericComponent                                     ,          46736,      0.4%
- OpenSubstate::GlobalNonFungibleResourceManager                           ,         668802,      6.0%
- OpenSubstate::GlobalPackage                                              ,        4044492,     36.2%
- OpenSubstate::InternalFungibleVault                                      ,         284873,      2.5%
- OpenSubstate::InternalGenericComponent                                   ,         185848,      1.7%
- PrepareWasmCode                                                          ,        1612400,     14.4%
- QueryActor                                                               ,           9500,      0.1%
- QueryAuthZone                                                            ,           2000,      0.0%
- ReadSubstate                                                             ,        1964906,     17.6%
- RunNativeCode::AuthZone_pop                                              ,          37132,      0.3%
- RunNativeCode::AuthZone_push                                             ,          50694,      0.5%
- RunNativeCode::Worktop_drain                                             ,          13505,      0.1%
- RunNativeCode::Worktop_drop                                              ,          15385,      0.1%
- RunNativeCode::Worktop_put                                               ,          54786,      0.5%
- RunNativeCode::Worktop_take                                              ,           9727,      0.1%
- RunNativeCode::Worktop_take_all                                          ,          15794,      0.1%
- RunNativeCode::burn_NonFungibleResourceManager                           ,          88443,      0.8%
- RunNativeCode::create_proof_of_amount_FungibleVault                      ,          75794,      0.7%
- RunNativeCode::drop_FungibleProof                                        ,          29370,      0.3%
- RunNativeCode::get_amount_FungibleBucket                                 ,          50190,      0.4%
- RunNativeCode::get_amount_FungibleVault                                  ,          11026,      0.1%
- RunNativeCode::get_amount_NonFungibleBucket                              ,          17866,      0.2%
- RunNativeCode::get_non_fungible                                          ,          50200,      0.4%
- RunNativeCode::get_non_fungible_local_ids_NonFungibleBucket              ,           8361,      0.1%
- RunNativeCode::get_resource_address_NonFungibleBucket                    ,          59200,      0.5%
- RunNativeCode::lock_fee                                                  ,         103093,      0.9%
- RunNativeCode::mint_ruid_NonFungibleResourceManager                      ,          78428,      0.7%
- RunNativeCode::on_drop_FungibleProof                                     ,          22050,      0.2%
- RunNativeCode::on_move_FungibleProof                                     ,          70360,      0.6%
- RunNativeCode::put_FungibleBucket                                        ,          17779,      0.2%
- RunNativeCode::put_FungibleVault                                         ,          46766,      0.4%
- RunNativeCode::take_FungibleBucket                                       ,          19011,      0.2%
- RunNativeCode::take_FungibleVault                                        ,          81038,      0.7%
- RunNativeCode::try_deposit_batch_or_abort                                ,          76963,      0.7%
- RunNativeCode::unlock_amount_FungibleVault                               ,          51728,      0.5%
- RunNativeCode::withdraw                                                  ,          30320,      0.3%
- RunWasmCode::BasicFlashLoan_repay_loan                                   ,          68603,      0.6%
- RunWasmCode::BasicFlashLoan_take_loan                                    ,          87251,      0.8%
- ValidateTxPayload                                                        ,          18800,      0.2%
- VerifyTxSignatures                                                       ,           7000,      0.1%
- WriteSubstate                                                            ,          20438,      0.2%
Finalization Cost Breakdown                                                ,         695142,    100.0%
- BaseCost                                                                 ,          50000,      7.2%
- CommitEvents                                                             ,          45083,      6.5%
- CommitLogs                                                               ,              0,      0.0%
- CommitStateUpdates::GlobalGenericComponent                               ,         100025,     14.4%
- CommitStateUpdates::GlobalNonFungibleResourceManager                     ,         200010,     28.8%
- CommitStateUpdates::InternalFungibleVault                                ,         300024,     43.2%<|MERGE_RESOLUTION|>--- conflicted
+++ resolved
@@ -1,12 +1,6 @@
-<<<<<<< HEAD
-Total Cost (XRD)                                                           ,     0.11878558,    100.0%
-- Execution Cost (XRD)                                                     ,     0.11174416,     94.1%
-- Finalization Cost (XRD)                                                  ,     0.00695142,      5.9%
-=======
-Total Cost (XRD)                                                           ,     0.12157781,    100.0%
-- Execution Cost (XRD)                                                     ,     0.11287636,     92.8%
-- Finalization Cost (XRD)                                                  ,     0.00795145,      6.5%
->>>>>>> 4a67c297
+Total Cost (XRD)                                                           ,     0.11944558,    100.0%
+- Execution Cost (XRD)                                                     ,     0.11174416,     93.6%
+- Finalization Cost (XRD)                                                  ,     0.00695142,      5.8%
 - Tipping Cost (XRD)                                                       ,              0,      0.0%
 - Storage Cost (XRD)                                                       ,        0.00075,      0.6%
 - Tipping Cost (XRD)                                                       ,              0,      0.0%
