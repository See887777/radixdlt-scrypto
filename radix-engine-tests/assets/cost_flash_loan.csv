<<<<<<< HEAD
Total Cost (XRD)                                                           ,     0.12165861,    100.0%
+ Execution Cost (XRD)                                                     ,     0.12129861,     99.7%
+ Tipping Cost (XRD)                                                       ,              0,      0.0%
+ State Expansion Cost (XRD)                                               ,        0.00036,      0.3%
+ Royalty Cost (XRD)                                                       ,              0,      0.0%
Total Cost Units Consumed                                                  ,       12129861,    100.0%
AllocateNodeId                                                             ,           5304,      0.0%
=======
Total Cost (XRD)                                                           ,     0.12255585,    100.0%
+ Execution Cost (XRD)                                                     ,     0.12219585,     99.7%
+ Tipping Cost (XRD)                                                       ,              0,      0.0%
+ State Expansion Cost (XRD)                                               ,        0.00036,      0.3%
+ Royalty Cost (XRD)                                                       ,              0,      0.0%
Total Cost Units Consumed                                                  ,       12219585,    100.0%
AfterInvoke                                                                ,           8611,      0.1%
AllocateNodeId                                                             ,           6344,      0.1%
>>>>>>> 660ec659
BeforeInvoke                                                               ,           9320,      0.1%
CloseSubstate                                                              ,          85680,      0.7%
Commit::GlobalAccount                                                      ,         100002,      0.8%
Commit::GlobalGenericComponent                                             ,         100025,      0.8%
Commit::GlobalNonFungibleResourceManager                                   ,         400016,      3.3%
Commit::InternalFungibleVault                                              ,         400033,      3.3%
CreateNode                                                                 ,          32597,      0.3%
DropNode                                                                   ,          67287,      0.6%
EmitEvent                                                                  ,           4548,      0.0%
GenerateRuid                                                               ,            500,      0.0%
LockFee                                                                    ,            500,      0.0%
<<<<<<< HEAD
OpenSubstate                                                               ,        3805776,     31.4%
OpenSubstate::GlobalAccount                                                ,          13397,      0.1%
OpenSubstate::GlobalFungibleResourceManager                                ,          15014,      0.1%
OpenSubstate::GlobalGenericComponent                                       ,           6052,      0.0%
OpenSubstate::GlobalNonFungibleResourceManager                             ,          31635,      0.3%
OpenSubstate::GlobalPackage                                                ,        1836228,     15.1%
OpenSubstate::InternalFungibleVault                                        ,          38110,      0.3%
OpenSubstate::InternalGenericComponent                                     ,         146790,      1.2%
PrepareWasmCode                                                            ,        1616116,     13.3%
QueryActor                                                                 ,           9500,      0.1%
QueryAuthZone                                                              ,           2000,      0.0%
ReadSubstate                                                               ,        1948436,     16.1%
=======
OpenSubstate                                                               ,        3845697,     31.5%
OpenSubstate::GlobalAccount                                                ,          10139,      0.1%
OpenSubstate::GlobalFungibleResourceManager                                ,          15014,      0.1%
OpenSubstate::GlobalGenericComponent                                       ,           4004,      0.0%
OpenSubstate::GlobalNonFungibleResourceManager                             ,          31977,      0.3%
OpenSubstate::GlobalPackage                                                ,        1829064,     15.0%
OpenSubstate::InternalFungibleVault                                        ,          33600,      0.3%
OpenSubstate::InternalGenericComponent                                     ,         168652,      1.4%
PrepareWasmCode                                                            ,        1616116,     13.2%
QueryActor                                                                 ,           9500,      0.1%
QueryAuthZone                                                              ,           2000,      0.0%
ReadSubstate                                                               ,        1951302,     16.0%
>>>>>>> 660ec659
RunNativeCode::AuthZone_pop                                                ,          37132,      0.3%
RunNativeCode::AuthZone_push                                               ,          50694,      0.4%
RunNativeCode::Worktop_drain                                               ,          13505,      0.1%
RunNativeCode::Worktop_drop                                                ,          15385,      0.1%
RunNativeCode::Worktop_put                                                 ,          54786,      0.5%
RunNativeCode::Worktop_take                                                ,           9727,      0.1%
RunNativeCode::Worktop_take_all                                            ,          15794,      0.1%
RunNativeCode::burn_NonFungibleResourceManager                             ,          88443,      0.7%
RunNativeCode::create_proof_of_amount_FungibleVault                        ,          75794,      0.6%
RunNativeCode::drop_FungibleProof                                          ,          29370,      0.2%
RunNativeCode::get_amount_FungibleBucket                                   ,          33460,      0.3%
RunNativeCode::get_amount_FungibleVault                                    ,          11026,      0.1%
RunNativeCode::get_amount_NonFungibleBucket                                ,          17866,      0.1%
RunNativeCode::get_non_fungible                                            ,          50200,      0.4%
RunNativeCode::get_non_fungible_local_ids_NonFungibleBucket                ,           8361,      0.1%
RunNativeCode::get_resource_address_NonFungibleBucket                      ,          59200,      0.5%
RunNativeCode::lock_fee                                                    ,         103093,      0.8%
RunNativeCode::mint_ruid_NonFungibleResourceManager                        ,          78428,      0.6%
RunNativeCode::on_drop_FungibleProof                                       ,          22050,      0.2%
RunNativeCode::on_move_FungibleProof                                       ,          70360,      0.6%
RunNativeCode::put_FungibleBucket                                          ,          17779,      0.1%
RunNativeCode::put_FungibleVault                                           ,          46766,      0.4%
RunNativeCode::take_FungibleBucket                                         ,          19011,      0.2%
RunNativeCode::take_FungibleVault                                          ,          81038,      0.7%
RunNativeCode::try_deposit_batch_or_abort                                  ,          76963,      0.6%
RunNativeCode::unlock_amount_FungibleVault                                 ,          51728,      0.4%
RunNativeCode::withdraw                                                    ,          30320,      0.2%
RunWasmCode::BasicFlashLoan_repay_loan                                     ,          70268,      0.6%
RunWasmCode::BasicFlashLoan_take_loan                                      ,         118886,      1.0%
TxBaseCost                                                                 ,          50000,      0.4%
TxPayloadCost                                                              ,          20680,      0.2%
TxSignatureVerification                                                    ,           7000,      0.1%
WriteSubstate                                                              ,          19882,      0.2%<|MERGE_RESOLUTION|>--- conflicted
+++ resolved
@@ -1,21 +1,10 @@
-<<<<<<< HEAD
-Total Cost (XRD)                                                           ,     0.12165861,    100.0%
-+ Execution Cost (XRD)                                                     ,     0.12129861,     99.7%
+Total Cost (XRD)                                                           ,     0.12165914,    100.0%
++ Execution Cost (XRD)                                                     ,     0.12129914,     99.7%
 + Tipping Cost (XRD)                                                       ,              0,      0.0%
 + State Expansion Cost (XRD)                                               ,        0.00036,      0.3%
 + Royalty Cost (XRD)                                                       ,              0,      0.0%
-Total Cost Units Consumed                                                  ,       12129861,    100.0%
+Total Cost Units Consumed                                                  ,       12129914,    100.0%
 AllocateNodeId                                                             ,           5304,      0.0%
-=======
-Total Cost (XRD)                                                           ,     0.12255585,    100.0%
-+ Execution Cost (XRD)                                                     ,     0.12219585,     99.7%
-+ Tipping Cost (XRD)                                                       ,              0,      0.0%
-+ State Expansion Cost (XRD)                                               ,        0.00036,      0.3%
-+ Royalty Cost (XRD)                                                       ,              0,      0.0%
-Total Cost Units Consumed                                                  ,       12219585,    100.0%
-AfterInvoke                                                                ,           8611,      0.1%
-AllocateNodeId                                                             ,           6344,      0.1%
->>>>>>> 660ec659
 BeforeInvoke                                                               ,           9320,      0.1%
 CloseSubstate                                                              ,          85680,      0.7%
 Commit::GlobalAccount                                                      ,         100002,      0.8%
@@ -27,33 +16,18 @@
 EmitEvent                                                                  ,           4548,      0.0%
 GenerateRuid                                                               ,            500,      0.0%
 LockFee                                                                    ,            500,      0.0%
-<<<<<<< HEAD
-OpenSubstate                                                               ,        3805776,     31.4%
+OpenSubstate                                                               ,        3805777,     31.4%
 OpenSubstate::GlobalAccount                                                ,          13397,      0.1%
 OpenSubstate::GlobalFungibleResourceManager                                ,          15014,      0.1%
 OpenSubstate::GlobalGenericComponent                                       ,           6052,      0.0%
 OpenSubstate::GlobalNonFungibleResourceManager                             ,          31635,      0.3%
-OpenSubstate::GlobalPackage                                                ,        1836228,     15.1%
+OpenSubstate::GlobalPackage                                                ,        1836254,     15.1%
 OpenSubstate::InternalFungibleVault                                        ,          38110,      0.3%
 OpenSubstate::InternalGenericComponent                                     ,         146790,      1.2%
 PrepareWasmCode                                                            ,        1616116,     13.3%
 QueryActor                                                                 ,           9500,      0.1%
 QueryAuthZone                                                              ,           2000,      0.0%
-ReadSubstate                                                               ,        1948436,     16.1%
-=======
-OpenSubstate                                                               ,        3845697,     31.5%
-OpenSubstate::GlobalAccount                                                ,          10139,      0.1%
-OpenSubstate::GlobalFungibleResourceManager                                ,          15014,      0.1%
-OpenSubstate::GlobalGenericComponent                                       ,           4004,      0.0%
-OpenSubstate::GlobalNonFungibleResourceManager                             ,          31977,      0.3%
-OpenSubstate::GlobalPackage                                                ,        1829064,     15.0%
-OpenSubstate::InternalFungibleVault                                        ,          33600,      0.3%
-OpenSubstate::InternalGenericComponent                                     ,         168652,      1.4%
-PrepareWasmCode                                                            ,        1616116,     13.2%
-QueryActor                                                                 ,           9500,      0.1%
-QueryAuthZone                                                              ,           2000,      0.0%
-ReadSubstate                                                               ,        1951302,     16.0%
->>>>>>> 660ec659
+ReadSubstate                                                               ,        1948462,     16.1%
 RunNativeCode::AuthZone_pop                                                ,          37132,      0.3%
 RunNativeCode::AuthZone_push                                               ,          50694,      0.4%
 RunNativeCode::Worktop_drain                                               ,          13505,      0.1%
