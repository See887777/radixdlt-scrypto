--- conflicted
+++ resolved
@@ -1,14 +1,7 @@
-<<<<<<< HEAD
-Total Cost (XRD)                                                           ,    0.034753398,    100.0%
-+ Execution Cost (XRD)                                                     ,     0.03301276,     95.0%
-+ Tipping Cost (XRD)                                                       ,    0.001650638,      4.7%
+Total Cost (XRD)                                                           ,     0.03310276,    100.0%
++ Execution Cost (XRD)                                                     ,     0.03301276,     99.7%
++ Tipping Cost (XRD)                                                       ,              0,      0.0%
 + State Expansion Cost (XRD)                                               ,        0.00009,      0.3%
-=======
-Total Cost (XRD)                                                           ,     0.05312799,    100.0%
-+ Execution Cost (XRD)                                                     ,     0.05303799,     99.8%
-+ Tipping Cost (XRD)                                                       ,              0,      0.0%
-+ State Expansion Cost (XRD)                                               ,        0.00009,      0.2%
->>>>>>> d2bf46a6
 + Royalty Cost (XRD)                                                       ,              0,      0.0%
 Total Cost Units Consumed                                                  ,        3301276,    100.0%
 AfterInvoke                                                                ,            300,      0.0%
