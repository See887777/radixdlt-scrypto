<<<<<<< HEAD
Total Cost (XRD)                                                           ,    10.74874033,    100.0%
+ Execution Cost (XRD)                                                     ,     0.99661033,      9.3%
=======
Total Cost (XRD)                                                           ,    10.22799258,    100.0%
+ Execution Cost (XRD)                                                     ,     0.92286258,      9.0%
>>>>>>> 34c447e1
+ Tipping Cost (XRD)                                                       ,              0,      0.0%
+ State Expansion Cost (XRD)                                               ,        9.30513,     91.0%
+ Royalty Cost (XRD)                                                       ,              0,      0.0%
<<<<<<< HEAD
Total Cost Units Consumed                                                  ,       99661033,    100.0%
AfterInvoke                                                                ,            494,      0.0%
AllocateNodeId                                                             ,          10500,      0.0%
BeforeInvoke                                                               ,        1956800,      2.0%
CloseSubstate                                                              ,         224000,      0.2%
=======
Total Cost Units Consumed                                                  ,       92286258,    100.0%
AfterInvoke                                                                ,            494,      0.0%
AllocateNodeId                                                             ,          10500,      0.0%
BeforeInvoke                                                               ,        1867440,      2.0%
CloseSubstate                                                              ,         223000,      0.2%
>>>>>>> 34c447e1
Commit::GlobalAccount                                                      ,         200012,      0.2%
Commit::GlobalGenericComponent                                             ,         100018,      0.1%
Commit::GlobalNonFungibleResourceManager                                   ,       22832253,     24.7%
Commit::InternalFungibleVault                                              ,         100010,      0.1%
<<<<<<< HEAD
Commit::InternalNonFungibleVault                                           ,       22200046,     22.3%
CreateNode                                                                 ,        1971068,      2.0%
DropNode                                                                   ,          20246,      0.0%
EmitEvent                                                                  ,           9668,      0.0%
LockFee                                                                    ,            500,      0.0%
MoveModules                                                                ,           2500,      0.0%
OpenSubstate::GlobalAccount                                                ,         808868,      0.8%
OpenSubstate::GlobalFungibleResourceManager                                ,         242656,      0.2%
OpenSubstate::GlobalGenericComponent                                       ,          84338,      0.1%
OpenSubstate::GlobalNonFungibleResourceManager                             ,          16082,      0.0%
OpenSubstate::GlobalPackage                                                ,        5823850,      5.8%
OpenSubstate::InternalFungibleVault                                        ,         168014,      0.2%
OpenSubstate::InternalGenericComponent                                     ,          62032,      0.1%
OpenSubstate::InternalKeyValueStore                                        ,          80726,      0.1%
OpenSubstate::InternalNonFungibleVault                                     ,         171204,      0.2%
PrepareWasmCode                                                            ,         698930,      0.7%
QueryActor                                                                 ,           2000,      0.0%
ReadSubstate                                                               ,        1139540,      1.1%
=======
Commit::InternalNonFungibleVault                                           ,       21200046,     23.0%
CreateNode                                                                 ,        1882624,      2.0%
DropNode                                                                   ,          21142,      0.0%
EmitEvent                                                                  ,           9308,      0.0%
LockFee                                                                    ,            500,      0.0%
MoveModule                                                                 ,              0,      0.0%
OpenSubstate                                                               ,        3157199,      3.4%
OpenSubstate::GlobalAccount                                                ,           7310,      0.0%
OpenSubstate::GlobalFungibleResourceManager                                ,           2624,      0.0%
OpenSubstate::GlobalGenericComponent                                       ,           2852,      0.0%
OpenSubstate::GlobalNonFungibleResourceManager                             ,          13950,      0.0%
OpenSubstate::GlobalPackage                                                ,         788164,      0.9%
OpenSubstate::InternalFungibleVault                                        ,           7242,      0.0%
OpenSubstate::InternalGenericComponent                                     ,          73492,      0.1%
OpenSubstate::InternalKeyValueStore                                        ,            706,      0.0%
OpenSubstate::InternalNonFungibleVault                                     ,         162998,      0.2%
PrepareWasmCode                                                            ,         625134,      0.7%
QueryActor                                                                 ,           2000,      0.0%
ReadSubstate                                                               ,        1062906,      1.2%
>>>>>>> 34c447e1
RunNativeCode::Worktop_drain                                               ,          22525,      0.0%
RunNativeCode::Worktop_drop                                                ,          16371,      0.0%
RunNativeCode::Worktop_put                                                 ,          24411,      0.0%
RunNativeCode::create                                                      ,          45707,      0.0%
RunNativeCode::create_empty_vault_NonFungibleResourceManager               ,          54136,      0.1%
RunNativeCode::create_with_data                                            ,          26638,      0.0%
RunNativeCode::create_with_initial_supply_NonFungibleResourceManager       ,         186631,      0.2%
RunNativeCode::get_amount_NonFungibleBucket                                ,          30064,      0.0%
RunNativeCode::lock_fee                                                    ,          61733,      0.1%
RunNativeCode::put_NonFungibleVault                                        ,          17297,      0.0%
RunNativeCode::try_deposit_batch_or_abort                                  ,          63706,      0.1%
RunWasmCode::Faucet_lock_fee                                               ,          17987,      0.0%
SetSubstate                                                                ,         105248,      0.1%
TxBaseCost                                                                 ,          50000,      0.1%
TxPayloadCost                                                              ,       37194400,     40.3%
TxSignatureVerification                                                    ,              0,      0.0%
WriteSubstate                                                              ,          14404,      0.0%<|MERGE_RESOLUTION|>--- conflicted
+++ resolved
@@ -1,70 +1,35 @@
-<<<<<<< HEAD
-Total Cost (XRD)                                                           ,    10.74874033,    100.0%
-+ Execution Cost (XRD)                                                     ,     0.99661033,      9.3%
-=======
-Total Cost (XRD)                                                           ,    10.22799258,    100.0%
-+ Execution Cost (XRD)                                                     ,     0.92286258,      9.0%
->>>>>>> 34c447e1
+Total Cost (XRD)                                                           ,    10.22781983,    100.0%
++ Execution Cost (XRD)                                                     ,     0.92268983,      9.0%
 + Tipping Cost (XRD)                                                       ,              0,      0.0%
 + State Expansion Cost (XRD)                                               ,        9.30513,     91.0%
 + Royalty Cost (XRD)                                                       ,              0,      0.0%
-<<<<<<< HEAD
-Total Cost Units Consumed                                                  ,       99661033,    100.0%
-AfterInvoke                                                                ,            494,      0.0%
-AllocateNodeId                                                             ,          10500,      0.0%
-BeforeInvoke                                                               ,        1956800,      2.0%
-CloseSubstate                                                              ,         224000,      0.2%
-=======
-Total Cost Units Consumed                                                  ,       92286258,    100.0%
-AfterInvoke                                                                ,            494,      0.0%
+Total Cost Units Consumed                                                  ,       92268983,    100.0%
 AllocateNodeId                                                             ,          10500,      0.0%
 BeforeInvoke                                                               ,        1867440,      2.0%
-CloseSubstate                                                              ,         223000,      0.2%
->>>>>>> 34c447e1
+CloseSubstate                                                              ,         219000,      0.2%
 Commit::GlobalAccount                                                      ,         200012,      0.2%
 Commit::GlobalGenericComponent                                             ,         100018,      0.1%
 Commit::GlobalNonFungibleResourceManager                                   ,       22832253,     24.7%
 Commit::InternalFungibleVault                                              ,         100010,      0.1%
-<<<<<<< HEAD
-Commit::InternalNonFungibleVault                                           ,       22200046,     22.3%
-CreateNode                                                                 ,        1971068,      2.0%
-DropNode                                                                   ,          20246,      0.0%
-EmitEvent                                                                  ,           9668,      0.0%
-LockFee                                                                    ,            500,      0.0%
-MoveModules                                                                ,           2500,      0.0%
-OpenSubstate::GlobalAccount                                                ,         808868,      0.8%
-OpenSubstate::GlobalFungibleResourceManager                                ,         242656,      0.2%
-OpenSubstate::GlobalGenericComponent                                       ,          84338,      0.1%
-OpenSubstate::GlobalNonFungibleResourceManager                             ,          16082,      0.0%
-OpenSubstate::GlobalPackage                                                ,        5823850,      5.8%
-OpenSubstate::InternalFungibleVault                                        ,         168014,      0.2%
-OpenSubstate::InternalGenericComponent                                     ,          62032,      0.1%
-OpenSubstate::InternalKeyValueStore                                        ,          80726,      0.1%
-OpenSubstate::InternalNonFungibleVault                                     ,         171204,      0.2%
-PrepareWasmCode                                                            ,         698930,      0.7%
-QueryActor                                                                 ,           2000,      0.0%
-ReadSubstate                                                               ,        1139540,      1.1%
-=======
 Commit::InternalNonFungibleVault                                           ,       21200046,     23.0%
-CreateNode                                                                 ,        1882624,      2.0%
-DropNode                                                                   ,          21142,      0.0%
+CreateNode                                                                 ,        1881548,      2.0%
+DropNode                                                                   ,          20066,      0.0%
 EmitEvent                                                                  ,           9308,      0.0%
 LockFee                                                                    ,            500,      0.0%
 MoveModule                                                                 ,              0,      0.0%
-OpenSubstate                                                               ,        3157199,      3.4%
-OpenSubstate::GlobalAccount                                                ,           7310,      0.0%
+OpenSubstate                                                               ,        3157210,      3.4%
+OpenSubstate::GlobalAccount                                                ,           8858,      0.0%
 OpenSubstate::GlobalFungibleResourceManager                                ,           2624,      0.0%
-OpenSubstate::GlobalGenericComponent                                       ,           2852,      0.0%
-OpenSubstate::GlobalNonFungibleResourceManager                             ,          13950,      0.0%
-OpenSubstate::GlobalPackage                                                ,         788164,      0.9%
-OpenSubstate::InternalFungibleVault                                        ,           7242,      0.0%
-OpenSubstate::InternalGenericComponent                                     ,          73492,      0.1%
+OpenSubstate::GlobalGenericComponent                                       ,           4324,      0.0%
+OpenSubstate::GlobalNonFungibleResourceManager                             ,          16082,      0.0%
+OpenSubstate::GlobalPackage                                                ,         788384,      0.9%
+OpenSubstate::InternalFungibleVault                                        ,           7982,      0.0%
+OpenSubstate::InternalGenericComponent                                     ,          61852,      0.1%
 OpenSubstate::InternalKeyValueStore                                        ,            706,      0.0%
-OpenSubstate::InternalNonFungibleVault                                     ,         162998,      0.2%
+OpenSubstate::InternalNonFungibleVault                                     ,         163744,      0.2%
 PrepareWasmCode                                                            ,         625134,      0.7%
 QueryActor                                                                 ,           2000,      0.0%
-ReadSubstate                                                               ,        1062906,      1.2%
->>>>>>> 34c447e1
+ReadSubstate                                                               ,        1058124,      1.1%
 RunNativeCode::Worktop_drain                                               ,          22525,      0.0%
 RunNativeCode::Worktop_drop                                                ,          16371,      0.0%
 RunNativeCode::Worktop_put                                                 ,          24411,      0.0%
