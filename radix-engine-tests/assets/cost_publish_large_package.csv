<<<<<<< HEAD
Total Cost (XRD)                                                           ,    21.85867261,    100.0%
+ Execution Cost (XRD)                                                     ,     0.90247261,      4.1%
=======
Total Cost (XRD)                                                           ,    21.83307291,    100.0%
+ Execution Cost (XRD)                                                     ,     0.87678291,      4.0%
>>>>>>> 34c447e1
+ Tipping Cost (XRD)                                                       ,              0,      0.0%
+ State Expansion Cost (XRD)                                               ,       20.95629,     96.0%
+ Royalty Cost (XRD)                                                       ,              0,      0.0%
<<<<<<< HEAD
Total Cost Units Consumed                                                  ,       90247261,    100.0%
AfterInvoke                                                                ,            274,      0.0%
AllocateNodeId                                                             ,           7500,      0.0%
BeforeInvoke                                                               ,        2099672,      2.3%
CloseSubstate                                                              ,          61500,      0.1%
Commit::GlobalGenericComponent                                             ,         100018,      0.1%
Commit::GlobalPackage                                                      ,        1123859,      1.2%
Commit::InternalFungibleVault                                              ,         400053,      0.4%
CreateNode                                                                 ,        4203630,      4.7%
DropNode                                                                   ,          10696,      0.0%
EmitEvent                                                                  ,           1288,      0.0%
LockFee                                                                    ,            500,      0.0%
MoveModules                                                                ,           6000,      0.0%
OpenSubstate::GlobalFungibleResourceManager                                ,         247396,      0.3%
OpenSubstate::GlobalGenericComponent                                       ,          84338,      0.1%
OpenSubstate::GlobalPackage                                                ,        4974422,      5.5%
OpenSubstate::InternalFungibleVault                                        ,         170234,      0.2%
OpenSubstate::InternalGenericComponent                                     ,          22984,      0.0%
OpenSubstate::InternalKeyValueStore                                        ,          80726,      0.1%
PrepareWasmCode                                                            ,         698930,      0.8%
QueryActor                                                                 ,           1500,      0.0%
ReadSubstate                                                               ,         862728,      1.0%
=======
Total Cost Units Consumed                                                  ,       87678291,    100.0%
AfterInvoke                                                                ,            274,      0.0%
AllocateNodeId                                                             ,           7500,      0.0%
BeforeInvoke                                                               ,        2099672,      2.4%
CloseSubstate                                                              ,          66500,      0.1%
Commit::GlobalGenericComponent                                             ,         100018,      0.1%
Commit::GlobalPackage                                                      ,        1123861,      1.3%
Commit::InternalFungibleVault                                              ,         400053,      0.5%
CreateNode                                                                 ,        4204566,      4.8%
DropNode                                                                   ,          11614,      0.0%
EmitEvent                                                                  ,           1288,      0.0%
LockFee                                                                    ,            500,      0.0%
MoveModule                                                                 ,              0,      0.0%
OpenSubstate                                                               ,        2355598,      2.7%
OpenSubstate::GlobalFungibleResourceManager                                ,           5784,      0.0%
OpenSubstate::GlobalGenericComponent                                       ,           2852,      0.0%
OpenSubstate::GlobalPackage                                                ,         741906,      0.8%
OpenSubstate::InternalFungibleVault                                        ,           9462,      0.0%
OpenSubstate::InternalGenericComponent                                     ,          33818,      0.0%
OpenSubstate::InternalKeyValueStore                                        ,            706,      0.0%
PrepareWasmCode                                                            ,         625134,      0.7%
QueryActor                                                                 ,           1500,      0.0%
ReadSubstate                                                               ,         795754,      0.9%
>>>>>>> 34c447e1
RunNativeCode::Worktop_drop                                                ,          16371,      0.0%
RunNativeCode::create                                                      ,          45707,      0.1%
RunNativeCode::create_empty_vault_FungibleResourceManager                  ,          23405,      0.0%
RunNativeCode::create_with_data                                            ,          26638,      0.0%
RunNativeCode::lock_fee                                                    ,          61733,      0.1%
RunNativeCode::publish_wasm_advanced                                       ,       32927576,     37.6%
RunWasmCode::Faucet_lock_fee                                               ,          17987,      0.0%
TxBaseCost                                                                 ,          50000,      0.1%
TxPayloadCost                                                              ,       41911800,     47.8%
TxSignatureVerification                                                    ,              0,      0.0%
WriteSubstate                                                              ,           7796,      0.0%<|MERGE_RESOLUTION|>--- conflicted
+++ resolved
@@ -1,61 +1,30 @@
-<<<<<<< HEAD
-Total Cost (XRD)                                                           ,    21.85867261,    100.0%
-+ Execution Cost (XRD)                                                     ,     0.90247261,      4.1%
-=======
-Total Cost (XRD)                                                           ,    21.83307291,    100.0%
-+ Execution Cost (XRD)                                                     ,     0.87678291,      4.0%
->>>>>>> 34c447e1
+Total Cost (XRD)                                                           ,     21.8328563,    100.0%
++ Execution Cost (XRD)                                                     ,      0.8765663,      4.0%
 + Tipping Cost (XRD)                                                       ,              0,      0.0%
 + State Expansion Cost (XRD)                                               ,       20.95629,     96.0%
 + Royalty Cost (XRD)                                                       ,              0,      0.0%
-<<<<<<< HEAD
-Total Cost Units Consumed                                                  ,       90247261,    100.0%
-AfterInvoke                                                                ,            274,      0.0%
+Total Cost Units Consumed                                                  ,       87656630,    100.0%
 AllocateNodeId                                                             ,           7500,      0.0%
-BeforeInvoke                                                               ,        2099672,      2.3%
+BeforeInvoke                                                               ,        2099672,      2.4%
 CloseSubstate                                                              ,          61500,      0.1%
 Commit::GlobalGenericComponent                                             ,         100018,      0.1%
-Commit::GlobalPackage                                                      ,        1123859,      1.2%
-Commit::InternalFungibleVault                                              ,         400053,      0.4%
-CreateNode                                                                 ,        4203630,      4.7%
+Commit::GlobalPackage                                                      ,        1123861,      1.3%
+Commit::InternalFungibleVault                                              ,         400053,      0.5%
+CreateNode                                                                 ,        4203648,      4.8%
 DropNode                                                                   ,          10696,      0.0%
 EmitEvent                                                                  ,           1288,      0.0%
 LockFee                                                                    ,            500,      0.0%
-MoveModules                                                                ,           6000,      0.0%
-OpenSubstate::GlobalFungibleResourceManager                                ,         247396,      0.3%
-OpenSubstate::GlobalGenericComponent                                       ,          84338,      0.1%
-OpenSubstate::GlobalPackage                                                ,        4974422,      5.5%
-OpenSubstate::InternalFungibleVault                                        ,         170234,      0.2%
+MoveModule                                                                 ,              0,      0.0%
+OpenSubstate                                                               ,        2355609,      2.7%
+OpenSubstate::GlobalFungibleResourceManager                                ,           7364,      0.0%
+OpenSubstate::GlobalGenericComponent                                       ,           4324,      0.0%
+OpenSubstate::GlobalPackage                                                ,         742126,      0.8%
+OpenSubstate::InternalFungibleVault                                        ,          10202,      0.0%
 OpenSubstate::InternalGenericComponent                                     ,          22984,      0.0%
-OpenSubstate::InternalKeyValueStore                                        ,          80726,      0.1%
-PrepareWasmCode                                                            ,         698930,      0.8%
-QueryActor                                                                 ,           1500,      0.0%
-ReadSubstate                                                               ,         862728,      1.0%
-=======
-Total Cost Units Consumed                                                  ,       87678291,    100.0%
-AfterInvoke                                                                ,            274,      0.0%
-AllocateNodeId                                                             ,           7500,      0.0%
-BeforeInvoke                                                               ,        2099672,      2.4%
-CloseSubstate                                                              ,          66500,      0.1%
-Commit::GlobalGenericComponent                                             ,         100018,      0.1%
-Commit::GlobalPackage                                                      ,        1123861,      1.3%
-Commit::InternalFungibleVault                                              ,         400053,      0.5%
-CreateNode                                                                 ,        4204566,      4.8%
-DropNode                                                                   ,          11614,      0.0%
-EmitEvent                                                                  ,           1288,      0.0%
-LockFee                                                                    ,            500,      0.0%
-MoveModule                                                                 ,              0,      0.0%
-OpenSubstate                                                               ,        2355598,      2.7%
-OpenSubstate::GlobalFungibleResourceManager                                ,           5784,      0.0%
-OpenSubstate::GlobalGenericComponent                                       ,           2852,      0.0%
-OpenSubstate::GlobalPackage                                                ,         741906,      0.8%
-OpenSubstate::InternalFungibleVault                                        ,           9462,      0.0%
-OpenSubstate::InternalGenericComponent                                     ,          33818,      0.0%
 OpenSubstate::InternalKeyValueStore                                        ,            706,      0.0%
 PrepareWasmCode                                                            ,         625134,      0.7%
 QueryActor                                                                 ,           1500,      0.0%
-ReadSubstate                                                               ,         795754,      0.9%
->>>>>>> 34c447e1
+ReadSubstate                                                               ,         788932,      0.9%
 RunNativeCode::Worktop_drop                                                ,          16371,      0.0%
 RunNativeCode::create                                                      ,          45707,      0.1%
 RunNativeCode::create_empty_vault_FungibleResourceManager                  ,          23405,      0.0%
