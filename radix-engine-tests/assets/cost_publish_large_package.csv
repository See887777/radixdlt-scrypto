<<<<<<< HEAD
Total Cost (XRD)                                                           ,  21.9016399125,    100.0%
+ Execution Cost (XRD)                                                     ,     0.90033325,      4.1%
+ Tipping Cost (XRD)                                                       ,   0.0450166625,      0.2%
+ State Expansion Cost (XRD)                                               ,       20.95629,     95.7%
+ Royalty Cost (XRD)                                                       ,              0,      0.0%
Total Cost Units Consumed                                                  ,       90033325,    100.0%
=======
Total Cost (XRD)                                                           ,    21.85887965,    100.0%
+ Execution Cost (XRD)                                                     ,     0.90267965,      4.1%
+ Tipping Cost (XRD)                                                       ,              0,      0.0%
+ State Expansion Cost (XRD)                                               ,        20.9562,     95.9%
+ Royalty Cost (XRD)                                                       ,              0,      0.0%
Total Cost Units Consumed                                                  ,       90267965,    100.0%
>>>>>>> d2bf46a6
AfterInvoke                                                                ,            274,      0.0%
AllocateNodeId                                                             ,           7500,      0.0%
BeforeInvoke                                                               ,        2099672,      2.3%
CloseSubstate                                                              ,          66500,      0.1%
Commit::GlobalGenericComponent                                             ,         100018,      0.1%
Commit::GlobalPackage                                                      ,        1123861,      1.2%
Commit::InternalFungibleVault                                              ,         400053,      0.4%
CreateNode                                                                 ,        4204566,      4.7%
DropNode                                                                   ,          11614,      0.0%
EmitEvent                                                                  ,           1288,      0.0%
LockFee                                                                    ,            500,      0.0%
MoveModules                                                                ,           6000,      0.0%
OpenSubstate::GlobalFungibleResourceManager                                ,         245816,      0.3%
OpenSubstate::GlobalGenericComponent                                       ,          82866,      0.1%
<<<<<<< HEAD
OpenSubstate::GlobalPackage                                                ,        4892664,      5.4%
OpenSubstate::InternalFungibleVault                                        ,         168754,      0.2%
OpenSubstate::InternalGenericComponent                                     ,          32470,      0.0%
=======
OpenSubstate::GlobalPackage                                                ,        4973916,      5.5%
OpenSubstate::InternalFungibleVault                                        ,         169494,      0.2%
OpenSubstate::InternalGenericComponent                                     ,          33818,      0.0%
>>>>>>> d2bf46a6
OpenSubstate::InternalKeyValueStore                                        ,          80726,      0.1%
PrepareWasmCode                                                            ,         624890,      0.7%
QueryActor                                                                 ,           1500,      0.0%
<<<<<<< HEAD
ReadSubstate                                                               ,         793362,      0.9%
=======
ReadSubstate                                                               ,         869316,      1.0%
>>>>>>> d2bf46a6
RunNativeCode::Worktop_drop                                                ,          16371,      0.0%
RunNativeCode::create                                                      ,          45707,      0.1%
RunNativeCode::create_empty_vault_FungibleResourceManager                  ,          23405,      0.0%
RunNativeCode::create_with_data                                            ,          26638,      0.0%
RunNativeCode::lock_fee                                                    ,          61733,      0.1%
RunNativeCode::publish_wasm_advanced                                       ,       32927576,     36.6%
RunWasmCode::Faucet_lock_fee                                               ,          17987,      0.0%
TxBaseCost                                                                 ,          50000,      0.1%
TxPayloadCost                                                              ,       41911800,     46.6%
TxSignatureVerification                                                    ,              0,      0.0%
WriteSubstate                                                              ,           8714,      0.0%<|MERGE_RESOLUTION|>--- conflicted
+++ resolved
@@ -1,18 +1,9 @@
-<<<<<<< HEAD
-Total Cost (XRD)                                                           ,  21.9016399125,    100.0%
-+ Execution Cost (XRD)                                                     ,     0.90033325,      4.1%
-+ Tipping Cost (XRD)                                                       ,   0.0450166625,      0.2%
-+ State Expansion Cost (XRD)                                               ,       20.95629,     95.7%
+Total Cost (XRD)                                                           ,    21.85668001,    100.0%
++ Execution Cost (XRD)                                                     ,     0.90039001,      4.1%
++ Tipping Cost (XRD)                                                       ,              0,      0.0%
++ State Expansion Cost (XRD)                                               ,       20.95629,     95.9%
 + Royalty Cost (XRD)                                                       ,              0,      0.0%
-Total Cost Units Consumed                                                  ,       90033325,    100.0%
-=======
-Total Cost (XRD)                                                           ,    21.85887965,    100.0%
-+ Execution Cost (XRD)                                                     ,     0.90267965,      4.1%
-+ Tipping Cost (XRD)                                                       ,              0,      0.0%
-+ State Expansion Cost (XRD)                                               ,        20.9562,     95.9%
-+ Royalty Cost (XRD)                                                       ,              0,      0.0%
-Total Cost Units Consumed                                                  ,       90267965,    100.0%
->>>>>>> d2bf46a6
+Total Cost Units Consumed                                                  ,       90039001,    100.0%
 AfterInvoke                                                                ,            274,      0.0%
 AllocateNodeId                                                             ,           7500,      0.0%
 BeforeInvoke                                                               ,        2099672,      2.3%
@@ -27,23 +18,13 @@
 MoveModules                                                                ,           6000,      0.0%
 OpenSubstate::GlobalFungibleResourceManager                                ,         245816,      0.3%
 OpenSubstate::GlobalGenericComponent                                       ,          82866,      0.1%
-<<<<<<< HEAD
 OpenSubstate::GlobalPackage                                                ,        4892664,      5.4%
-OpenSubstate::InternalFungibleVault                                        ,         168754,      0.2%
-OpenSubstate::InternalGenericComponent                                     ,          32470,      0.0%
-=======
-OpenSubstate::GlobalPackage                                                ,        4973916,      5.5%
 OpenSubstate::InternalFungibleVault                                        ,         169494,      0.2%
 OpenSubstate::InternalGenericComponent                                     ,          33818,      0.0%
->>>>>>> d2bf46a6
 OpenSubstate::InternalKeyValueStore                                        ,          80726,      0.1%
 PrepareWasmCode                                                            ,         624890,      0.7%
 QueryActor                                                                 ,           1500,      0.0%
-<<<<<<< HEAD
-ReadSubstate                                                               ,         793362,      0.9%
-=======
-ReadSubstate                                                               ,         869316,      1.0%
->>>>>>> d2bf46a6
+ReadSubstate                                                               ,         795450,      0.9%
 RunNativeCode::Worktop_drop                                                ,          16371,      0.0%
 RunNativeCode::create                                                      ,          45707,      0.1%
 RunNativeCode::create_empty_vault_FungibleResourceManager                  ,          23405,      0.0%
@@ -52,6 +33,6 @@
 RunNativeCode::publish_wasm_advanced                                       ,       32927576,     36.6%
 RunWasmCode::Faucet_lock_fee                                               ,          17987,      0.0%
 TxBaseCost                                                                 ,          50000,      0.1%
-TxPayloadCost                                                              ,       41911800,     46.6%
+TxPayloadCost                                                              ,       41911800,     46.5%
 TxSignatureVerification                                                    ,              0,      0.0%
 WriteSubstate                                                              ,           8714,      0.0%