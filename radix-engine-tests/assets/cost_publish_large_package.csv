--- conflicted
+++ resolved
@@ -1,16 +1,8 @@
-<<<<<<< HEAD
-Total Cost (XRD)                                                           ,    21.84077966,    100.0%
+Total Cost (XRD)                                                           ,    21.84438966,    100.0%
 - Execution Cost (XRD)                                                     ,     0.86887025,      4.0%
 - Finalization Cost (XRD)                                                  ,     0.01583941,      0.1%
 - Tipping Cost (XRD)                                                       ,              0,      0.0%
-- State Expansion Cost (XRD)                                               ,       20.95607,     95.9%
-=======
-Total Cost (XRD)                                                           ,    21.84585537,    100.0%
-- Execution Cost (XRD)                                                     ,     0.86887593,      4.0%
-- Finalization Cost (XRD)                                                  ,     0.01683944,      0.1%
-- Tipping Cost (XRD)                                                       ,              0,      0.0%
-- Storage Cost (XRD)                                                       ,       20.96014,     95.9%
->>>>>>> 4a67c297
+- Storage Cost (XRD)                                                       ,       20.95968,     95.9%
 - Tipping Cost (XRD)                                                       ,              0,      0.0%
 - Royalty Cost (XRD)                                                       ,              0,      0.0%
 Execution Cost Breakdown                                                   ,       86887025,    100.0%
