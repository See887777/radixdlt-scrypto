<<<<<<< HEAD
Total Cost (XRD)                                                           ,            0.42504552909,    100.0%
- Execution Cost (XRD)                                                     ,               0.20540165,     48.3%
=======
Total Cost (XRD)                                                           ,            0.42517172909,    100.0%
- Execution Cost (XRD)                                                     ,               0.20552785,     48.3%
>>>>>>> b155b037
- Finalization Cost (XRD)                                                  ,                0.0515111,     12.1%
- Tipping Cost (XRD)                                                       ,                        0,      0.0%
- Storage Cost (XRD)                                                       ,            0.16813277909,     39.5%
- Tipping Cost (XRD)                                                       ,                        0,      0.0%
- Royalty Cost (XRD)                                                       ,                        0,      0.0%
<<<<<<< HEAD
Execution Cost Breakdown                                                   ,                  4108033,    100.0%
=======
Execution Cost Breakdown                                                   ,                  4110557,    100.0%
- AfterInvoke                                                              ,                     2810,      0.1%
>>>>>>> b155b037
- AllocateNodeId                                                           ,                     2001,      0.0%
- BeforeInvoke                                                             ,                     2698,      0.1%
- CloseSubstate                                                            ,                    39624,      1.0%
- CreateNode                                                               ,                    20250,      0.5%
- DropNode                                                                 ,                    33326,      0.8%
- EmitEvent                                                                ,                     3480,      0.1%
- LockFee                                                                  ,                      500,      0.0%
- MarkSubstateAsTransient                                                  ,                     1904,      0.0%
- MoveModule                                                               ,                     1400,      0.0%
- OpenSubstate::GlobalAccount                                              ,                   249491,      6.1%
- OpenSubstate::GlobalFungibleResourceManager                              ,                   175363,      4.3%
- OpenSubstate::GlobalNonFungibleResourceManager                           ,                    42690,      1.0%
- OpenSubstate::GlobalPackage                                              ,                  2037546,     49.6%
- OpenSubstate::GlobalVirtualSecp256k1Account                              ,                   487142,     11.9%
- OpenSubstate::InternalFungibleVault                                      ,                    97228,      2.4%
- OpenSubstate::InternalGenericComponent                                   ,                    59710,      1.5%
- PinNode                                                                  ,                    51933,      1.3%
- QueryActor                                                               ,                     3500,      0.1%
- ReadSubstate                                                             ,                   155560,      3.8%
- RunNativeCode::Worktop_drain                                             ,                    11161,      0.3%
- RunNativeCode::Worktop_drop                                              ,                    17982,      0.4%
- RunNativeCode::Worktop_put                                               ,                    29773,      0.7%
- RunNativeCode::create                                                    ,                    31501,      0.8%
- RunNativeCode::create_empty_vault_FungibleResourceManager                ,                    38791,      0.9%
- RunNativeCode::create_with_data                                          ,                    30295,      0.7%
- RunNativeCode::get_amount_FungibleBucket                                 ,                    35400,      0.9%
- RunNativeCode::lock_fee                                                  ,                   123191,      3.0%
- RunNativeCode::on_virtualize                                             ,                    34518,      0.8%
- RunNativeCode::put_FungibleVault                                         ,                    24267,      0.6%
- RunNativeCode::take_FungibleVault                                        ,                    42029,      1.0%
- RunNativeCode::try_deposit_batch_or_abort                                ,                   128776,      3.1%
- RunNativeCode::withdraw                                                  ,                    60761,      1.5%
- SetSubstate                                                              ,                      524,      0.0%
- ValidateTxPayload                                                        ,                     9880,      0.2%
- VerifyTxSignatures                                                       ,                    14000,      0.3%
- WriteSubstate                                                            ,                     9838,      0.2%
Finalization Cost Breakdown                                                ,                  1030222,    100.0%
- CommitEvents                                                             ,                    30060,      2.9%
- CommitLogs                                                               ,                        0,      0.0%
- CommitStateUpdates::GlobalVirtualSecp256k1Account                        ,                   700115,     68.0%
- CommitStateUpdates::InternalFungibleVault                                ,                   300047,     29.1%<|MERGE_RESOLUTION|>--- conflicted
+++ resolved
@@ -1,21 +1,12 @@
-<<<<<<< HEAD
-Total Cost (XRD)                                                           ,            0.42504552909,    100.0%
-- Execution Cost (XRD)                                                     ,               0.20540165,     48.3%
-=======
-Total Cost (XRD)                                                           ,            0.42517172909,    100.0%
-- Execution Cost (XRD)                                                     ,               0.20552785,     48.3%
->>>>>>> b155b037
+Total Cost (XRD)                                                           ,            0.42518602909,    100.0%
+- Execution Cost (XRD)                                                     ,               0.20554215,     48.3%
 - Finalization Cost (XRD)                                                  ,                0.0515111,     12.1%
 - Tipping Cost (XRD)                                                       ,                        0,      0.0%
 - Storage Cost (XRD)                                                       ,            0.16813277909,     39.5%
 - Tipping Cost (XRD)                                                       ,                        0,      0.0%
 - Royalty Cost (XRD)                                                       ,                        0,      0.0%
-<<<<<<< HEAD
-Execution Cost Breakdown                                                   ,                  4108033,    100.0%
-=======
-Execution Cost Breakdown                                                   ,                  4110557,    100.0%
+Execution Cost Breakdown                                                   ,                  4110843,    100.0%
 - AfterInvoke                                                              ,                     2810,      0.1%
->>>>>>> b155b037
 - AllocateNodeId                                                           ,                     2001,      0.0%
 - BeforeInvoke                                                             ,                     2698,      0.1%
 - CloseSubstate                                                            ,                    39624,      1.0%
