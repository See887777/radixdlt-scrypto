--- conflicted
+++ resolved
@@ -1,18 +1,9 @@
-<<<<<<< HEAD
-Total Cost (XRD)                                                           ,   1.1364014265,    100.0%
-+ Execution Cost (XRD)                                                     ,     0.97142993,     85.5%
-+ Tipping Cost (XRD)                                                       ,   0.0485714965,      4.3%
-+ State Expansion Cost (XRD)                                               ,         0.1164,     10.2%
-+ Royalty Cost (XRD)                                                       ,              0,      0.0%
-Total Cost Units Consumed                                                  ,       97142993,    100.0%
-=======
-Total Cost (XRD)                                                           ,   1.1364928965,    100.0%
-+ Execution Cost (XRD)                                                     ,     0.97143133,     85.5%
-+ Tipping Cost (XRD)                                                       ,   0.0485715665,      4.3%
+Total Cost (XRD)                                                           ,   1.1364927705,    100.0%
++ Execution Cost (XRD)                                                     ,     0.97143121,     85.5%
++ Tipping Cost (XRD)                                                       ,   0.0485715605,      4.3%
 + State Expansion Cost (XRD)                                               ,        0.11649,     10.2%
 + Royalty Cost (XRD)                                                       ,              0,      0.0%
-Total Cost Units Consumed                                                  ,       97143133,    100.0%
->>>>>>> a1547f05
+Total Cost Units Consumed                                                  ,       97143121,    100.0%
 AfterInvoke                                                                ,            494,      0.0%
 AllocateNodeId                                                             ,          10500,      0.0%
 BeforeInvoke                                                               ,          22218,      0.0%
@@ -31,22 +22,14 @@
 OpenSubstate::GlobalFungibleResourceManager                                ,         243180,      0.3%
 OpenSubstate::GlobalGenericComponent                                       ,         161902,      0.2%
 OpenSubstate::GlobalNonFungibleResourceManager                             ,          12918,      0.0%
-<<<<<<< HEAD
-OpenSubstate::GlobalPackage                                                ,        5737790,      5.9%
-=======
-OpenSubstate::GlobalPackage                                                ,        5737850,      5.9%
->>>>>>> a1547f05
+OpenSubstate::GlobalPackage                                                ,        5737846,      5.9%
 OpenSubstate::InternalFungibleVault                                        ,         162790,      0.2%
 OpenSubstate::InternalGenericComponent                                     ,          55858,      0.1%
 OpenSubstate::InternalKeyValueStore                                        ,          80726,      0.1%
 OpenSubstate::InternalNonFungibleVault                                     ,           3312,      0.0%
 PrepareWasmCode                                                            ,         703102,      0.7%
 QueryActor                                                                 ,           3000,      0.0%
-<<<<<<< HEAD
-ReadSubstate                                                               ,         944026,      1.0%
-=======
-ReadSubstate                                                               ,         944082,      1.0%
->>>>>>> a1547f05
+ReadSubstate                                                               ,         944078,      1.0%
 RunNativeCode::Worktop_drain                                               ,          22525,      0.0%
 RunNativeCode::Worktop_drop                                                ,          16371,      0.0%
 RunNativeCode::Worktop_put                                                 ,          24411,      0.0%
