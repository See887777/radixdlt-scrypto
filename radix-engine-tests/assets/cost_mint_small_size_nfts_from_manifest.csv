--- conflicted
+++ resolved
@@ -1,18 +1,9 @@
-<<<<<<< HEAD
-Total Cost (XRD)                                                           ,   1.1371775755,    100.0%
-+ Execution Cost (XRD)                                                     ,     0.97164531,     85.4%
-+ Tipping Cost (XRD)                                                       ,   0.0485822655,      4.3%
-+ State Expansion Cost (XRD)                                               ,        0.11695,     10.3%
-+ Royalty Cost (XRD)                                                       ,              0,      0.0%
-Total Cost Units Consumed                                                  ,       97164531,    100.0%
-=======
-Total Cost (XRD)                                                           ,   1.1029753475,    100.0%
-+ Execution Cost (XRD)                                                     ,     0.97114795,     88.0%
-+ Tipping Cost (XRD)                                                       ,   0.0485573975,      4.4%
+Total Cost (XRD)                                                           ,   1.1029854905,    100.0%
++ Execution Cost (XRD)                                                     ,     0.97115761,     88.0%
++ Tipping Cost (XRD)                                                       ,   0.0485578805,      4.4%
 + State Expansion Cost (XRD)                                               ,        0.08327,      7.5%
 + Royalty Cost (XRD)                                                       ,              0,      0.0%
-Total Cost Units Consumed                                                  ,       97114795,    100.0%
->>>>>>> 160d2710
+Total Cost Units Consumed                                                  ,       97115761,    100.0%
 AfterInvoke                                                                ,            494,      0.0%
 AllocateNodeId                                                             ,          10500,      0.0%
 BeforeInvoke                                                               ,          22224,      0.0%
@@ -38,11 +29,7 @@
 OpenSubstate::InternalNonFungibleVault                                     ,           4084,      0.0%
 PrepareWasmCode                                                            ,         701080,      0.7%
 QueryActor                                                                 ,           3500,      0.0%
-<<<<<<< HEAD
-ReadSubstate                                                               ,         980304,      1.0%
-=======
-ReadSubstate                                                               ,         964748,      1.0%
->>>>>>> 160d2710
+ReadSubstate                                                               ,         965208,      1.0%
 RunNativeCode::Worktop_drain                                               ,          22525,      0.0%
 RunNativeCode::Worktop_drop                                                ,          16371,      0.0%
 RunNativeCode::Worktop_put                                                 ,          24411,      0.0%
