<<<<<<< HEAD
Total Cost (XRD)                                                           ,            6.55342980536,    100.0%
- Execution Cost (XRD)                                                     ,                0.3041164,      4.6%
=======
Total Cost (XRD)                                                           ,            6.54527170536,    100.0%
- Execution Cost (XRD)                                                     ,                0.2959583,      4.5%
>>>>>>> b92bda67
- Finalization Cost (XRD)                                                  ,                2.4964143,     38.1%
- Tipping Cost (XRD)                                                       ,                        0,      0.0%
- Storage Cost (XRD)                                                       ,            3.75289910536,     57.3%
- Tipping Cost (XRD)                                                       ,                        0,      0.0%
- Royalty Cost (XRD)                                                       ,                        0,      0.0%
<<<<<<< HEAD
Execution Cost Breakdown                                                   ,                  6082328,    100.0%
- AfterInvoke                                                              ,                     6752,      0.1%
- AllocateNodeId                                                           ,                     2001,      0.0%
- BeforeInvoke                                                             ,                    10522,      0.2%
- CloseSubstate                                                            ,                    64770,      1.1%
- CreateNode                                                               ,                    32800,      0.5%
- DropNode                                                                 ,                    36352,      0.6%
- EmitEvent                                                                ,                    15532,      0.3%
- LockFee                                                                  ,                      500,      0.0%
- MarkSubstateAsTransient                                                  ,                     3808,      0.1%
- MoveModule                                                               ,                    71400,      1.2%
- OpenSubstate::GlobalAccount                                              ,                   366743,      6.0%
- OpenSubstate::GlobalFungibleResourceManager                              ,                   121876,      2.0%
- OpenSubstate::GlobalGenericComponent                                     ,                    43697,      0.7%
- OpenSubstate::GlobalNonFungibleResourceManager                           ,                    14350,      0.2%
- OpenSubstate::GlobalPackage                                              ,                  2967919,     48.8%
- OpenSubstate::InternalFungibleVault                                      ,                    90222,      1.5%
- OpenSubstate::InternalGenericComponent                                   ,                    59222,      1.0%
- OpenSubstate::InternalKeyValueStore                                      ,                    40537,      0.7%
- OpenSubstate::InternalNonFungibleVault                                   ,                   135678,      2.2%
- PinNode                                                                  ,                    49460,      0.8%
- PrepareWasmCode                                                          ,                   354126,      5.8%
- QueryActor                                                               ,                     2000,      0.0%
- ReadSubstate                                                             ,                   627265,     10.3%
- RunNativeCode::Worktop_drain                                             ,                    11161,      0.2%
- RunNativeCode::Worktop_drop                                              ,                    17982,      0.3%
- RunNativeCode::Worktop_put                                               ,                    29773,      0.5%
- RunNativeCode::create                                                    ,                    31501,      0.5%
- RunNativeCode::create_empty_vault_NonFungibleResourceManager             ,                    75084,      1.2%
- RunNativeCode::create_with_data                                          ,                    30295,      0.5%
- RunNativeCode::create_with_initial_supply_NonFungibleResourceManager     ,                   231725,      3.8%
- RunNativeCode::get_amount_FungibleVault                                  ,                    14331,      0.2%
- RunNativeCode::get_amount_NonFungibleBucket                              ,                    13666,      0.2%
- RunNativeCode::get_non_fungible_local_ids_NonFungibleBucket              ,                    11947,      0.2%
- RunNativeCode::lock_fee                                                  ,                    48283,      0.8%
- RunNativeCode::put_NonFungibleVault                                      ,                    34850,      0.6%
- RunNativeCode::try_deposit_batch_or_abort                                ,                   128776,      2.1%
- RunWasmCode::Faucet_lock_fee                                             ,                    24132,      0.4%
- SetSubstate                                                              ,                    72784,      1.2%
- ValidateTxPayload                                                        ,                   171920,      2.8%
- VerifyTxSignatures                                                       ,                     7000,      0.1%
- WriteSubstate                                                            ,                     9586,      0.2%
=======
Execution Cost Breakdown                                                   ,                  5919166,    100.0%
- AfterInvoke                                                              ,                     4754,      0.1%
- AllocateNodeId                                                           ,                     2134,      0.0%
- BeforeInvoke                                                             ,                    10436,      0.2%
- CloseSubstate                                                            ,                    63726,      1.1%
- CreateNode                                                               ,                    31916,      0.5%
- DropNode                                                                 ,                    34412,      0.6%
- EmitEvent                                                                ,                    15532,      0.3%
- LockFee                                                                  ,                      500,      0.0%
- MarkSubstateAsTransient                                                  ,                       55,      0.0%
- MoveModule                                                               ,                    71400,      1.2%
- OpenSubstate::GlobalAccount                                              ,                   366729,      6.2%
- OpenSubstate::GlobalFungibleResourceManager                              ,                   121872,      2.1%
- OpenSubstate::GlobalGenericComponent                                     ,                    43690,      0.7%
- OpenSubstate::GlobalNonFungibleResourceManager                           ,                    14330,      0.2%
- OpenSubstate::GlobalPackage                                              ,                  2963646,     50.1%
- OpenSubstate::InternalFungibleVault                                      ,                    85741,      1.4%
- OpenSubstate::InternalGenericComponent                                   ,                    57387,      1.0%
- OpenSubstate::InternalKeyValueStore                                      ,                    40536,      0.7%
- OpenSubstate::InternalNonFungibleVault                                   ,                   135427,      2.3%
- PinNode                                                                  ,                      228,      0.0%
- PrepareWasmCode                                                          ,                   351644,      5.9%
- QueryActor                                                               ,                     2000,      0.0%
- ReadSubstate                                                             ,                   627696,     10.6%
- RunNativeCode::Worktop_drain                                             ,                    11224,      0.2%
- RunNativeCode::Worktop_drop                                              ,                    17918,      0.3%
- RunNativeCode::Worktop_put                                               ,                    29033,      0.5%
- RunNativeCode::create                                                    ,                    24592,      0.4%
- RunNativeCode::create_empty_vault_NonFungibleResourceManager             ,                    73991,      1.3%
- RunNativeCode::create_with_data                                          ,                    27471,      0.5%
- RunNativeCode::create_with_initial_supply_NonFungibleResourceManager     ,                   215780,      3.6%
- RunNativeCode::get_amount_NonFungibleBucket                              ,                    13581,      0.2%
- RunNativeCode::get_non_fungible_local_ids_NonFungibleBucket              ,                    11943,      0.2%
- RunNativeCode::lock_fee                                                  ,                    45243,      0.8%
- RunNativeCode::put_NonFungibleVault                                      ,                    35354,      0.6%
- RunNativeCode::try_deposit_batch_or_abort                                ,                   121257,      2.0%
- RunWasmCode::Faucet_lock_fee                                             ,                    21738,      0.4%
- SetSubstate                                                              ,                    36370,      0.6%
- ValidateTxPayload                                                        ,                   171920,      2.9%
- VerifyTxSignatures                                                       ,                     7000,      0.1%
- WriteSubstate                                                            ,                     8960,      0.2%
>>>>>>> b92bda67
Finalization Cost Breakdown                                                ,                 49928286,    100.0%
- CommitEvents                                                             ,                    26629,      0.1%
- CommitLogs                                                               ,                        0,      0.0%
- CommitStateUpdates::GlobalAccount                                        ,                   100011,      0.2%
- CommitStateUpdates::GlobalGenericComponent                               ,                   100018,      0.2%
- CommitStateUpdates::GlobalNonFungibleResourceManager                     ,                 25601103,     51.3%
- CommitStateUpdates::InternalFungibleVault                                ,                   100009,      0.2%
- CommitStateUpdates::InternalNonFungibleVault                             ,                 24000516,     48.1%<|MERGE_RESOLUTION|>--- conflicted
+++ resolved
@@ -1,101 +1,52 @@
-<<<<<<< HEAD
-Total Cost (XRD)                                                           ,            6.55342980536,    100.0%
-- Execution Cost (XRD)                                                     ,                0.3041164,      4.6%
-=======
-Total Cost (XRD)                                                           ,            6.54527170536,    100.0%
-- Execution Cost (XRD)                                                     ,                0.2959583,      4.5%
->>>>>>> b92bda67
+Total Cost (XRD)                                                           ,            6.54738255536,    100.0%
+- Execution Cost (XRD)                                                     ,               0.29806915,      4.6%
 - Finalization Cost (XRD)                                                  ,                2.4964143,     38.1%
 - Tipping Cost (XRD)                                                       ,                        0,      0.0%
 - Storage Cost (XRD)                                                       ,            3.75289910536,     57.3%
 - Tipping Cost (XRD)                                                       ,                        0,      0.0%
 - Royalty Cost (XRD)                                                       ,                        0,      0.0%
-<<<<<<< HEAD
-Execution Cost Breakdown                                                   ,                  6082328,    100.0%
-- AfterInvoke                                                              ,                     6752,      0.1%
-- AllocateNodeId                                                           ,                     2001,      0.0%
+Execution Cost Breakdown                                                   ,                  5961383,    100.0%
+- AfterInvoke                                                              ,                     4806,      0.1%
+- AllocateNodeId                                                           ,                     2231,      0.0%
 - BeforeInvoke                                                             ,                    10522,      0.2%
-- CloseSubstate                                                            ,                    64770,      1.1%
-- CreateNode                                                               ,                    32800,      0.5%
-- DropNode                                                                 ,                    36352,      0.6%
+- CloseSubstate                                                            ,                    65790,      1.1%
+- CreateNode                                                               ,                    32896,      0.6%
+- DropNode                                                                 ,                    36079,      0.6%
 - EmitEvent                                                                ,                    15532,      0.3%
 - LockFee                                                                  ,                      500,      0.0%
-- MarkSubstateAsTransient                                                  ,                     3808,      0.1%
-- MoveModule                                                               ,                    71400,      1.2%
-- OpenSubstate::GlobalAccount                                              ,                   366743,      6.0%
-- OpenSubstate::GlobalFungibleResourceManager                              ,                   121876,      2.0%
-- OpenSubstate::GlobalGenericComponent                                     ,                    43697,      0.7%
-- OpenSubstate::GlobalNonFungibleResourceManager                           ,                    14350,      0.2%
-- OpenSubstate::GlobalPackage                                              ,                  2967919,     48.8%
-- OpenSubstate::InternalFungibleVault                                      ,                    90222,      1.5%
-- OpenSubstate::InternalGenericComponent                                   ,                    59222,      1.0%
-- OpenSubstate::InternalKeyValueStore                                      ,                    40537,      0.7%
-- OpenSubstate::InternalNonFungibleVault                                   ,                   135678,      2.2%
-- PinNode                                                                  ,                    49460,      0.8%
-- PrepareWasmCode                                                          ,                   354126,      5.8%
-- QueryActor                                                               ,                     2000,      0.0%
-- ReadSubstate                                                             ,                   627265,     10.3%
-- RunNativeCode::Worktop_drain                                             ,                    11161,      0.2%
-- RunNativeCode::Worktop_drop                                              ,                    17982,      0.3%
-- RunNativeCode::Worktop_put                                               ,                    29773,      0.5%
-- RunNativeCode::create                                                    ,                    31501,      0.5%
-- RunNativeCode::create_empty_vault_NonFungibleResourceManager             ,                    75084,      1.2%
-- RunNativeCode::create_with_data                                          ,                    30295,      0.5%
-- RunNativeCode::create_with_initial_supply_NonFungibleResourceManager     ,                   231725,      3.8%
-- RunNativeCode::get_amount_FungibleVault                                  ,                    14331,      0.2%
-- RunNativeCode::get_amount_NonFungibleBucket                              ,                    13666,      0.2%
-- RunNativeCode::get_non_fungible_local_ids_NonFungibleBucket              ,                    11947,      0.2%
-- RunNativeCode::lock_fee                                                  ,                    48283,      0.8%
-- RunNativeCode::put_NonFungibleVault                                      ,                    34850,      0.6%
-- RunNativeCode::try_deposit_batch_or_abort                                ,                   128776,      2.1%
-- RunWasmCode::Faucet_lock_fee                                             ,                    24132,      0.4%
-- SetSubstate                                                              ,                    72784,      1.2%
-- ValidateTxPayload                                                        ,                   171920,      2.8%
-- VerifyTxSignatures                                                       ,                     7000,      0.1%
-- WriteSubstate                                                            ,                     9586,      0.2%
-=======
-Execution Cost Breakdown                                                   ,                  5919166,    100.0%
-- AfterInvoke                                                              ,                     4754,      0.1%
-- AllocateNodeId                                                           ,                     2134,      0.0%
-- BeforeInvoke                                                             ,                    10436,      0.2%
-- CloseSubstate                                                            ,                    63726,      1.1%
-- CreateNode                                                               ,                    31916,      0.5%
-- DropNode                                                                 ,                    34412,      0.6%
-- EmitEvent                                                                ,                    15532,      0.3%
-- LockFee                                                                  ,                      500,      0.0%
-- MarkSubstateAsTransient                                                  ,                       55,      0.0%
+- MarkSubstateAsTransient                                                  ,                      110,      0.0%
 - MoveModule                                                               ,                    71400,      1.2%
 - OpenSubstate::GlobalAccount                                              ,                   366729,      6.2%
-- OpenSubstate::GlobalFungibleResourceManager                              ,                   121872,      2.1%
+- OpenSubstate::GlobalFungibleResourceManager                              ,                   121872,      2.0%
 - OpenSubstate::GlobalGenericComponent                                     ,                    43690,      0.7%
 - OpenSubstate::GlobalNonFungibleResourceManager                           ,                    14330,      0.2%
-- OpenSubstate::GlobalPackage                                              ,                  2963646,     50.1%
-- OpenSubstate::InternalFungibleVault                                      ,                    85741,      1.4%
-- OpenSubstate::InternalGenericComponent                                   ,                    57387,      1.0%
+- OpenSubstate::GlobalPackage                                              ,                  2967826,     49.8%
+- OpenSubstate::InternalFungibleVault                                      ,                    90202,      1.5%
+- OpenSubstate::InternalGenericComponent                                   ,                    59122,      1.0%
 - OpenSubstate::InternalKeyValueStore                                      ,                    40536,      0.7%
 - OpenSubstate::InternalNonFungibleVault                                   ,                   135427,      2.3%
-- PinNode                                                                  ,                      228,      0.0%
-- PrepareWasmCode                                                          ,                   351644,      5.9%
+- PinNode                                                                  ,                      240,      0.0%
+- PrepareWasmCode                                                          ,                   354126,      5.9%
 - QueryActor                                                               ,                     2000,      0.0%
-- ReadSubstate                                                             ,                   627696,     10.6%
+- ReadSubstate                                                             ,                   634615,     10.6%
 - RunNativeCode::Worktop_drain                                             ,                    11224,      0.2%
 - RunNativeCode::Worktop_drop                                              ,                    17918,      0.3%
 - RunNativeCode::Worktop_put                                               ,                    29033,      0.5%
 - RunNativeCode::create                                                    ,                    24592,      0.4%
-- RunNativeCode::create_empty_vault_NonFungibleResourceManager             ,                    73991,      1.3%
+- RunNativeCode::create_empty_vault_NonFungibleResourceManager             ,                    73991,      1.2%
 - RunNativeCode::create_with_data                                          ,                    27471,      0.5%
 - RunNativeCode::create_with_initial_supply_NonFungibleResourceManager     ,                   215780,      3.6%
+- RunNativeCode::get_amount_FungibleVault                                  ,                    14451,      0.2%
 - RunNativeCode::get_amount_NonFungibleBucket                              ,                    13581,      0.2%
 - RunNativeCode::get_non_fungible_local_ids_NonFungibleBucket              ,                    11943,      0.2%
 - RunNativeCode::lock_fee                                                  ,                    45243,      0.8%
 - RunNativeCode::put_NonFungibleVault                                      ,                    35354,      0.6%
 - RunNativeCode::try_deposit_batch_or_abort                                ,                   121257,      2.0%
-- RunWasmCode::Faucet_lock_fee                                             ,                    21738,      0.4%
+- RunWasmCode::Faucet_lock_fee                                             ,                    24132,      0.4%
 - SetSubstate                                                              ,                    36370,      0.6%
 - ValidateTxPayload                                                        ,                   171920,      2.9%
 - VerifyTxSignatures                                                       ,                     7000,      0.1%
-- WriteSubstate                                                            ,                     8960,      0.2%
->>>>>>> b92bda67
+- WriteSubstate                                                            ,                     9542,      0.2%
 Finalization Cost Breakdown                                                ,                 49928286,    100.0%
 - CommitEvents                                                             ,                    26629,      0.1%
 - CommitLogs                                                               ,                        0,      0.0%
