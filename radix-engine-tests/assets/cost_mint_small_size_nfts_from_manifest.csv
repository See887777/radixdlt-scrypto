<<<<<<< HEAD
Total Cost (XRD)                                                           ,     1.01259873,    100.0%
+ Execution Cost (XRD)                                                     ,     0.93000873,     91.8%
+ Tipping Cost (XRD)                                                       ,              0,      0.0%
+ State Expansion Cost (XRD)                                               ,        0.08259,      8.2%
+ Royalty Cost (XRD)                                                       ,              0,      0.0%
Total Cost Units Consumed                                                  ,       93000873,    100.0%
AfterInvoke                                                                ,           2018,      0.0%
AllocateNodeId                                                             ,           2184,      0.0%
BeforeInvoke                                                               ,          16462,      0.0%
CloseSubstate                                                              ,          68985,      0.1%
Commit::GlobalAccount                                                      ,         200012,      0.2%
Commit::GlobalGenericComponent                                             ,         100018,      0.1%
Commit::GlobalNonFungibleResourceManager                                   ,       43501376,     46.8%
Commit::InternalFungibleVault                                              ,         100010,      0.1%
Commit::InternalNonFungibleVault                                           ,       42100046,     45.3%
CreateNode                                                                 ,          34172,      0.0%
DropNode                                                                   ,          32581,      0.0%
EmitEvent                                                                  ,          32372,      0.0%
LockFee                                                                    ,            500,      0.0%
MoveModule                                                                 ,          36022,      0.0%
OpenSubstate                                                               ,        3156825,      3.4%
OpenSubstate::GlobalAccount                                                ,           4769,      0.0%
OpenSubstate::GlobalFungibleResourceManager                                ,           1452,      0.0%
OpenSubstate::GlobalGenericComponent                                       ,           1892,      0.0%
OpenSubstate::GlobalNonFungibleResourceManager                             ,          12258,      0.0%
OpenSubstate::GlobalPackage                                                ,         771668,      0.8%
OpenSubstate::InternalFungibleVault                                        ,           4352,      0.0%
OpenSubstate::InternalGenericComponent                                     ,          46420,      0.0%
OpenSubstate::InternalKeyValueStore                                        ,            729,      0.0%
OpenSubstate::InternalNonFungibleVault                                     ,         224752,      0.2%
PrepareWasmCode                                                            ,         619310,      0.7%
QueryActor                                                                 ,           2000,      0.0%
ReadSubstate                                                               ,         947164,      1.0%
=======
Total Cost (XRD)                                                           ,     0.55301389,    100.0%
+ Execution Cost (XRD)                                                     ,     0.50767389,     91.8%
+ Tipping Cost (XRD)                                                       ,              0,      0.0%
+ State Expansion Cost (XRD)                                               ,        0.04534,      8.2%
+ Royalty Cost (XRD)                                                       ,              0,      0.0%
Total Cost Units Consumed                                                  ,       50767389,    100.0%
AfterInvoke                                                                ,           2018,      0.0%
AllocateNodeId                                                             ,           2184,      0.0%
BeforeInvoke                                                               ,           9774,      0.0%
CloseSubstate                                                              ,          47040,      0.1%
Commit::GlobalAccount                                                      ,         200012,      0.4%
Commit::GlobalGenericComponent                                             ,         100018,      0.2%
Commit::GlobalNonFungibleResourceManager                                   ,       22600759,     44.5%
Commit::InternalFungibleVault                                              ,         100010,      0.2%
Commit::InternalNonFungibleVault                                           ,       21200046,     41.8%
CreateNode                                                                 ,          24154,      0.0%
DropNode                                                                   ,          28759,      0.1%
EmitEvent                                                                  ,          17324,      0.0%
LockFee                                                                    ,            500,      0.0%
MoveModule                                                                 ,          18675,      0.0%
OpenSubstate                                                               ,        3157200,      6.2%
OpenSubstate::GlobalAccount                                                ,           4769,      0.0%
OpenSubstate::GlobalFungibleResourceManager                                ,           1452,      0.0%
OpenSubstate::GlobalGenericComponent                                       ,           1892,      0.0%
OpenSubstate::GlobalNonFungibleResourceManager                             ,          13294,      0.0%
OpenSubstate::GlobalPackage                                                ,         779044,      1.5%
OpenSubstate::InternalFungibleVault                                        ,           4352,      0.0%
OpenSubstate::InternalGenericComponent                                     ,          42746,      0.1%
OpenSubstate::InternalKeyValueStore                                        ,            877,      0.0%
OpenSubstate::InternalNonFungibleVault                                     ,         114818,      0.2%
PrepareWasmCode                                                            ,         625314,      1.2%
QueryActor                                                                 ,           2000,      0.0%
ReadSubstate                                                               ,         872306,      1.7%
>>>>>>> 65c26ef5
RunNativeCode::Worktop_drain                                               ,          13505,      0.0%
RunNativeCode::Worktop_drop                                                ,          15385,      0.0%
RunNativeCode::Worktop_put                                                 ,          18262,      0.0%
RunNativeCode::create                                                      ,          31390,      0.0%
RunNativeCode::create_empty_vault_NonFungibleResourceManager               ,          60214,      0.1%
RunNativeCode::create_with_data                                            ,          27941,      0.0%
RunNativeCode::create_with_initial_supply_NonFungibleResourceManager       ,         177210,      0.2%
RunNativeCode::get_amount_NonFungibleBucket                                ,          17866,      0.0%
RunNativeCode::lock_fee                                                    ,          48766,      0.1%
RunNativeCode::put_NonFungibleVault                                        ,          29816,      0.0%
RunNativeCode::try_deposit_batch_or_abort                                  ,          76963,      0.1%
RunWasmCode::Faucet_lock_fee                                               ,          18320,      0.0%
SetSubstate                                                                ,         100914,      0.1%
TxBaseCost                                                                 ,          50000,      0.1%
TxPayloadCost                                                              ,         287640,      0.3%
TxSignatureVerification                                                    ,              0,      0.0%
WriteSubstate                                                              ,           6332,      0.0%<|MERGE_RESOLUTION|>--- conflicted
+++ resolved
@@ -1,72 +1,36 @@
-<<<<<<< HEAD
-Total Cost (XRD)                                                           ,     1.01259873,    100.0%
-+ Execution Cost (XRD)                                                     ,     0.93000873,     91.8%
+Total Cost (XRD)                                                           ,     1.01302736,    100.0%
++ Execution Cost (XRD)                                                     ,     0.93006736,     91.8%
 + Tipping Cost (XRD)                                                       ,              0,      0.0%
-+ State Expansion Cost (XRD)                                               ,        0.08259,      8.2%
++ State Expansion Cost (XRD)                                               ,        0.08296,      8.2%
 + Royalty Cost (XRD)                                                       ,              0,      0.0%
-Total Cost Units Consumed                                                  ,       93000873,    100.0%
+Total Cost Units Consumed                                                  ,       93006736,    100.0%
 AfterInvoke                                                                ,           2018,      0.0%
 AllocateNodeId                                                             ,           2184,      0.0%
 BeforeInvoke                                                               ,          16462,      0.0%
 CloseSubstate                                                              ,          68985,      0.1%
 Commit::GlobalAccount                                                      ,         200012,      0.2%
 Commit::GlobalGenericComponent                                             ,         100018,      0.1%
-Commit::GlobalNonFungibleResourceManager                                   ,       43501376,     46.8%
+Commit::GlobalNonFungibleResourceManager                                   ,       43501386,     46.8%
 Commit::InternalFungibleVault                                              ,         100010,      0.1%
 Commit::InternalNonFungibleVault                                           ,       42100046,     45.3%
-CreateNode                                                                 ,          34172,      0.0%
-DropNode                                                                   ,          32581,      0.0%
+CreateNode                                                                 ,          34320,      0.0%
+DropNode                                                                   ,          32655,      0.0%
 EmitEvent                                                                  ,          32372,      0.0%
 LockFee                                                                    ,            500,      0.0%
 MoveModule                                                                 ,          36022,      0.0%
-OpenSubstate                                                               ,        3156825,      3.4%
-OpenSubstate::GlobalAccount                                                ,           4769,      0.0%
-OpenSubstate::GlobalFungibleResourceManager                                ,           1452,      0.0%
-OpenSubstate::GlobalGenericComponent                                       ,           1892,      0.0%
-OpenSubstate::GlobalNonFungibleResourceManager                             ,          12258,      0.0%
-OpenSubstate::GlobalPackage                                                ,         771668,      0.8%
-OpenSubstate::InternalFungibleVault                                        ,           4352,      0.0%
-OpenSubstate::InternalGenericComponent                                     ,          46420,      0.0%
-OpenSubstate::InternalKeyValueStore                                        ,            729,      0.0%
-OpenSubstate::InternalNonFungibleVault                                     ,         224752,      0.2%
-PrepareWasmCode                                                            ,         619310,      0.7%
-QueryActor                                                                 ,           2000,      0.0%
-ReadSubstate                                                               ,         947164,      1.0%
-=======
-Total Cost (XRD)                                                           ,     0.55301389,    100.0%
-+ Execution Cost (XRD)                                                     ,     0.50767389,     91.8%
-+ Tipping Cost (XRD)                                                       ,              0,      0.0%
-+ State Expansion Cost (XRD)                                               ,        0.04534,      8.2%
-+ Royalty Cost (XRD)                                                       ,              0,      0.0%
-Total Cost Units Consumed                                                  ,       50767389,    100.0%
-AfterInvoke                                                                ,           2018,      0.0%
-AllocateNodeId                                                             ,           2184,      0.0%
-BeforeInvoke                                                               ,           9774,      0.0%
-CloseSubstate                                                              ,          47040,      0.1%
-Commit::GlobalAccount                                                      ,         200012,      0.4%
-Commit::GlobalGenericComponent                                             ,         100018,      0.2%
-Commit::GlobalNonFungibleResourceManager                                   ,       22600759,     44.5%
-Commit::InternalFungibleVault                                              ,         100010,      0.2%
-Commit::InternalNonFungibleVault                                           ,       21200046,     41.8%
-CreateNode                                                                 ,          24154,      0.0%
-DropNode                                                                   ,          28759,      0.1%
-EmitEvent                                                                  ,          17324,      0.0%
-LockFee                                                                    ,            500,      0.0%
-MoveModule                                                                 ,          18675,      0.0%
-OpenSubstate                                                               ,        3157200,      6.2%
+OpenSubstate                                                               ,        3156900,      3.4%
 OpenSubstate::GlobalAccount                                                ,           4769,      0.0%
 OpenSubstate::GlobalFungibleResourceManager                                ,           1452,      0.0%
 OpenSubstate::GlobalGenericComponent                                       ,           1892,      0.0%
 OpenSubstate::GlobalNonFungibleResourceManager                             ,          13294,      0.0%
-OpenSubstate::GlobalPackage                                                ,         779044,      1.5%
+OpenSubstate::GlobalPackage                                                ,         773040,      0.8%
 OpenSubstate::InternalFungibleVault                                        ,           4352,      0.0%
-OpenSubstate::InternalGenericComponent                                     ,          42746,      0.1%
+OpenSubstate::InternalGenericComponent                                     ,          46642,      0.1%
 OpenSubstate::InternalKeyValueStore                                        ,            877,      0.0%
-OpenSubstate::InternalNonFungibleVault                                     ,         114818,      0.2%
-PrepareWasmCode                                                            ,         625314,      1.2%
+OpenSubstate::InternalNonFungibleVault                                     ,         224752,      0.2%
+PrepareWasmCode                                                            ,         619310,      0.7%
 QueryActor                                                                 ,           2000,      0.0%
-ReadSubstate                                                               ,         872306,      1.7%
->>>>>>> 65c26ef5
+ReadSubstate                                                               ,         949942,      1.0%
 RunNativeCode::Worktop_drain                                               ,          13505,      0.0%
 RunNativeCode::Worktop_drop                                                ,          15385,      0.0%
 RunNativeCode::Worktop_put                                                 ,          18262,      0.0%
