use criterion::{criterion_group, criterion_main, Criterion};
use radix_common::prelude::*;
use radix_engine::transaction::execute_and_commit_transaction;
use radix_engine::transaction::ExecutionConfig;
use radix_engine::updates::ProtocolBuilder;
use radix_engine::vm::*;
use radix_engine_interface::prelude::*;
use radix_engine_interface::rule;
use radix_substate_store_impls::memory_db::InMemorySubstateDatabase;
use radix_transactions::model::TestTransaction;
use radix_transactions::prelude::*;

fn bench_transfer(c: &mut Criterion) {
    // Set up environment.
    let mut substate_db = InMemorySubstateDatabase::standard();
    let vm_modules = VmModules::default();
    ProtocolBuilder::for_simulator()
        .from_bootstrap_to_latest()
        .commit_each_protocol_update(&mut substate_db);

    // Create a key pair
    let private_key = Secp256k1PrivateKey::from_u64(1).unwrap();
    let public_key = private_key.public_key();

    // Create two accounts
    let accounts = (0..2)
        .map(|_| {
            let owner_role = OwnerRole::Updatable(rule!(require(
                NonFungibleGlobalId::from_public_key(&public_key)
            )));
            let manifest = ManifestBuilder::new()
                .lock_fee_from_faucet()
                .new_account_advanced(owner_role, None)
                .build();
            let account = execute_and_commit_transaction(
                &mut substate_db,
                &vm_modules,
                &ExecutionConfig::for_notarized_transaction(NetworkDefinition::simulator()),
<<<<<<< HEAD
                TestTransaction::new_from_nonce(manifest, 1)
                    .prepare_with_latest_settings()
                    .unwrap()
                    .get_executable(btreeset![NonFungibleGlobalId::from_public_key(&public_key)]),
=======
                TestTransaction::new_v1_from_nonce(
                    manifest,
                    1,
                    btreeset![NonFungibleGlobalId::from_public_key(&public_key)],
                )
                .prepare()
                .unwrap()
                .get_executable(),
>>>>>>> 355049bc
            )
            .expect_commit(true)
            .new_component_addresses()[0];

            account
        })
        .collect::<Vec<ComponentAddress>>();

    let account1 = accounts[0];
    let account2 = accounts[1];

    // Fill first account
    let manifest = ManifestBuilder::new()
        .lock_fee_from_faucet()
        .get_free_xrd_from_faucet()
        .try_deposit_entire_worktop_or_abort(account1, None)
        .build();
    for nonce in 0..1000 {
        execute_and_commit_transaction(
            &mut substate_db,
            &vm_modules,
            &ExecutionConfig::for_notarized_transaction(NetworkDefinition::simulator()),
<<<<<<< HEAD
            TestTransaction::new_from_nonce(manifest.clone(), nonce)
                .prepare_with_latest_settings()
                .unwrap()
                .get_executable(btreeset![NonFungibleGlobalId::from_public_key(&public_key)]),
=======
            TestTransaction::new_v1_from_nonce(
                manifest.clone(),
                nonce,
                btreeset![NonFungibleGlobalId::from_public_key(&public_key)],
            )
            .prepare()
            .unwrap()
            .get_executable(),
>>>>>>> 355049bc
        )
        .expect_commit(true);
    }

    // Create a transfer manifest
    let manifest = ManifestBuilder::new()
        .lock_standard_test_fee(account1)
        .withdraw_from_account(account1, XRD, dec!("0.000001"))
        .try_deposit_entire_worktop_or_abort(account2, None)
        .build();

    // Loop
    let mut nonce = 3;
    c.bench_function("transaction::transfer", |b| {
        b.iter(|| {
            let receipt = execute_and_commit_transaction(
                &mut substate_db,
                &vm_modules,
                &ExecutionConfig::for_notarized_transaction(NetworkDefinition::simulator()),
<<<<<<< HEAD
                TestTransaction::new_from_nonce(manifest.clone(), nonce)
                    .prepare_with_latest_settings()
                    .unwrap()
                    .get_executable(btreeset![NonFungibleGlobalId::from_public_key(&public_key)]),
=======
                TestTransaction::new_v1_from_nonce(
                    manifest.clone(),
                    nonce,
                    btreeset![NonFungibleGlobalId::from_public_key(&public_key)],
                )
                .prepare()
                .unwrap()
                .get_executable(),
>>>>>>> 355049bc
            );
            receipt.expect_commit_success();
            nonce += 1;
        })
    });
}

criterion_group!(transfer, bench_transfer);
criterion_main!(transfer);<|MERGE_RESOLUTION|>--- conflicted
+++ resolved
@@ -36,21 +36,14 @@
                 &mut substate_db,
                 &vm_modules,
                 &ExecutionConfig::for_notarized_transaction(NetworkDefinition::simulator()),
-<<<<<<< HEAD
-                TestTransaction::new_from_nonce(manifest, 1)
-                    .prepare_with_latest_settings()
-                    .unwrap()
-                    .get_executable(btreeset![NonFungibleGlobalId::from_public_key(&public_key)]),
-=======
                 TestTransaction::new_v1_from_nonce(
                     manifest,
                     1,
                     btreeset![NonFungibleGlobalId::from_public_key(&public_key)],
                 )
-                .prepare()
+                .prepare_with_latest_settings()
                 .unwrap()
                 .get_executable(),
->>>>>>> 355049bc
             )
             .expect_commit(true)
             .new_component_addresses()[0];
@@ -73,21 +66,14 @@
             &mut substate_db,
             &vm_modules,
             &ExecutionConfig::for_notarized_transaction(NetworkDefinition::simulator()),
-<<<<<<< HEAD
-            TestTransaction::new_from_nonce(manifest.clone(), nonce)
-                .prepare_with_latest_settings()
-                .unwrap()
-                .get_executable(btreeset![NonFungibleGlobalId::from_public_key(&public_key)]),
-=======
             TestTransaction::new_v1_from_nonce(
                 manifest.clone(),
                 nonce,
                 btreeset![NonFungibleGlobalId::from_public_key(&public_key)],
             )
-            .prepare()
+            .prepare_with_latest_settings()
             .unwrap()
             .get_executable(),
->>>>>>> 355049bc
         )
         .expect_commit(true);
     }
@@ -107,21 +93,14 @@
                 &mut substate_db,
                 &vm_modules,
                 &ExecutionConfig::for_notarized_transaction(NetworkDefinition::simulator()),
-<<<<<<< HEAD
-                TestTransaction::new_from_nonce(manifest.clone(), nonce)
-                    .prepare_with_latest_settings()
-                    .unwrap()
-                    .get_executable(btreeset![NonFungibleGlobalId::from_public_key(&public_key)]),
-=======
                 TestTransaction::new_v1_from_nonce(
                     manifest.clone(),
                     nonce,
                     btreeset![NonFungibleGlobalId::from_public_key(&public_key)],
                 )
-                .prepare()
+                .prepare_with_latest_settings()
                 .unwrap()
                 .get_executable(),
->>>>>>> 355049bc
             );
             receipt.expect_commit_success();
             nonce += 1;
